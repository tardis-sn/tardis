import functools
from copy import deepcopy
from os.path import dirname, join, realpath
from pathlib import Path

import numpy as np

from tardis import run_tardis
from tardis.io.atom_data import AtomData
from tardis.io.configuration.config_reader import Configuration
from tardis.model.geometry.radial1d import NumbaRadial1DGeometry
from tardis.simulation import Simulation
from tardis.tests.fixtures.atom_data import DEFAULT_ATOM_DATA_UUID
from tardis.transport.montecarlo import RPacket
from tardis.transport.montecarlo.configuration.base import (
    MonteCarloConfiguration,
)
from tardis.transport.montecarlo.estimators import radfield_mc_estimators
from tardis.transport.montecarlo.numba_interface import opacity_state_initialize
<<<<<<< HEAD
from tardis.transport.montecarlo.packet_collections import VPacketCollection
from tardis.transport.montecarlo.packet_trackers import RPacketTracker
=======
from tardis.transport.montecarlo.packet_collections import (
    VPacketCollection,
)
from tardis.transport.montecarlo.packet_trackers import (
    RPacketTracker,
    generate_rpacket_last_interaction_tracker_list,
)
>>>>>>> f84a4be4


class BenchmarkBase:
    # It allows 10 minutes of runtime for each benchmark and includes
    # the total time for all the repetitions for each benchmark.
    timeout = 600

    @staticmethod
    def get_relative_path(partial_path: str):
        path = dirname(realpath(__file__))
        targets = Path(partial_path).parts

        for target in targets:
            path = join(path, target)

        return path

    def get_absolute_path(self, partial_path):
        partial_path = "../" + partial_path

        return self.get_relative_path(partial_path)

    @property
    def tardis_ref_path(self):
        ref_data_path = Path(
            Path(__file__).parent.parent,
            "tardis-refdata",
        ).resolve()
        return ref_data_path

    @functools.cached_property
    def atomic_dataset(self) -> AtomData:
        atomic_data = AtomData.from_hdf(self.atomic_data_fname)

        if atomic_data.md5 != DEFAULT_ATOM_DATA_UUID:
            message = f'Need default Kurucz atomic dataset (md5="{DEFAULT_ATOM_DATA_UUID}")'
            raise Exception(message)
        else:
            return atomic_data

    @property
    def atomic_data_fname(self):
        atomic_data_fname = (
            f"{self.tardis_ref_path}/atom_data/kurucz_cd23_chianti_H_He.h5"
        )

        if not Path(atomic_data_fname).exists():
            atom_data_missing_str = (
                f"{atomic_data_fname} atomic datafiles "
                f"does not seem to exist"
            )
            raise Exception(atom_data_missing_str)

        return atomic_data_fname

    @functools.cached_property
    def example_configuration_dir(self):
        return self.get_absolute_path("tardis/io/configuration/tests/data")

    @functools.cached_property
    def simulation_verysimple(self):
        atomic_data = deepcopy(self.atomic_dataset)
        sim = Simulation.from_config(
            self.config_verysimple, atom_data=atomic_data
        )
        sim.iterate(4000)
        return sim

    @functools.cached_property
    def config_verysimple(self):
        return Configuration.from_yaml(
            f"{self.example_configuration_dir}/tardis_configv1_verysimple.yml"
        )

    @functools.cached_property
    def packet(self):
        return RPacket(
            r=7.5e14,
            nu=self.verysimple_packet_collection.initial_nus[0],
            mu=self.verysimple_packet_collection.initial_mus[0],
            energy=self.verysimple_packet_collection.initial_energies[0],
            seed=1963,
            index=0,
        )

    @functools.cached_property
    def verysimple_packet_collection(self):
        return (
            self.nb_simulation_verysimple.transport.transport_state.packet_collection
        )

    @functools.cached_property
    def nb_simulation_verysimple(self):
        atomic_data = deepcopy(self.atomic_dataset)
        sim = Simulation.from_config(
            self.config_verysimple, atom_data=atomic_data
        )
        sim.iterate(10)
        return sim

    @functools.cached_property
    def verysimple_time_explosion(self):
        model = self.nb_simulation_verysimple.simulation_state
        return model.time_explosion.cgs.value

    @functools.cached_property
    def verysimple_opacity_state(self):
        return opacity_state_initialize(
            self.nb_simulation_verysimple.plasma,
            line_interaction_type="macroatom",
            disable_line_scattering=self.nb_simulation_verysimple.transport.montecarlo_configuration.DISABLE_LINE_SCATTERING,
        )

    @functools.cached_property
    def verysimple_enable_full_relativity(self):
        return self.nb_simulation_verysimple.transport.enable_full_relativity

<<<<<<< HEAD
    @functools.cached_property
=======
    @property
    def verysimple_disable_line_scattering(self):
        return (
            self.nb_simulation_verysimple.transport.montecarlo_configuration.DISABLE_LINE_SCATTERING
        )

    @property
    def verysimple_continuum_processes_enabled(self):
        return montecarlo_globals.CONTINUUM_PROCESSES_ENABLED

    @property
>>>>>>> f84a4be4
    def verysimple_tau_russian(self):
        return (
            self.nb_simulation_verysimple.transport.montecarlo_configuration.VPACKET_TAU_RUSSIAN
        )

    @functools.cached_property
    def verysimple_survival_probability(self):
        return (
            self.nb_simulation_verysimple.transport.montecarlo_configuration.SURVIVAL_PROBABILITY
        )

    @functools.cached_property
    def static_packet(self):
        return RPacket(
            r=7.5e14,
            nu=0.4,
            mu=0.3,
            energy=0.9,
            seed=1963,
            index=0,
        )

    @functools.cached_property
    def verysimple_3vpacket_collection(self):
        spectrum_frequency_grid = (
            self.nb_simulation_verysimple.transport.spectrum_frequency_grid.value
        )
        return VPacketCollection(
            source_rpacket_index=0,
            spectrum_frequency_grid=spectrum_frequency_grid,
            number_of_vpackets=3,
            v_packet_spawn_start_frequency=0,
            v_packet_spawn_end_frequency=np.inf,
            temporary_v_packet_bins=0,
        )

    @functools.cached_property
    def verysimple_numba_radial_1d_geometry(self):
        return (
            self.nb_simulation_verysimple.simulation_state.geometry.to_numba()
        )

    @functools.cached_property
    def montecarlo_configuration(self):
        return MonteCarloConfiguration()

    @functools.cached_property
    def rpacket_tracker(self):
        return RPacketTracker(0)

    @functools.cached_property
    def transport_state(self):
        return self.nb_simulation_verysimple.transport.transport_state

    @functools.cached_property
    def simulation_rpacket_tracking_enabled(self):
        config_verysimple = self.config_verysimple
        config_verysimple.montecarlo.iterations = 3
        config_verysimple.montecarlo.no_of_packets = 4000
        config_verysimple.montecarlo.last_no_of_packets = -1
        config_verysimple.spectrum.virtual.virtual_packet_logging = True
        config_verysimple.montecarlo.no_of_virtual_packets = 1
        config_verysimple.montecarlo.tracking.track_rpacket = True
        config_verysimple.spectrum.num = 2000
        atomic_data = deepcopy(self.atomic_dataset)
        sim = run_tardis(
            config_verysimple,
            atom_data=atomic_data,
            show_convergence_plots=False,
        )
        return sim

    @functools.cached_property
    def geometry(self):
        return NumbaRadial1DGeometry(
            r_inner=np.array([6.912e14, 8.64e14], dtype=np.float64),
            r_outer=np.array([8.64e14, 1.0368e15], dtype=np.float64),
            v_inner=np.array([-1, -1], dtype=np.float64),
            v_outer=np.array([-1, -1], dtype=np.float64),
        )

    @functools.cached_property
    def estimators(self):
        return radfield_mc_estimators.RadiationFieldMCEstimators(
            j_estimator=np.array([0.0, 0.0], dtype=np.float64),
            nu_bar_estimator=np.array([0.0, 0.0], dtype=np.float64),
            j_blue_estimator=np.array(
                [[0.0, 0.0, 0.0], [0.0, 0.0, 0.0]], dtype=np.float64
            ),
            Edotlu_estimator=np.array(
                [[0.0, 0.0, 1.0], [0.0, 0.0, 1.0]], dtype=np.float64
            ),
            photo_ion_estimator=np.empty((0, 0), dtype=np.float64),
            stim_recomb_estimator=np.empty((0, 0), dtype=np.float64),
            bf_heating_estimator=np.empty((0, 0), dtype=np.float64),
            stim_recomb_cooling_estimator=np.empty((0, 0), dtype=np.float64),
            photo_ion_estimator_statistics=np.empty((0, 0), dtype=np.int64),
        )

    @property
    def rpacket_tracker_list(self):
        no_of_packets = len(self.transport_state.packet_collection.initial_nus)
        return generate_rpacket_last_interaction_tracker_list(no_of_packets)<|MERGE_RESOLUTION|>--- conflicted
+++ resolved
@@ -17,18 +17,8 @@
 )
 from tardis.transport.montecarlo.estimators import radfield_mc_estimators
 from tardis.transport.montecarlo.numba_interface import opacity_state_initialize
-<<<<<<< HEAD
 from tardis.transport.montecarlo.packet_collections import VPacketCollection
 from tardis.transport.montecarlo.packet_trackers import RPacketTracker
-=======
-from tardis.transport.montecarlo.packet_collections import (
-    VPacketCollection,
-)
-from tardis.transport.montecarlo.packet_trackers import (
-    RPacketTracker,
-    generate_rpacket_last_interaction_tracker_list,
-)
->>>>>>> f84a4be4
 
 
 class BenchmarkBase:
@@ -146,21 +136,7 @@
     def verysimple_enable_full_relativity(self):
         return self.nb_simulation_verysimple.transport.enable_full_relativity
 
-<<<<<<< HEAD
-    @functools.cached_property
-=======
-    @property
-    def verysimple_disable_line_scattering(self):
-        return (
-            self.nb_simulation_verysimple.transport.montecarlo_configuration.DISABLE_LINE_SCATTERING
-        )
-
-    @property
-    def verysimple_continuum_processes_enabled(self):
-        return montecarlo_globals.CONTINUUM_PROCESSES_ENABLED
-
-    @property
->>>>>>> f84a4be4
+    @functools.cached_property
     def verysimple_tau_russian(self):
         return (
             self.nb_simulation_verysimple.transport.montecarlo_configuration.VPACKET_TAU_RUSSIAN
