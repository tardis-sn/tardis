--- conflicted
+++ resolved
@@ -18,111 +18,6 @@
     Class to benchmark the numba packet function.
     """
 
-<<<<<<< HEAD
-    @property
-    def geometry(self):
-        return NumbaRadial1DGeometry(
-            r_inner=np.array([6.912e14, 8.64e14], dtype=np.float64),
-            r_outer=np.array([8.64e14, 1.0368e15], dtype=np.float64),
-            v_inner=np.array([-1, -1], dtype=np.float64),
-            v_outer=np.array([-1, -1], dtype=np.float64),
-        )
-
-    @property
-    def model(self):
-        return 5.2e7
-
-    @property
-    def estimators(self):
-        return tardis.transport.montecarlo.estimators.radfield_mc_estimators.RadiationFieldMCEstimators(
-            j_estimator=np.array([0.0, 0.0], dtype=np.float64),
-            nu_bar_estimator=np.array([0.0, 0.0], dtype=np.float64),
-            j_blue_estimator=np.array(
-                [[0.0, 0.0, 0.0], [0.0, 0.0, 0.0]], dtype=np.float64
-            ),
-            Edotlu_estimator=np.array(
-                [[0.0, 0.0, 1.0], [0.0, 0.0, 1.0]], dtype=np.float64
-            ),
-            photo_ion_estimator=np.empty((0, 0), dtype=np.float64),
-            stim_recomb_estimator=np.empty((0, 0), dtype=np.float64),
-            bf_heating_estimator=np.empty((0, 0), dtype=np.float64),
-            stim_recomb_cooling_estimator=np.empty((0, 0), dtype=np.float64),
-            photo_ion_estimator_statistics=np.empty((0, 0), dtype=np.int64),
-        )
-
-    @parameterize(
-        {
-            "Packet params": [
-                {"mu": 0.3, "r": 7.5e14},
-                {"mu": -0.3, "r": 7.5e13},
-                {"mu": -0.3, "r": 7.5e14},
-            ]
-        }
-    )
-    def time_calculate_distance_boundary(self, packet_params):
-        mu = packet_params["mu"]
-        r = packet_params["r"]
-
-        calculate_distances.calculate_distance_boundary(
-            r, mu, self.geometry.r_inner[0], self.geometry.r_outer[0]
-        )
-
-    @parameterize(
-        {
-            "Parameters": [
-                {
-                    "packet": {"nu_line": 0.1, "is_last_line": True},
-                    "expected": None,
-                    "enable_full_relativity": True,
-                },
-                {
-                    "packet": {"nu_line": 0.2, "is_last_line": False},
-                    "expected": None,
-                    "enable_full_relativity": True,
-                },
-                {
-                    "packet": {"nu_line": 0.5, "is_last_line": False},
-                    "expected": utils.MonteCarloException,
-                    "enable_full_relativity": False,
-                },
-                {
-                    "packet": {"nu_line": 0.6, "is_last_line": False},
-                    "expected": utils.MonteCarloException,
-                    "enable_full_relativity": False,
-                },
-            ]
-        }
-    )
-    def time_calculate_distance_line(self, parameters):
-        packet_params = parameters["packet"]
-        expected_params = parameters["expected"]
-        nu_line = packet_params["nu_line"]
-        is_last_line = packet_params["is_last_line"]
-
-        time_explosion = self.model
-        doppler_factor = frame_transformations.get_doppler_factor(
-            self.static_packet.r,
-            self.static_packet.mu,
-            time_explosion,
-        )
-        comov_nu = self.static_packet.nu * doppler_factor
-
-        obtained_tardis_error = None
-        try:
-            calculate_distances.calculate_distance_line(
-                self.static_packet,
-                comov_nu,
-                is_last_line,
-                nu_line,
-                time_explosion,
-            )
-        except utils.MonteCarloException:
-            obtained_tardis_error = utils.MonteCarloException
-
-        assert obtained_tardis_error == expected_params
-
-=======
->>>>>>> 17b1da42
     @parameterize(
         {
             "Parameters": [
@@ -130,10 +25,7 @@
                     "electron_density": 1e-5,
                     "tua_event": 1e10,
                 },
-                {
-                    "electron_density": 1.0,
-                    "tua_event": 1e10
-                },
+                {"electron_density": 1.0, "tua_event": 1e10},
             ]
         }
     )
