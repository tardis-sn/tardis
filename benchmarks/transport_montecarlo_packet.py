"""
Basic TARDIS Benchmark.
"""

import numpy as np
from asv_runner.benchmarks.mark import parameterize, skip_benchmark

<<<<<<< HEAD
import tardis.transport.geometry.calculate_distances as calculate_distances
import tardis.transport.montecarlo.numba_interface as numba_interface
import tardis.transport.montecarlo.opacities as opacities
import tardis.transport.montecarlo.utils as utils
import tardis.transport.r_packet_transport as r_packet_transport
from benchmarks.benchmark_base import BenchmarkBase
from tardis.model.geometry.radial1d import NumbaRadial1DGeometry
from tardis.transport.montecarlo.estimators import (
    radfield_estimator_calcs,
    radfield_mc_estimators,
=======
import tardis.transport.frame_transformations as frame_transformations
import tardis.transport.geometry.calculate_distances as calculate_distances
import tardis.transport.montecarlo.estimators.radfield_mc_estimators
import tardis.transport.montecarlo.opacities as opacities
import tardis.transport.montecarlo.r_packet as r_packet
import tardis.transport.montecarlo.r_packet_transport as r_packet_transport
import tardis.transport.montecarlo.utils as utils
from benchmarks.benchmark_base import BenchmarkBase
from tardis.model.geometry.radial1d import NumbaRadial1DGeometry
from tardis.transport.montecarlo.estimators.radfield_estimator_calcs import (
    update_line_estimators,
>>>>>>> 26b60059
)


class BenchmarkMontecarloMontecarloNumbaPacket(BenchmarkBase):
    """
    Class to benchmark the numba packet function.
    """

    @property
    def geometry(self):
        return NumbaRadial1DGeometry(
            r_inner=np.array([6.912e14, 8.64e14], dtype=np.float64),
            r_outer=np.array([8.64e14, 1.0368e15], dtype=np.float64),
            v_inner=np.array([-1, -1], dtype=np.float64),
            v_outer=np.array([-1, -1], dtype=np.float64),
        )

    @property
    def model(self):
        return 5.2e7

    @property
    def estimators(self):
        return radfield_mc_estimators.RadiationFieldMCEstimators(
            j_estimator=np.array([0.0, 0.0], dtype=np.float64),
            nu_bar_estimator=np.array([0.0, 0.0], dtype=np.float64),
            j_blue_estimator=np.array(
                [[0.0, 0.0, 0.0], [0.0, 0.0, 0.0]], dtype=np.float64
            ),
            Edotlu_estimator=np.array(
                [[0.0, 0.0, 1.0], [0.0, 0.0, 1.0]], dtype=np.float64
            ),
            photo_ion_estimator=np.empty((0, 0), dtype=np.float64),
            stim_recomb_estimator=np.empty((0, 0), dtype=np.float64),
            bf_heating_estimator=np.empty((0, 0), dtype=np.float64),
            stim_recomb_cooling_estimator=np.empty((0, 0), dtype=np.float64),
            photo_ion_estimator_statistics=np.empty((0, 0), dtype=np.int64),
        )

    @parameterize(
        {
<<<<<<< HEAD
=======
            "Packet params": [
                {"mu": 0.3, "r": 7.5e14},
                {"mu": -0.3, "r": 7.5e13},
                {"mu": -0.3, "r": 7.5e14},
            ]
        }
    )
    def time_calculate_distance_boundary(self, packet_params):
        mu = packet_params["mu"]
        r = packet_params["r"]

        calculate_distances.calculate_distance_boundary(
            r, mu, self.geometry.r_inner[0], self.geometry.r_outer[0]
        )

    @parameterize(
        {
            "Parameters": [
                {
                    "packet": {"nu_line": 0.1, "is_last_line": True},
                    "expected": None,
                },
                {
                    "packet": {"nu_line": 0.2, "is_last_line": False},
                    "expected": None,
                },
                {
                    "packet": {"nu_line": 0.5, "is_last_line": False},
                    "expected": utils.MonteCarloException,
                },
                {
                    "packet": {"nu_line": 0.6, "is_last_line": False},
                    "expected": utils.MonteCarloException,
                },
            ]
        }
    )
    def time_calculate_distance_line(self, parameters):
        packet_params = parameters["packet"]
        expected_params = parameters["expected"]
        nu_line = packet_params["nu_line"]
        is_last_line = packet_params["is_last_line"]

        time_explosion = self.model

        doppler_factor = frame_transformations.get_doppler_factor(
            self.static_packet.r, self.static_packet.mu, time_explosion
        )
        comov_nu = self.static_packet.nu * doppler_factor

        obtained_tardis_error = None
        try:
            calculate_distances.calculate_distance_line(
                self.static_packet,
                comov_nu,
                is_last_line,
                nu_line,
                time_explosion,
            )
        except utils.MonteCarloException:
            obtained_tardis_error = utils.MonteCarloException

        assert obtained_tardis_error == expected_params

    @parameterize(
        {
>>>>>>> 26b60059
            "Parameters": [
                {
                    "electron_density": 1e-5,
                    "tua_event": 1e10,
                },
                {
                    "electron_density": 1.0,
                    "tua_event": 1e10
                },
            ]
        }
    )
    def time_calculate_distance_electron(self, parameters):
        electron_density = parameters["electron_density"]
        tau_event = parameters["tua_event"]
        calculate_distances.calculate_distance_electron(
            electron_density, tau_event
        )

    @parameterize(
        {
            "Parameters": [
                {
                    "electron_density": 1e-5,
                    "distance": 1.0,
                },
                {
                    "electron_density": 1e10,
                    "distance": 1e10,
                },
                {
                    "electron_density": -1,
                    "distance": 0,
                },
                {
                    "electron_density": -1e10,
                    "distance": -1e10,
                },
            ]
        }
    )
    def time_calculate_tau_electron(self, parameters):
        electron_density = parameters["electron_density"]
        distance = parameters["distance"]
        opacities.calculate_tau_electron(electron_density, distance)

    def time_get_random_mu(self):
        utils.get_random_mu()

    @parameterize(
        {
            "Parameters": [
                {
                    "cur_line_id": 0,
                    "distance_trace": 1e12,
                    "time_explosion": 5.2e7,
                },
                {
                    "cur_line_id": 0,
                    "distance_trace": 0,
                    "time_explosion": 5.2e7,
                },
                {
                    "cur_line_id": 1,
                    "distance_trace": 1e5,
                    "time_explosion": 1e10,
                },
            ]
        }
    )
    def time_update_line_estimators(self, parameters):
        cur_line_id = parameters["cur_line_id"]
        distance_trace = parameters["distance_trace"]
        time_explosion = parameters["time_explosion"]
        radfield_estimator_calcs.update_line_estimators(
            self.verysimple_radfield_mc_estimators,
            self.static_packet,
            cur_line_id,
            distance_trace,
            time_explosion,
            False
        )

    @parameterize(
        {
            "Parameters": [
                {
                    "current_shell_id": 132,
                    "delta_shell": 11,
                    "no_of_shells": 132,
                },
                {
                    "current_shell_id": 132,
                    "delta_shell": 1,
                    "no_of_shells": 133,
                },
                {
                    "current_shell_id": 132,
                    "delta_shell": 2,
                    "no_of_shells": 133,
                },
            ]
        }
    )
    def time_move_packet_across_shell_boundary_emitted(self, parameters):
        current_shell_id = parameters["current_shell_id"]
        delta_shell = parameters["delta_shell"]
        no_of_shells = parameters["no_of_shells"]
        packet = self.packet
        packet.current_shell_id = current_shell_id
        r_packet_transport.move_packet_across_shell_boundary(
            packet, delta_shell, no_of_shells
        )

    @skip_benchmark
    @parameterize(
        {
            "Parameters": [
                {
                    "current_shell_id": 132,
                    "delta_shell": 132,
                    "no_of_shells": 132,
                },
                {
                    "current_shell_id": -133,
                    "delta_shell": -133,
                    "no_of_shells": -1e9,
                },
                {
                    "current_shell_id": 132,
                    "delta_shell": 133,
                    "no_of_shells": 133,
                },
            ]
        }
    )
    def time_move_packet_across_shell_boundary_reabsorbed(self, parameters):
        current_shell_id = parameters["current_shell_id"]
        delta_shell = parameters["delta_shell"]
        no_of_shells = parameters["no_of_shells"]
        packet = self.packet
        packet.current_shell_id = current_shell_id
        r_packet_transport.move_packet_across_shell_boundary(
            packet, delta_shell, no_of_shells
        )

    @parameterize(
        {
            "Parameters": [
                {
                    "current_shell_id": 132,
                    "delta_shell": -1,
                    "no_of_shells": 199,
                },
                {
                    "current_shell_id": 132,
                    "delta_shell": 0,
                    "no_of_shells": 132,
                },
                {
                    "current_shell_id": 132,
                    "delta_shell": 20,
                    "no_of_shells": 154,
                },
            ]
        }
    )
    def time_move_packet_across_shell_boundary_increment(self, parameters):
        current_shell_id = parameters["current_shell_id"]
        delta_shell = parameters["delta_shell"]
        no_of_shells = parameters["no_of_shells"]
        packet = self.packet
        packet.current_shell_id = current_shell_id
        r_packet_transport.move_packet_across_shell_boundary(
            packet, delta_shell, no_of_shells
        )<|MERGE_RESOLUTION|>--- conflicted
+++ resolved
@@ -5,30 +5,17 @@
 import numpy as np
 from asv_runner.benchmarks.mark import parameterize, skip_benchmark
 
-<<<<<<< HEAD
+import tardis.transport.frame_transformations as frame_transformations
 import tardis.transport.geometry.calculate_distances as calculate_distances
 import tardis.transport.montecarlo.numba_interface as numba_interface
 import tardis.transport.montecarlo.opacities as opacities
+import tardis.transport.montecarlo.r_packet_transport as r_packet_transport
 import tardis.transport.montecarlo.utils as utils
-import tardis.transport.r_packet_transport as r_packet_transport
 from benchmarks.benchmark_base import BenchmarkBase
 from tardis.model.geometry.radial1d import NumbaRadial1DGeometry
 from tardis.transport.montecarlo.estimators import (
     radfield_estimator_calcs,
     radfield_mc_estimators,
-=======
-import tardis.transport.frame_transformations as frame_transformations
-import tardis.transport.geometry.calculate_distances as calculate_distances
-import tardis.transport.montecarlo.estimators.radfield_mc_estimators
-import tardis.transport.montecarlo.opacities as opacities
-import tardis.transport.montecarlo.r_packet as r_packet
-import tardis.transport.montecarlo.r_packet_transport as r_packet_transport
-import tardis.transport.montecarlo.utils as utils
-from benchmarks.benchmark_base import BenchmarkBase
-from tardis.model.geometry.radial1d import NumbaRadial1DGeometry
-from tardis.transport.montecarlo.estimators.radfield_estimator_calcs import (
-    update_line_estimators,
->>>>>>> 26b60059
 )
 
 
@@ -48,7 +35,9 @@
 
     @property
     def model(self):
-        return 5.2e7
+        return numba_interface.NumbaModel(
+            time_explosion=5.2e7,
+        )
 
     @property
     def estimators(self):
@@ -70,8 +59,6 @@
 
     @parameterize(
         {
-<<<<<<< HEAD
-=======
             "Packet params": [
                 {"mu": 0.3, "r": 7.5e14},
                 {"mu": -0.3, "r": 7.5e13},
@@ -92,53 +79,36 @@
             "Parameters": [
                 {
                     "packet": {"nu_line": 0.1, "is_last_line": True},
-                    "expected": None,
                 },
                 {
                     "packet": {"nu_line": 0.2, "is_last_line": False},
-                    "expected": None,
-                },
-                {
-                    "packet": {"nu_line": 0.5, "is_last_line": False},
-                    "expected": utils.MonteCarloException,
-                },
-                {
-                    "packet": {"nu_line": 0.6, "is_last_line": False},
-                    "expected": utils.MonteCarloException,
                 },
             ]
         }
     )
     def time_calculate_distance_line(self, parameters):
         packet_params = parameters["packet"]
-        expected_params = parameters["expected"]
         nu_line = packet_params["nu_line"]
         is_last_line = packet_params["is_last_line"]
 
-        time_explosion = self.model
+        time_explosion = self.model.time_explosion
 
         doppler_factor = frame_transformations.get_doppler_factor(
-            self.static_packet.r, self.static_packet.mu, time_explosion
+            self.static_packet.r, self.static_packet.mu, time_explosion, False
         )
         comov_nu = self.static_packet.nu * doppler_factor
 
-        obtained_tardis_error = None
-        try:
-            calculate_distances.calculate_distance_line(
-                self.static_packet,
-                comov_nu,
-                is_last_line,
-                nu_line,
-                time_explosion,
-            )
-        except utils.MonteCarloException:
-            obtained_tardis_error = utils.MonteCarloException
-
-        assert obtained_tardis_error == expected_params
-
-    @parameterize(
-        {
->>>>>>> 26b60059
+        calculate_distances.calculate_distance_line(
+            self.static_packet,
+            comov_nu,
+            is_last_line,
+            nu_line,
+            time_explosion,
+            False
+        )
+
+    @parameterize(
+        {
             "Parameters": [
                 {
                     "electron_density": 1e-5,
