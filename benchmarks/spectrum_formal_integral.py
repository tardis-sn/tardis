"""
Basic TARDIS Benchmark.
"""

from numba import config

from benchmarks.benchmark_base import BenchmarkBase
from tardis.spectrum.formal_integral.base import intensity_black_body
from tardis.spectrum.formal_integral.formal_integral_solver import (
    FormalIntegralSolver,
)

config.THREADING_LAYER = "workqueue"


class BenchmarkTransportMontecarloFormalIntegral(BenchmarkBase):
    """
    Class to benchmark the numba formal integral function.
    """

    repeat = 2

    def setup(self):
        self.sim = self.simulation_verysimple
        integrator_settings = self.sim.spectrum_solver.integrator_settings
        self.formal_integral_solver = FormalIntegralSolver(
            integrator_settings.points,
            integrator_settings.interpolate_shells,
            getattr(integrator_settings, "method", None),
        )

    # Benchmark for intensity black body function
    def time_intensity_black_body(self):
        nu = 1e14
        temperature = 1e4
        intensity_black_body(nu, temperature)

    # Benchmark for functions in FormalIntegrator class
    def time_FormalIntegrator_functions(self):
        sim_state = self.sim.simulation_state
        transport = self.sim.transport
        plasma = self.sim.plasma
        nu = self.sim.spectrum_solver.spectrum_frequency_grid[:-1]

        # Solve the formal integral - setup is called internally
        self.formal_integral_solver.solve(
            nu,
            sim_state,
            transport,
<<<<<<< HEAD
            opacity_state,
            plasma,
        )

        att_S_ul = att_S_ul.flatten(order="F")
        Jred_lu = Jred_lu.flatten(order="F")
        Jblue_lu = Jblue_lu.flatten(order="F")

        self.formal_integral_solver.setup_integrator(
            opacity_state, sim_state.time_explosion, r_inner_itp, r_outer_itp
        )

        self.formal_integral_solver.integrator.formal_integral(
            sim_state.t_inner,
            nu,
            att_S_ul,
            Jred_lu,
            Jblue_lu,
            tau_sobolevs_integ,
            electron_densities_integ,
            self.formal_integral_solver.integrator_settings.points,
=======
            self.sim.opacity_state,
            plasma.atomic_data,
            plasma.electron_densities,
            self.sim.macro_atom_state,
>>>>>>> 96eee12d
        )<|MERGE_RESOLUTION|>--- conflicted
+++ resolved
@@ -47,32 +47,8 @@
             nu,
             sim_state,
             transport,
-<<<<<<< HEAD
-            opacity_state,
-            plasma,
-        )
-
-        att_S_ul = att_S_ul.flatten(order="F")
-        Jred_lu = Jred_lu.flatten(order="F")
-        Jblue_lu = Jblue_lu.flatten(order="F")
-
-        self.formal_integral_solver.setup_integrator(
-            opacity_state, sim_state.time_explosion, r_inner_itp, r_outer_itp
-        )
-
-        self.formal_integral_solver.integrator.formal_integral(
-            sim_state.t_inner,
-            nu,
-            att_S_ul,
-            Jred_lu,
-            Jblue_lu,
-            tau_sobolevs_integ,
-            electron_densities_integ,
-            self.formal_integral_solver.integrator_settings.points,
-=======
             self.sim.opacity_state,
             plasma.atomic_data,
             plasma.electron_densities,
-            self.sim.macro_atom_state,
->>>>>>> 96eee12d
+            self.sim.macro_atom_state
         )