--- conflicted
+++ resolved
@@ -61,11 +61,7 @@
         pip install git+https://github.com/tonybaloney/pytest-azurepipelines.git
         export QT_API=pyqt
         pytest tardis --tardis-refdata=$(ref.data.home) --cov=tardis --cov-report=xml --cov-report=html
-<<<<<<< HEAD
         export QT_API=pyqt
-=======
-
->>>>>>> 38ececa2
     displayName: 'TARDIS test'
 
 
