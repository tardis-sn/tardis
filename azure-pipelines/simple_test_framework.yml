# Python package
# Create and test a Python package on multiple Python versions.
# Add steps that analyze code, save the dist with the build record, publish to a PyPI-compatible index, and more:
# https://docs.microsoft.com/azure/devops/pipelines/languages/python


trigger:
- master

variables:
  system.debug: 'true'
  ref.data.home: '$(Agent.BuildDirectory)/tardis-refdata'

  ref.data.github.url: 'https://github.com/tardis-sn/tardis-refdata.git'
  tardis.build.dir: $(Build.Repository.LocalPath)



jobs:

- job: 'Test'
  pool:
    vmImage: $[variables.vm_Image]

  strategy:
    matrix:
      linux:
        vm_Image: 'Ubuntu-16.04'
        conda: '/usr/share/miniconda'
      mac:
        vm_Image: 'macOS-10.13'
        miniconda.url: 'http://repo.continuum.io/miniconda/Miniconda2-latest-mac-x86_64.sh'
    maxParallel: 4

  steps:
  - bash: |
          echo "##vso[task.prependpath]$CONDA/bin"
    displayName: Add conda to PATH

  - bash: |
      sudo chown -R $USER $CONDA
      # conda update -y conda
    displayName: updating conda and activating

  - bash: |
        sh ci-helpers/install_tardis_env.sh
    displayName: 'Install TARDIS env'

  - bash: |
        sh ci-helpers/fetch_reference_data.sh
    displayName: 'Fetch Reference Data'

  - bash: |
        source activate tardis
        python setup.py build_ext --inplace
    displayName: 'TARDIS build'

  - bash: |
        source activate tardis
        conda install -y pytest-cov
        pip install git+https://github.com/tonybaloney/pytest-azurepipelines.git
<<<<<<< HEAD
        export QT_API=pyqt
        pytest -s tardis/tests/test_tardis_full_formal_integral.py --tardis-refdata=$(ref.data.home) --cov=tardis --cov-report=xml --cov-report=html
=======
        pytest tardis --tardis-refdata=$(ref.data.home) --cov=tardis --cov-report=xml --cov-report=html
>>>>>>> 847b5620
    displayName: 'TARDIS test'


#  - task: PublishTestResults@2
#    condition: succeededOrFailed()
#    inputs:
#      testResultsFiles: '**/test-*.xml'
#      testRunTitle: 'Test results for TARDIS on $(vm_Image)'

#  - task: PublishCodeCoverageResults@1
#    inputs:
#      codeCoverageTool: Cobertura
#      summaryFileLocation: '$(System.DefaultWorkingDirectory)/**/coverage.xml'
#      reportDirectory: '$(System.DefaultWorkingDirectory)/**/htmlcov'<|MERGE_RESOLUTION|>--- conflicted
+++ resolved
@@ -59,12 +59,9 @@
         source activate tardis
         conda install -y pytest-cov
         pip install git+https://github.com/tonybaloney/pytest-azurepipelines.git
-<<<<<<< HEAD
         export QT_API=pyqt
-        pytest -s tardis/tests/test_tardis_full_formal_integral.py --tardis-refdata=$(ref.data.home) --cov=tardis --cov-report=xml --cov-report=html
-=======
         pytest tardis --tardis-refdata=$(ref.data.home) --cov=tardis --cov-report=xml --cov-report=html
->>>>>>> 847b5620
+
     displayName: 'TARDIS test'
 
 
