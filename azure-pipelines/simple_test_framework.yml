--- conflicted
+++ resolved
@@ -14,28 +14,6 @@
   codecov.token: "a876d307-9ed5-4f5d-a6c4-e58291ac4111"
 
 jobs:
-<<<<<<< HEAD
-
-- job: 'Test'
-  pool:
-    vmImage: $[variables.vm_Image]
-
-  strategy:
-    matrix:
-      linux:
-        vm_Image: 'Ubuntu-16.04'
-        conda: '/usr/share/miniconda'
-      mac:
-        vm_Image: 'macOS-10.13'
-        miniconda.url: 'http://repo.continuum.io/miniconda/Miniconda2-latest-mac-x86_64.sh'
-    maxParallel: 4
-
-  steps:
-  - bash: |
-          echo "##vso[task.setvariable variable=shellopts]errexit"
-    displayName: "Force exit on error (bash) "
-  - bash: |
-=======
   - job: "Test"
     pool:
       vmImage: $[variables.vm_Image]
@@ -52,7 +30,10 @@
 
     steps:
       - bash: |
->>>>>>> f47075de
+          echo "##vso[task.setvariable variable=shellopts]errexit"
+        displayName: "Force exit on error (bash) "
+
+      - bash: |
           echo "##vso[task.prependpath]$CONDA/bin"
         displayName: Add conda to PATH
 
