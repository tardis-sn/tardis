--- conflicted
+++ resolved
@@ -28,11 +28,9 @@
         vm_Image: 'Ubuntu-16.04'
         conda: '/usr/share/miniconda'
       mac:
-<<<<<<< HEAD
-        vm_Image: 'macOS-10.15'
-=======
+
         vm_Image: 'macOS-10.14'
->>>>>>> f6ba7b43
+
         miniconda.url: 'http://repo.continuum.io/miniconda/Miniconda2-latest-mac-x86_64.sh'
     maxParallel: 4
 
