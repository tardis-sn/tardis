name: "Setup environment"
description: "Sets up environment for tardis and caches it"

inputs:
  os-label:
    description: "os label for lock file, default linux"
    required: true
    default: "linux"

runs:
  using: "composite"
  steps:
<<<<<<< HEAD
      - name: Download Lock File
        run:  wget https://raw.githubusercontent.com/atharva-2001/tardisbase/add-xarray/conda-${{ inputs.os-label }}.lock -O conda-${{ inputs.os-label }}.lock
        shell: bash
      
      - name: Generate Cache Key
        run: | 
          file_hash=$(cat conda-${{ inputs.os-label }}.lock | shasum -a 256 | cut -d' ' -f1)
          echo "file_hash=tardis-conda-env-${{ inputs.os-label }}-${file_hash}-v1" >> "${GITHUB_OUTPUT}"
        id: cache-environment-key
        shell: bash
        
      - uses: mamba-org/setup-micromamba@v2
        with:
          environment-file: conda-${{ inputs.os-label }}.lock
          environment-name: tardis
=======
      - name: Setup environment
        uses: tardis-sn/tardis-actions/setup-env@main
        with:
          os-label: ${{ inputs.os-label }}
>>>>>>> 76ce7e93
<|MERGE_RESOLUTION|>--- conflicted
+++ resolved
@@ -10,25 +10,7 @@
 runs:
   using: "composite"
   steps:
-<<<<<<< HEAD
-      - name: Download Lock File
-        run:  wget https://raw.githubusercontent.com/atharva-2001/tardisbase/add-xarray/conda-${{ inputs.os-label }}.lock -O conda-${{ inputs.os-label }}.lock
-        shell: bash
-      
-      - name: Generate Cache Key
-        run: | 
-          file_hash=$(cat conda-${{ inputs.os-label }}.lock | shasum -a 256 | cut -d' ' -f1)
-          echo "file_hash=tardis-conda-env-${{ inputs.os-label }}-${file_hash}-v1" >> "${GITHUB_OUTPUT}"
-        id: cache-environment-key
-        shell: bash
-        
-      - uses: mamba-org/setup-micromamba@v2
-        with:
-          environment-file: conda-${{ inputs.os-label }}.lock
-          environment-name: tardis
-=======
       - name: Setup environment
         uses: tardis-sn/tardis-actions/setup-env@main
         with:
-          os-label: ${{ inputs.os-label }}
->>>>>>> 76ce7e93
+          os-label: ${{ inputs.os-label }}