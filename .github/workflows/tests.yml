--- conflicted
+++ resolved
@@ -7,17 +7,10 @@
 on:
   push:
     branches:
-<<<<<<< HEAD
-      - '*'
-  pull_request:
-    branches:
-      - '*'
-=======
       - "*"
   pull_request:
     branches:
       - "*"
->>>>>>> 260207cb
     types:
       - opened
       - reopened
@@ -32,13 +25,8 @@
         default: false
 
 env:
-<<<<<<< HEAD
   CACHE_NUMBER: 0  # increase to reset cache manually
   PYTEST_FLAGS: --tardis-regression-data=${{ github.workspace }}/tardis-regression-data --cov=tardis --cov-report=xml --cov-report=html --cov-append
-=======
-  CACHE_NUMBER: 0 # increase to reset cache manually
-  PYTEST_FLAGS: --tardis-refdata=${{ github.workspace }}/tardis-refdata --tardis-regression-data=${{ github.workspace }}/tardis-regression-data --cov=tardis --cov-report=xml --cov-report=html --cov-append
->>>>>>> 260207cb
   CODECOV_TOKEN: ${{ secrets.CODECOV_TOKEN }}
 
 defaults:
@@ -48,10 +36,6 @@
 concurrency:
   group: ${{ github.workflow }}-${{ github.head_ref || github.ref }}
   cancel-in-progress: true
-<<<<<<< HEAD
-
-=======
->>>>>>> 260207cb
 
 jobs:
   tests:
@@ -104,11 +88,7 @@
       - name: Run tests
         run: pytest tardis ${{ env.PYTEST_FLAGS }} -m "${{ matrix.continuum }} continuum and ${{ matrix.rpacket_tracking }} rpacket_tracking"
 
-<<<<<<< HEAD
       - name: Regression Data Generation tests
-=======
-      - name: Refdata Generation tests
->>>>>>> 260207cb
         run: pytest tardis ${{ env.PYTEST_FLAGS }} --generate-reference -m "${{ matrix.continuum }} continuum and ${{ matrix.rpacket_tracking }} rpacket_tracking"
         if: contains(github.event.pull_request.labels.*.name, 'run-generation-tests') || github.ref == 'refs/heads/master'
 
