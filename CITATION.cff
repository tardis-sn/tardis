<<<<<<< HEAD
# YAML 1.2
# Metadata for citation of this software according to the CFF format (https://citation-file-format.github.io/)
cff-version: 1.0.3
message: If you use this software, please cite it using these metadata.
# FIXME title as repository name might not be the best name, please make human readable
title: 'tardis-sn/tardis: TARDIS v2022.12.26'
doi: 10.5281/zenodo.7484173
# FIXME splitting of full names is error prone, please check if given/family name are correct
authors:
- given-names: Wolfgang
  family-names: Kerzendorf
  affiliation: Michigan State University
  orcid: https://orcid.org/0000-0002-0479-7235
- given-names: Stuart
  family-names: Sim
  affiliation: Queen's University Belfast
  orcid: https://orcid.org/0000-0002-9774-1192
- given-names: Christian
  family-names: Vogl
  affiliation: Max-Planck-Institut für Astrophysik
  orcid: https://orcid.org/0000-0002-7941-5692
- given-names: Marc
  family-names: Williamson
  affiliation: New York University
  orcid: https://orcid.org/0000-0003-2544-4516
- given-names: Ezequiel
  family-names: Pássaro
  orcid: https://orcid.org/0000-0002-3707-1975
- given-names: Andreas
  family-names: Flörs
  affiliation: GSI Helmholtz Centre for Heavy Ion Research
  orcid: https://orcid.org/0000-0003-2024-2819
- given-names: Yssa
  family-names: Camacho
  orcid: https://orcid.org/0000-0002-9830-3880
- given-names: Vytautas
  family-names: Jančauskas
  orcid: https://orcid.org/0000-0002-6051-210X
- given-names: Alice
  family-names: Harpole
  affiliation: Stony Brook University
  orcid: https://orcid.org/0000-0002-1530-781X
- given-names: Ulrich
  family-names: Nöbauer
  affiliation: Max-Planck-Institut für Astrophysik
  orcid: https://orcid.org/0000-0002-2453-853X
- given-names: Stefan
  family-names: Lietzau
  orcid: https://orcid.org/0000-0002-7131-3341
- given-names: Mikhail
  family-names: Mishin
- given-names: Fotis
  family-names: Tsamis
  affiliation: National Observatory of Athens
  orcid: https://orcid.org/0000-0003-4875-1623
- given-names: Aoife
  family-names: Boyle
- given-names: Luke
  family-names: Shingles
- given-names: Vaibhav
  family-names: Gupta
- given-names: Karan
  family-names: Desai
- given-names: Michael
  family-names: Klauser
- given-names: Frederik
  family-names: Beaujean
  affiliation: Ludwig-Maximilians-Universität München Fakultät für Physik
  orcid: https://orcid.org/0000-0001-9901-8785
- given-names: Adam
  family-names: Suban-Loewen
- given-names: Epson
  family-names: Heringer
  affiliation: University of Toronto
  orcid: https://orcid.org/0000-0002-1502-9127
- given-names: Barnabás
  family-names: Barna
- given-names: Gaurav
  family-names: Gautam
- given-names: Andrew
  family-names: Fullard
  affiliation: Michigan State University
  orcid: https://orcid.org/0000-0001-7343-1678
- given-names: Isaac
  family-names: Smith
- given-names: Kevin
  family-names: Cawley
- given-names: Jaladh
  family-names: Singhal
  orcid: https://orcid.org/0000-0002-8310-0829
- given-names: Atharva
  family-names: Arya
- given-names: Talytha
  family-names: Barbosa
- given-names: Dhruv
  family-names: Sondhi
- given-names: Jenny
  family-names: Yu
- given-names: Jack
  family-names: O'Brien
- given-names: Maryam
  family-names: Patel
- given-names: Kaushik
  family-names: Varanasi
- given-names: James
  family-names: Gillanders
  orcid: https://orcid.org/0000-0002-8094-6108
- given-names: Arjun
  family-names: Savel
- given-names: Martin
  family-names: Reinecke
- given-names: Youssef
  family-names: Eweis
- given-names: Sona
  family-names: Chitchyan
- given-names: Tomas
  family-names: Bylund
- given-names: Laud
  family-names: Bentil
- given-names: Jordi
  family-names: Eguren
  orcid: https://orcid.org/0000-0002-2328-8030
- given-names: Arib
  family-names: Alam
- given-names: Matthew
  family-names: Bartnik
- given-names: Rohith
  family-names: Varma Buddaraju
- given-names: Mark
  family-names: Magee
- given-names: Joshua
  family-names: Shields
- given-names: Satwik
  family-names: Kambham
- given-names: Ran
  family-names: Livneh
- given-names: Sashank
  family-names: Mishra
  orcid: https://orcid.org/0000-0001-8302-1584
- given-names: Srinath
  family-names: Rajagopalan
- given-names: John
  family-names: Reichenbach
- given-names: Rinkle
  family-names: Jain
- given-names: Andreas
  family-names: Floers
- given-names: Jayant
  family-names: Bhakar
- given-names: Antreev
  family-names: Brar
- given-names: Sourav
  family-names: Singh
- given-names: Alexander
  family-names: Holas
- given-names: Jonatan
  family-names: Selsing
- given-names: Chinmay
  family-names: Talegaonkar
- given-names: Caroline
  family-names: Sofiatti
- given-names: Aman
  family-names: Kumar
- given-names: Nathan
  family-names: Kowalski
- given-names: Pratik
  family-names: Patel
- given-names: Suyash
  family-names: Gupta
- given-names: Sampark
  family-names: Sharma
- given-names: Yash
  family-names: Aggarwal
- given-names: Shilpi
  family-names: Prasad
- given-names: Debajyoti
  family-names: Dasgupta
- given-names: Thom
  family-names: Lemoine
- given-names: Musabbiha
  family-names: Zaheer
- given-names: Ujjwal
  family-names: Wahi
- given-names: Nilesh
  family-names: Patra
- given-names: Parikshit
  family-names: Singh Rathore
- given-names: Kevin
  family-names: Yap
- given-names: Laureano
  family-names: Martinez
- given-names: Nance
  family-names: Sarafina
- given-names: Shashank
  family-names: Venkat
- given-names: Chaitanya
  family-names: Kolliboyina
- given-names: Dmitry
  family-names: Volodin
- given-names: Morgan
  family-names: Sandler
- given-names: Atul
  family-names: Kumar
- given-names: Atharwa
  family-names: Kharkar
- given-names: Ashwin
  family-names: Nayak U
version: release-2022.12.26
date-released: 2022-12-26
repository-code: https://github.com/tardis-sn/tardis
license: other-open
=======
# YAML 1.2
# Metadata for citation of this software according to the CFF format (https://citation-file-format.github.io/)
cff-version: 1.0.3
message: If you use this software, please cite it using these metadata.
# FIXME title as repository name might not be the best name, please make human readable
title: 'tardis-sn/tardis: TARDIS v2023.02.06'
doi: 10.5281/zenodo.7612458
# FIXME splitting of full names is error prone, please check if given/family name are correct
authors:
- given-names: Wolfgang
  family-names: Kerzendorf
  affiliation: Michigan State University
  orcid: https://orcid.org/0000-0002-0479-7235
- given-names: Stuart
  family-names: Sim
  affiliation: Queen's University Belfast
  orcid: https://orcid.org/0000-0002-9774-1192
- given-names: Christian
  family-names: Vogl
  affiliation: Max-Planck-Institut für Astrophysik
  orcid: https://orcid.org/0000-0002-7941-5692
- given-names: Marc
  family-names: Williamson
  affiliation: New York University
  orcid: https://orcid.org/0000-0003-2544-4516
- given-names: Ezequiel
  family-names: Pássaro
  orcid: https://orcid.org/0000-0002-3707-1975
- given-names: Andreas
  family-names: Flörs
  affiliation: GSI Helmholtz Centre for Heavy Ion Research
  orcid: https://orcid.org/0000-0003-2024-2819
- given-names: Yssa
  family-names: Camacho
  affiliation: Rutgers The State University of New Jersey
  orcid: https://orcid.org/0000-0002-9830-3880
- given-names: Vytautas
  family-names: Jančauskas
  orcid: https://orcid.org/0000-0002-6051-210X
- given-names: Alice
  family-names: Harpole
  affiliation: Stony Brook University
  orcid: https://orcid.org/0000-0002-1530-781X
- given-names: Ulrich
  family-names: Nöbauer
  affiliation: Max-Planck-Institut für Astrophysik
  orcid: https://orcid.org/0000-0002-2453-853X
- given-names: Stefan
  family-names: Lietzau
  orcid: https://orcid.org/0000-0002-7131-3341
- given-names: Mikhail
  family-names: Mishin
- given-names: Fotis
  family-names: Tsamis
  affiliation: National Observatory of Athens
  orcid: https://orcid.org/0000-0003-4875-1623
- given-names: Aoife
  family-names: Boyle
- given-names: Luke
  family-names: Shingles
- given-names: Vaibhav
  family-names: Gupta
- given-names: Karan
  family-names: Desai
- given-names: Michael
  family-names: Klauser
- given-names: Frederik
  family-names: Beaujean
  affiliation: Ludwig-Maximilians-Universität München Fakultät für Physik
  orcid: https://orcid.org/0000-0001-9901-8785
- given-names: Adam
  family-names: Suban-Loewen
- given-names: Epson
  family-names: Heringer
  affiliation: University of Toronto
  orcid: https://orcid.org/0000-0002-1502-9127
- given-names: Barnabás
  family-names: Barna
- given-names: Gaurav
  family-names: Gautam
- given-names: Andrew
  family-names: Fullard
  affiliation: Michigan State University
  orcid: https://orcid.org/0000-0001-7343-1678
- given-names: Isaac
  family-names: Smith
- given-names: Kevin
  family-names: Cawley
- given-names: Jaladh
  family-names: Singhal
  orcid: https://orcid.org/0000-0002-8310-0829
- given-names: Atharva
  family-names: Arya
- given-names: Dhruv
  family-names: Sondhi
- given-names: Talytha
  family-names: Barbosa
- given-names: Jenny
  family-names: Yu
- given-names: Jack
  family-names: O'Brien
- given-names: Maryam
  family-names: Patel
- given-names: Kaushik
  family-names: Varanasi
- given-names: James
  family-names: Gillanders
  orcid: https://orcid.org/0000-0002-8094-6108
- given-names: Sona
  family-names: Chitchyan
- given-names: Arjun
  family-names: Savel
- given-names: Martin
  family-names: Reinecke
- given-names: Youssef
  family-names: Eweis
- given-names: Tomas
  family-names: Bylund
- given-names: Laud
  family-names: Bentil
- given-names: Jordi
  family-names: Eguren
  orcid: https://orcid.org/0000-0002-2328-8030
- given-names: Arib
  family-names: Alam
- given-names: Matthew
  family-names: Bartnik
- given-names: Mark
  family-names: Magee
- given-names: Rohith
  family-names: Varma Buddaraju
- given-names: Joshua
  family-names: Shields
- given-names: Satwik
  family-names: Kambham
- given-names: Ran
  family-names: Livneh
- given-names: Srinath
  family-names: Rajagopalan
- given-names: Sashank
  family-names: Mishra
  orcid: https://orcid.org/0000-0001-8302-1584
- given-names: John
  family-names: Reichenbach
- given-names: Andreas
  family-names: Floers
- given-names: Rinkle
  family-names: Jain
- given-names: Alexander
  family-names: Holas
- given-names: Sourav
  family-names: Singh
- given-names: Jayant
  family-names: Bhakar
- given-names: Antreev
  family-names: Brar
- given-names: Jonatan
  family-names: Selsing
- given-names: Aman
  family-names: Kumar
- given-names: Chinmay
  family-names: Talegaonkar
- given-names: Nathan
  family-names: Kowalski
- given-names: Caroline
  family-names: Sofiatti
- given-names: Shilpi
  family-names: Prasad
- given-names: Shashank
  family-names: Venkat
- given-names: Parikshit
  family-names: Singh Rathore
- given-names: Sampark
  family-names: Sharma
- given-names: Pratik
  family-names: Patel
- given-names: Kevin
  family-names: Yap
- given-names: Nilesh
  family-names: Patra
- given-names: Nance
  family-names: Sarafina
- given-names: Musabbiha
  family-names: Zaheer
- given-names: Morgan
  family-names: Sandler
- given-names: Thom
  family-names: Lemoine
- given-names: Suyash
  family-names: Gupta
- given-names: Ujjwal
  family-names: Wahi
- given-names: Yash
  family-names: Aggarwal
- given-names: Dmitry
  family-names: Volodin
- given-names: Debajyoti
  family-names: Dasgupta
- given-names: ABHISHEK
  family-names: PATIDAR
- given-names: Laureano
  family-names: Martinez
- given-names: Chaitanya
  family-names: Kolliboyina
- given-names: Atharwa
  family-names: Kharkar
- given-names: Ashwin
  family-names: Nayak U
- given-names: Atul
  family-names: Kumar
version: release-2023.02.06
date-released: 2023-02-06
repository-code: https://github.com/tardis-sn/tardis
license: other-open
>>>>>>> d719b8e2
<|MERGE_RESOLUTION|>--- conflicted
+++ resolved
@@ -1,216 +1,3 @@
-<<<<<<< HEAD
-# YAML 1.2
-# Metadata for citation of this software according to the CFF format (https://citation-file-format.github.io/)
-cff-version: 1.0.3
-message: If you use this software, please cite it using these metadata.
-# FIXME title as repository name might not be the best name, please make human readable
-title: 'tardis-sn/tardis: TARDIS v2022.12.26'
-doi: 10.5281/zenodo.7484173
-# FIXME splitting of full names is error prone, please check if given/family name are correct
-authors:
-- given-names: Wolfgang
-  family-names: Kerzendorf
-  affiliation: Michigan State University
-  orcid: https://orcid.org/0000-0002-0479-7235
-- given-names: Stuart
-  family-names: Sim
-  affiliation: Queen's University Belfast
-  orcid: https://orcid.org/0000-0002-9774-1192
-- given-names: Christian
-  family-names: Vogl
-  affiliation: Max-Planck-Institut für Astrophysik
-  orcid: https://orcid.org/0000-0002-7941-5692
-- given-names: Marc
-  family-names: Williamson
-  affiliation: New York University
-  orcid: https://orcid.org/0000-0003-2544-4516
-- given-names: Ezequiel
-  family-names: Pássaro
-  orcid: https://orcid.org/0000-0002-3707-1975
-- given-names: Andreas
-  family-names: Flörs
-  affiliation: GSI Helmholtz Centre for Heavy Ion Research
-  orcid: https://orcid.org/0000-0003-2024-2819
-- given-names: Yssa
-  family-names: Camacho
-  orcid: https://orcid.org/0000-0002-9830-3880
-- given-names: Vytautas
-  family-names: Jančauskas
-  orcid: https://orcid.org/0000-0002-6051-210X
-- given-names: Alice
-  family-names: Harpole
-  affiliation: Stony Brook University
-  orcid: https://orcid.org/0000-0002-1530-781X
-- given-names: Ulrich
-  family-names: Nöbauer
-  affiliation: Max-Planck-Institut für Astrophysik
-  orcid: https://orcid.org/0000-0002-2453-853X
-- given-names: Stefan
-  family-names: Lietzau
-  orcid: https://orcid.org/0000-0002-7131-3341
-- given-names: Mikhail
-  family-names: Mishin
-- given-names: Fotis
-  family-names: Tsamis
-  affiliation: National Observatory of Athens
-  orcid: https://orcid.org/0000-0003-4875-1623
-- given-names: Aoife
-  family-names: Boyle
-- given-names: Luke
-  family-names: Shingles
-- given-names: Vaibhav
-  family-names: Gupta
-- given-names: Karan
-  family-names: Desai
-- given-names: Michael
-  family-names: Klauser
-- given-names: Frederik
-  family-names: Beaujean
-  affiliation: Ludwig-Maximilians-Universität München Fakultät für Physik
-  orcid: https://orcid.org/0000-0001-9901-8785
-- given-names: Adam
-  family-names: Suban-Loewen
-- given-names: Epson
-  family-names: Heringer
-  affiliation: University of Toronto
-  orcid: https://orcid.org/0000-0002-1502-9127
-- given-names: Barnabás
-  family-names: Barna
-- given-names: Gaurav
-  family-names: Gautam
-- given-names: Andrew
-  family-names: Fullard
-  affiliation: Michigan State University
-  orcid: https://orcid.org/0000-0001-7343-1678
-- given-names: Isaac
-  family-names: Smith
-- given-names: Kevin
-  family-names: Cawley
-- given-names: Jaladh
-  family-names: Singhal
-  orcid: https://orcid.org/0000-0002-8310-0829
-- given-names: Atharva
-  family-names: Arya
-- given-names: Talytha
-  family-names: Barbosa
-- given-names: Dhruv
-  family-names: Sondhi
-- given-names: Jenny
-  family-names: Yu
-- given-names: Jack
-  family-names: O'Brien
-- given-names: Maryam
-  family-names: Patel
-- given-names: Kaushik
-  family-names: Varanasi
-- given-names: James
-  family-names: Gillanders
-  orcid: https://orcid.org/0000-0002-8094-6108
-- given-names: Arjun
-  family-names: Savel
-- given-names: Martin
-  family-names: Reinecke
-- given-names: Youssef
-  family-names: Eweis
-- given-names: Sona
-  family-names: Chitchyan
-- given-names: Tomas
-  family-names: Bylund
-- given-names: Laud
-  family-names: Bentil
-- given-names: Jordi
-  family-names: Eguren
-  orcid: https://orcid.org/0000-0002-2328-8030
-- given-names: Arib
-  family-names: Alam
-- given-names: Matthew
-  family-names: Bartnik
-- given-names: Rohith
-  family-names: Varma Buddaraju
-- given-names: Mark
-  family-names: Magee
-- given-names: Joshua
-  family-names: Shields
-- given-names: Satwik
-  family-names: Kambham
-- given-names: Ran
-  family-names: Livneh
-- given-names: Sashank
-  family-names: Mishra
-  orcid: https://orcid.org/0000-0001-8302-1584
-- given-names: Srinath
-  family-names: Rajagopalan
-- given-names: John
-  family-names: Reichenbach
-- given-names: Rinkle
-  family-names: Jain
-- given-names: Andreas
-  family-names: Floers
-- given-names: Jayant
-  family-names: Bhakar
-- given-names: Antreev
-  family-names: Brar
-- given-names: Sourav
-  family-names: Singh
-- given-names: Alexander
-  family-names: Holas
-- given-names: Jonatan
-  family-names: Selsing
-- given-names: Chinmay
-  family-names: Talegaonkar
-- given-names: Caroline
-  family-names: Sofiatti
-- given-names: Aman
-  family-names: Kumar
-- given-names: Nathan
-  family-names: Kowalski
-- given-names: Pratik
-  family-names: Patel
-- given-names: Suyash
-  family-names: Gupta
-- given-names: Sampark
-  family-names: Sharma
-- given-names: Yash
-  family-names: Aggarwal
-- given-names: Shilpi
-  family-names: Prasad
-- given-names: Debajyoti
-  family-names: Dasgupta
-- given-names: Thom
-  family-names: Lemoine
-- given-names: Musabbiha
-  family-names: Zaheer
-- given-names: Ujjwal
-  family-names: Wahi
-- given-names: Nilesh
-  family-names: Patra
-- given-names: Parikshit
-  family-names: Singh Rathore
-- given-names: Kevin
-  family-names: Yap
-- given-names: Laureano
-  family-names: Martinez
-- given-names: Nance
-  family-names: Sarafina
-- given-names: Shashank
-  family-names: Venkat
-- given-names: Chaitanya
-  family-names: Kolliboyina
-- given-names: Dmitry
-  family-names: Volodin
-- given-names: Morgan
-  family-names: Sandler
-- given-names: Atul
-  family-names: Kumar
-- given-names: Atharwa
-  family-names: Kharkar
-- given-names: Ashwin
-  family-names: Nayak U
-version: release-2022.12.26
-date-released: 2022-12-26
-repository-code: https://github.com/tardis-sn/tardis
-license: other-open
-=======
 # YAML 1.2
 # Metadata for citation of this software according to the CFF format (https://citation-file-format.github.io/)
 cff-version: 1.0.3
@@ -424,5 +211,4 @@
 version: release-2023.02.06
 date-released: 2023-02-06
 repository-code: https://github.com/tardis-sn/tardis
-license: other-open
->>>>>>> d719b8e2
+license: other-open