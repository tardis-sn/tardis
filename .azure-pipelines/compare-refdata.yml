--- conflicted
+++ resolved
@@ -11,119 +11,114 @@
 trigger:
   tags:
     include:
-    - '*'
+      - "*"
 
 pr:
   branches:
     include:
-    - '*'
+      - "*"
 
 variables:
-  pr.number: '$(System.PullRequest.PullRequestNumber)'
-  commit.sha: '$(Build.SourceVersion)'
-  results.url: 'http://opensupernova.org/~azuredevops/files/refdata-results'
+  pr.number: "$(System.PullRequest.PullRequestNumber)"
+  commit.sha: "$(Build.SourceVersion)"
+  results.url: "http://opensupernova.org/~azuredevops/files/refdata-results"
   #ref1.hash: ''
   #ref2.hash: ''
 
 pool:
-  vmImage: 'ubuntu-latest'
+  vmImage: "ubuntu-latest"
 
 jobs:
-  - job: 'report'
+  - job: "report"
     steps:
       - template: templates/default.yml
         parameters:
           fetchRefdata: true
-<<<<<<< HEAD
-          refdataRepo: 'github'
-          useMamba: true
-=======
-          refdataRepo: 'azure'  # use 'github' when comparing between custom ref hashes
+          refdataRepo: "azure" # use 'github' when comparing between custom ref hashes
           useMamba: false
->>>>>>> 0205add1
 
       - bash: |
           source activate tardis
           $(package.manager) install bokeh=2.2 --channel conda-forge --no-update-deps --yes
-        displayName: 'Install Bokeh'
+        displayName: "Install Bokeh"
 
       - bash: |
           cd $(refdata.dir)
           git remote add upstream $(git remote get-url origin)
           git fetch upstream
-        displayName: 'Set upstream remote'
+        displayName: "Set upstream remote"
 
-      - ${{ if or(startsWith(variables['ref1.hash'], 'upstream/pr'), startsWith(variables['ref2.hash'], 'upstream/pr')) }}:
-        - bash: |
-            cd $(refdata.dir)
-            git fetch upstream "+refs/pull/*/head:refs/remotes/upstream/pr/*"
-          displayName: 'Fetch pull requests'
+      - ? ${{ if or(startsWith(variables['ref1.hash'], 'upstream/pr'), startsWith(variables['ref2.hash'], 'upstream/pr')) }}
+        : - bash: |
+              cd $(refdata.dir)
+              git fetch upstream "+refs/pull/*/head:refs/remotes/upstream/pr/*"
+            displayName: "Fetch pull requests"
 
       - bash: |
           cd $(tardis.dir)
           source activate tardis
           pytest tardis --tardis-refdata=$(refdata.dir) --generate-reference
-        displayName: 'Generate reference data'
+        displayName: "Generate reference data"
         condition: or(eq(variables['ref1.hash'], ''), eq(variables['ref2.hash'], ''))
 
       - bash: |
           cd $(refdata.dir)/notebooks
           source activate tardis
           jupyter nbconvert ref_data_compare.ipynb --to html --execute --ExecutePreprocessor.timeout=6000
-        displayName: 'Render notebook'
+        displayName: "Render notebook"
 
       - bash: |
           cd $(refdata.dir)/notebooks
           source activate tardis
           jupyter nbconvert ref_data_compare.ipynb --to html --execute --allow-errors --ExecutePreprocessor.timeout=6000
-        displayName: 'Render notebook (allow errors)'
+        displayName: "Render notebook (allow errors)"
         condition: failed()
 
       - task: PublishPipelineArtifact@1
         inputs:
-          targetPath: '$(refdata.dir)/notebooks/ref_data_compare.html'
-          artifactName: 'report'
-        displayName: 'Upload artifact'
+          targetPath: "$(refdata.dir)/notebooks/ref_data_compare.html"
+          artifactName: "report"
+        displayName: "Upload artifact"
         condition: succeededOrFailed()
 
       - task: InstallSSHKey@0
         inputs:
-         knownHostsEntry: $(opensupernova_host)
-         sshPublicKey: $(opensupernova_pubkey)
-         sshKeySecureFile: openSupernovaKey
+          knownHostsEntry: $(opensupernova_host)
+          sshPublicKey: $(opensupernova_pubkey)
+          sshKeySecureFile: openSupernovaKey
 
       - ${{ if eq(variables['Build.Reason'], 'IndividualCI') }}:
-        - bash: echo "##vso[task.setvariable variable=subfolder]releases"
-          displayName: "Set subfolder name"
+          - bash: echo "##vso[task.setvariable variable=subfolder]releases"
+            displayName: "Set subfolder name"
 
       - ${{ if eq(variables['Build.Reason'], 'PullRequest') }}:
-        - bash: echo "##vso[task.setvariable variable=subfolder]$(pr.number)"
-          displayName: "Set subfolder name"
+          - bash: echo "##vso[task.setvariable variable=subfolder]$(pr.number)"
+            displayName: "Set subfolder name"
 
       - ${{ if eq(variables['Build.Reason'], 'Manual') }}:
-        - bash: echo "##vso[task.setvariable variable=subfolder]manual"
-          displayName: "Set subfolder name"
+          - bash: echo "##vso[task.setvariable variable=subfolder]manual"
+            displayName: "Set subfolder name"
 
       - bash: |
           ssh azuredevops@opensupernova.org "mkdir -p /home/azuredevops/public_html/files/refdata-results/$(subfolder)"
           scp $(refdata.dir)/notebooks/ref_data_compare.html azuredevops@opensupernova.org:/home/azuredevops/public_html/files/refdata-results/$(subfolder)/$(commit.sha).html
-        displayName: 'Copy files to server'
+        displayName: "Copy files to server"
         condition: succeededOrFailed()
 
       - ${{ if eq(variables['Build.Reason'], 'PullRequest') }}:
-        - task: GitHubComment@0
-          inputs:
-            gitHubConnection: 'tardis-sn'
-            repositoryName: 'tardis-sn/tardis'
-            id: $(pr.number)
-            comment: '**Build succeeded** $(commit.sha) <br><br> [Click here]($(results.url)/$(pr.number)/$(commit.sha).html) to see results.'
-          displayName: 'Post results (success)'
+          - task: GitHubComment@0
+            inputs:
+              gitHubConnection: "tardis-sn"
+              repositoryName: "tardis-sn/tardis"
+              id: $(pr.number)
+              comment: "**Build succeeded** $(commit.sha) <br><br> [Click here]($(results.url)/$(pr.number)/$(commit.sha).html) to see results."
+            displayName: "Post results (success)"
 
-        - task: GitHubComment@0
-          inputs:
-            gitHubConnection: 'tardis-sn'
-            repositoryName: 'tardis-sn/tardis'
-            id: $(pr.number)
-            comment: '**Build failed** $(commit.sha) <br><br> [Click here]($(results.url)/$(pr.number)/$(commit.sha).html) to see results.'
-          displayName: 'Post results (failed)'
-          condition: failed()+          - task: GitHubComment@0
+            inputs:
+              gitHubConnection: "tardis-sn"
+              repositoryName: "tardis-sn/tardis"
+              id: $(pr.number)
+              comment: "**Build failed** $(commit.sha) <br><br> [Click here]($(results.url)/$(pr.number)/$(commit.sha).html) to see results."
+            displayName: "Post results (failed)"
+            condition: failed()