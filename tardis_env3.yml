name: tardis

channels:
  - conda-forge

dependencies:

  # WARNING: any change to this section must be applied to the conda-forge
  # package recipe at https://github.com/conda-forge/tardis-sn-feedstock

  - python=3.8
  - setuptools
  - setuptools_scm
  - pip
  - numpy=1.19
  - scipy=1.5
  - pandas=1.0
  - astropy=5.0
  - numba=0.53
  - numexpr
  - radioactivedecay>=0.4.12

  # Plasma
  - networkx
  - pygraphviz

  # I/O
  - pyyaml
  - jsonschema=3 # Issue #1807
  - hdf5=1.10
  - h5py
  - pytables
  - requests
  - tqdm

  # Widgets & Visualization
  - notebook
  - matplotlib-base
  - ipywidgets
  - plotly
  - qgrid

  # --- Packages not required for conda-forge recipe ---

  # tardis-sn/nuclear dependencies
  - beautifulsoup4
  - lxml

  # Documentation
  - sphinx
  - sphinx-astropy
  - sphinx_bootstrap_theme
  - sphinx-jsonschema
  - sphinx_rtd_theme
  - sphinxcontrib-apidoc
  - sphinxcontrib-bibtex
  - recommonmark
  - numpydoc
  - nbconvert
  - nbformat
  - nbsphinx
  - snakeviz
  - dot2tex

  # Test/Coverage
  - pytest
  - pytest-cov
  - pytest-html
  - python-dokuwiki
  - coverage

  # Code quality
  - black=22.3

  # Other
<<<<<<< HEAD
  - git-lfs

  - pip:
      - dot2tex # conda-forge package requires python>=3.8
      - git+https://github.com/tardis-sn/nuclear
=======
  - git-lfs
>>>>>>> ff05a215
<|MERGE_RESOLUTION|>--- conflicted
+++ resolved
@@ -4,7 +4,6 @@
   - conda-forge
 
 dependencies:
-
   # WARNING: any change to this section must be applied to the conda-forge
   # package recipe at https://github.com/conda-forge/tardis-sn-feedstock
 
@@ -73,12 +72,8 @@
   - black=22.3
 
   # Other
-<<<<<<< HEAD
   - git-lfs
 
   - pip:
       - dot2tex # conda-forge package requires python>=3.8
-      - git+https://github.com/tardis-sn/nuclear
-=======
-  - git-lfs
->>>>>>> ff05a215
+      - git+https://github.com/tardis-sn/nuclear