--- conflicted
+++ resolved
@@ -15,11 +15,6 @@
 - matplotlib=2.0
 - astropy=1.3
 - numexpr=2.6
-<<<<<<< HEAD
-#- Cython=0.28.2
-=======
-#- Cython=0.28
->>>>>>> 83c18609
 - networkx=1.10
 - pytest=3.0
 - pyyaml=3.12
