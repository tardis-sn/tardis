tardis_config_version:
  property_type: string
  default: None
  mandatory: True
  help: Version of the configuration file


supernova:
    luminosity_requested:
        property_type: quantity
        mandatory: True
        default: 1 solLum
        help: requested output luminosity for simulation

    time_explosion:
        property_type: quantity
        mandatory: True
        default: None
        help: time since explosion
        
    distance:
        property_type: quantity
        mandatory: False
        default: None
        help: distance to supernova
      
    luminosity_wavelength_start:
        property_type: quantity
        mandatory: False
        default: 0 angstrom
        help: start of the integral needed for getting the luminosity right


    luminosity_wavelength_end:
        property_type: quantity
        mandatory: False
        default: inf angstrom
        help: start of the integral needed for getting the luminosity right

atom_data:
    property_type: string
    mandatory: True
    help: path or filename to the Atomic Data HDF5 file
  
plasma:
    initial_t_inner:
        property_type: quantity
        mandatory: False
        default: -1 K
        help: > 
            initial temperature of the inner boundary black body. If set to -1 K 
            will result in automatic calculation of boundary
        
        
    initial_t_rad:
        property_type: quantity
        mandatory: False
        default: 10000 K
        help: initial radiative temperature in all cells (if set
        
    disable_electron_scattering:
        property_type: bool
        mandatory: False
        default: False
        help: >
            disable electron scattering process in montecarlo part - non-physical only
            for tests
            
    ionization:
        property_type: string
        mandatory: True
        default: None
        allowed_value: nebular lte
        help: ionization treatment mode
          
      
    excitation:
        property_type: string
        mandatory: True
        default: None
        allowed_value: lte dilute-lte
        help: excitation treatment mode
        
    radiative_rates_type:
        property_type: string
        mandatory: True
        default: None
        allowed_value: dilute-blackbody detailed blackbody
        help: radiative rates treatment mode
        
    line_interaction_type:
        property_type: string
        mandatory: True
        default: None
        allowed_value: scatter downbranch macroatom 
        help: line interaction mode
        
    w_epsilon:
        property_type: float
        mandatory: False
        default:  1e-10
        help: w to use when j_blues get numerically 0. - avoids numerical complications

    delta_treatment:
        property_type: float
        mandatory: False
        default: None
        help: >
            In the saha calculation set delta equals to the number given in
            this configuration item. if set to None (default), normal delta
            treatment (as described in Mazzali & Lucy 1993) will be applied

    nlte_excitation:
        species:
            property_type: list
            mandatory: False
            default: []
            help: >
                Species for which NLTE excitation is to be used to calculate their states
                ['Si 2', 'Ca 1', etc.]

        coronal_approximation:
            property_type: bool
            default: False
            mandatory: False
            help: set all jblues=0.0
    
        classical_nebular:
            property_type: bool
            default: False
            mandatory: False
            help: sets all beta_sobolevs to 1

<<<<<<< HEAD
    nlte_ionization:
        species:
            property_type: list
            mandatory: False
            default: []
            help: >
                Elements for which NLTE ionisation is to be used to calculate their states
                ['Si', 'Ca', etc.]
=======
    helium_treatment:
        property_type: string
        mandatory: False
        default: none
        allowed_value: none recomb-nlte
        help: none to treat He as the other elements. recomb-nlte to treat with NLTE approximation.
>>>>>>> de89246c

model:
    structure:
        property_type : container-property
        type:
            property_type: container-declaration
            containers: ['file', 'specific']
            _file: ['filename','filetype']
            +file: ['v_inner_boundary','v_outer_boundary']
            _specific: ['velocity', 'density']


        filename:
            property_type: string
            default: None
            mandatory: True
            help: file name (with path) to structure model

        filetype:
            property_type: string
            default: None
            allowed_value: ['simple_ascii', 'artis']
            mandatory: True
            help: file type

        v_inner_boundary:
            property_type: quantity
            default: 0 km/s
            mandatory: False
            help: location of the inner boundary chosen from the model

        v_outer_boundary:
            property_type: quantity
            default: inf km/s
            mandatory: False
            help: location of the inner boundary chosen from the model


        velocity:
            property_type: quantity_range_sampled
            default: None
            mandatory: True
            help: description of the boundaries of the shells

        density:
            property_type: container-property
            type:
                property_type: container-declaration
                containers: ['branch85_w7','exponential','power_law', 'uniform']
                _uniform: ['value']
                _branch85_w7: []
                +branch85_w7: ['w7_time_0', 'w7_rho_0', 'w7_v_0']
                _power_law: ['time_0', 'rho_0', 'v_0', 'exponent']
                _exponential: ['time_0', 'rho_0', 'v_0']

            w7_time_0:
                property_type: quantity
                default: 0.000231481 day
                mandatory: False
                help: This needs no change - DO NOT TOUCH

            w7_rho_0:
                property_type: quantity
                default: 3e29 g/cm^3
                mandatory: False
                help: This needs no change - DO NOT TOUCH

            w7_v_0:
                property_type: quantity
                default: 1 km/s
                mandatory: False
                help: This needs no change - DO NOT TOUCH

            time_0:
                property_type: quantity
                default: None
                mandatory: True
                help: Time at which the pure model densities are right

            rho_0:
                property_type: quantity
                default: None
                mandatory: True
                help: density at time_0

            v_0:
                property_type: quantity
                default: None
                mandatory: True
                help: at what velocity the density rho_0 applies

            exponent:
                property_type: float
                default: None
                mandatory: True
                help: exponent for exponential density profile

            value:
                property_type: quantity
                default: None
                mandatory: True
                help: value for uniform density

    abundances:
        property_type: container-property
        type:
            property_type: container-declaration
            containers: ['file','uniform']
            _uniform: []
            _file: ['filetype','filename']
            
        filename:
            property_type: string
            default: None
            mandatory: True
            help: filename
            
        filetype:
            property_type: string
            default: None
            mandatory: False
            help: type of abundance file to read in
            
                
                
  
            


montecarlo:
    nthreads:
        property_type: int
        default: 1
        mandatory: False
        help: The number of OpenMP threads.

    seed:
        property_type: int
        default: 23111963
        mandatory: False
        help: Seed for the random number generator

    no_of_packets:
        property_type: int
        default: None
        mandatory: True
        help: Seed for the random number generator

    iterations:
        property_type: int
        default: None
        mandatory: True
        help: Number of maximum iterations

    black_body_sampling:
        property_type: quantity_range_sampled
        default: [50 angstrom, 200000 angstrom, 1000000]
        mandatory: False
        help: Sampling of the black-body for energy packet creation (giving maximum and minimum packet frequency)

    last_no_of_packets:
        property_type: int
        default: -1
        mandatory: False
        help: >
            This can set the number of packets for the last run.
            If set negative it will remain the same as all other runs.

    no_of_virtual_packets:
        property_type: int
        default: 0
        mandatory: False
        help: Setting the number of virtual packets for the last iteration.

    virtual_spectrum_range:
        property_type: quantity_range_sampled
        default: [50 angstrom, 250000 angstrom, 1000000]
        mandatory: False
        help: Limits of virtual packet spectrum (giving maximum and minimum packet frequency)


    enable_reflective_inner_boundary:
        property_type: bool
        default: False
        mandatory: False
        help: >
            experimental feature to enable a reflective boundary.
    
    inner_boundary_albedo:
        property_type: float
        default: 0.0
        mandatory: False
        help: albedo of the reflective boundary

    convergence_strategy:
        property_type : container-property
        type:
            property_type: container-declaration
            containers: ['damped', 'specific']
            _damped: []
            +damped: ['damping_constant', 't_inner', 't_rad', 'w',
            'lock_t_inner_cycles', 't_inner_update_exponent',]
            _specific: ['threshold', 'fraction', 'hold_iterations']
            +specific: ['t_inner', 't_rad', 'w', 'lock_t_inner_cycles',
            'damping_constant', 't_inner_update_exponent']
        
        t_inner_update_exponent:
            property_type: float
            default: -0.5
            mandatory: False
            help: L=4*pi*r**2*T^y
        
        lock_t_inner_cycles:
            property_type: int
            mandatory: False
            default: 1
            help: >
                The number of cycles to lock the update of the inner boundary temperature.
                This process helps with convergence. The default is to switch it off (1 cycle)
        hold_iterations:
            property_type: int
            default: 3
            mandatory: True
            help: >
                the number of iterations that the convergence criteria need to be
                fulfilled before TARDIS accepts the simulation as converged

        fraction: 
            property_type: float
            default: 0.8
            mandatory: True
            help: >
                the fraction of shells that have to converge to the given 
                convergence threshold. For example, 0.8 means that 80% of shells
                have to converge to the threshold that convergence is established
        
        damping_constant:
            property_type: float
            mandatory: False
            default: 0.5
            help: damping constant

        threshold: 
            property_type: float
            mandatory: True
            help: >
                specifies the threshold that is taken as convergence 
                (i.e. 0.05 means that the value does not change more than 5%)


        t_inner:
            damping_constant:
                property_type: float
                mandatory: False
                default: 0.5
                help: damping constant
    
            threshold: 
                property_type: float
                mandatory: False
                help: >
                    specifies the threshold that is taken as convergence 
                    (i.e. 0.05 means that the value does not change more than 5%)

        t_rad:
            damping_constant:
                property_type: float
                mandatory: False
                default: 0.5
                help: damping constant
    
            threshold: 
                property_type: float
                mandatory: True
                help: >
                    specifies the threshold that is taken as convergence 
                    (i.e. 0.05 means that the value does not change more than 5%)


        w:
            damping_constant:
                property_type: float
                mandatory: False
                default: 0.5
                help: damping constant
    
            threshold: 
                property_type: float
                mandatory: True
                help: >
                    specifies the threshold that is taken as convergence 
                    (i.e. 0.05 means that the value does not change more than 5%)

spectrum:
    property_type: quantity_range_sampled
    default: None
    mandatory: True
    help: Final spectrum sampling
<|MERGE_RESOLUTION|>--- conflicted
+++ resolved
@@ -131,7 +131,6 @@
             mandatory: False
             help: sets all beta_sobolevs to 1
 
-<<<<<<< HEAD
     nlte_ionization:
         species:
             property_type: list
@@ -140,14 +139,13 @@
             help: >
                 Elements for which NLTE ionisation is to be used to calculate their states
                 ['Si', 'Ca', etc.]
-=======
+
     helium_treatment:
         property_type: string
         mandatory: False
         default: none
         allowed_value: none recomb-nlte
         help: none to treat He as the other elements. recomb-nlte to treat with NLTE approximation.
->>>>>>> de89246c
 
 model:
     structure:
