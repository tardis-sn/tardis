import functools
import logging
import re
import warnings
from collections import OrderedDict
from pathlib import Path

import numexpr as ne
import numpy as np
import pandas as pd
import yaml
from astropy import units as u
<<<<<<< HEAD
=======
from IPython import display
>>>>>>> f70fee88
from radioactivedecay import DEFAULTDATA
from radioactivedecay.utils import Z_DICT, parse_nuclide

import tardis
from tardis import constants
from tardis.io.util import get_internal_data_path
from tardis.util.environment import Environment

k_B_cgs = constants.k_B.cgs.value
c_cgs = constants.c.cgs.value
h_cgs = constants.h.cgs.value
m_e_cgs = constants.m_e.cgs.value
e_charge_gauss = constants.e.gauss.value

logger = logging.getLogger(__name__)
tardis_dir = Path(tardis.__path__[0]).resolve()

ATOMIC_SYMBOLS_DATA = (
    pd.read_csv(
        get_internal_data_path("atomic_symbols.dat"),
        sep=r"\s+",
        names=["atomic_number", "symbol"],
    )
    .set_index("atomic_number")
    .squeeze()
)

ATOMIC_NUMBER2SYMBOL = OrderedDict(ATOMIC_SYMBOLS_DATA.to_dict())
SYMBOL2ATOMIC_NUMBER = OrderedDict((y, x) for x, y in ATOMIC_NUMBER2SYMBOL.items())

synpp_default_yaml_fname = get_internal_data_path("synpp_default.yaml")


NUMERAL_MAP = tuple(
    zip(
        (1000, 900, 500, 400, 100, 90, 50, 40, 10, 9, 5, 4, 1),
        ("M", "CM", "D", "CD", "C", "XC", "L", "XL", "X", "IX", "V", "IV", "I"),
    )
)


class MalformedError(Exception):
    pass


class MalformedSpeciesError(MalformedError):
    def __init__(self, malformed_element_symbol):
        self.malformed_element_symbol = malformed_element_symbol

    def __str__(self):
        return (
            'Expecting a species notation (e.g. "Si 2", "Si II", "Fe IV") '
            f"- supplied {self.malformed_element_symbol}"
        )


class MalformedElementSymbolError(MalformedError):
    def __init__(self, malformed_element_symbol):
        self.malformed_element_symbol = malformed_element_symbol

    def __str__(self):
        return f"Expecting an atomic symbol (e.g. Fe) - supplied {self.malformed_element_symbol}"


class MalformedQuantityError(MalformedError):
    def __init__(self, malformed_quantity_string):
        self.malformed_quantity_string = malformed_quantity_string

    def __str__(self):
        return (
            f'Expecting a quantity string(e.g. "5 km/s") for keyword '
            f"- supplied {self.malformed_quantity_string}"
        )


def int_to_roman(i):
    """
    Convert an integer into its roman numeral representation.

    Parameters
    ----------
    i : int
        Integer to be converted into roman numerals

    Returns
    -------
    str
        Returns roman numeral representation of i in str format.
    """
    result = []
    for integer, numeral in NUMERAL_MAP:
        count = i // integer
        result.append(numeral * count)
        i -= integer * count
    return "".join(result)


def roman_to_int(roman_string):
    """
    Convert a roman numeral into its corresponding integer.

    Parameters
    ----------
    roman_string : str
        Roman numeral to be converted into an integer

    Returns
    -------
    int
        Returns integer representation of roman_string
    """
    NUMERALS_SET = set(list(zip(*NUMERAL_MAP))[1])
    roman_string = roman_string.upper()
    if len(set(roman_string.upper()) - NUMERALS_SET) != 0:
        raise ValueError(f"{roman_string} does not seem to be a roman numeral")
    i = result = 0
    for integer, numeral in NUMERAL_MAP:
        while roman_string[i : i + len(numeral)] == numeral:
            result += integer
            i += len(numeral)
    if result < 1:
        raise ValueError(f"Can not interpret Roman Numeral {roman_string}")
    return result


def calculate_luminosity(
    spec_fname,
    distance,
    wavelength_column=0,
    wavelength_unit=u.angstrom,
    flux_column=1,
    flux_unit=u.Unit("erg / (Angstrom cm2 s)"),
):
    """
    Calculates luminosity of star.

    Parameters
    ----------
    spec_fname : file or str
        File or file name to be read
    distance : float
        Distance to star
    wavelength_column : int, optional(default = 0)
        Column index in which the wavelength is stored
    wavelength_unit : float, optional(default = u.angstrom)
        Dictates units used for calculating wavelength.
    flux_column : int, optional(default = 1)
        Column index in which the flux is stored
    flux_unit : str, optional(default = u.Unit('erg / (Angstrom cm2 s)')
        Dictates units used for flux

    Returns
    -------
    luminosity.value : float
        Returned luminosity value of star.
    wavelength.min() : float
        Minimum value of wavelength of light
    wavelength.max() : float
        Maximum value of wavelength of light
    """
    # BAD STYLE change to parse quantity
    distance = u.Unit(distance)

    wavelength, flux = np.loadtxt(
        spec_fname, usecols=(wavelength_column, flux_column), unpack=True
    )

    flux_density = np.trapz(flux, wavelength) * (flux_unit * wavelength_unit)
    luminosity = (flux_density * 4 * np.pi * distance**2).to("erg/s")

    return luminosity.value, wavelength.min(), wavelength.max()


def create_synpp_yaml(radial1d_mdl, fname, shell_no=0, lines_db=None):
    """
    Create a yaml file that is readable from syn++

    Parameters
    ----------
    radial1d_mdl : SimulationState
        Inputted object that will be read into YAML file
    fname : str
        File name for the synpp yaml
    shell_no : int, optional(default = 0)
        Number of shells
    lines_db : file, optional(default = None)

    Raises
    ------
    ValueError
        If the current dataset does not contain necessary reference files
    """
    logger.warning("Currently only works with Si and a special setup")
    if radial1d_mdl.atom_data.synpp_refs is not None:
        raise ValueError(
            "The current atom dataset does not contain the "
            "necessary reference files (please contact the authors)"
        )

    radial1d_mdl.atom_data.synpp_refs["ref_log_tau"] = -99.0
    for key, value in radial1d_mdl.atom_data.synpp_refs.iterrows():
        try:
            radial1d_mdl.atom_data.synpp_refs["ref_log_tau"].loc[key] = np.log10(
                radial1d_mdl.plasma.tau_sobolevs[0].loc[value["line_id"]]
            )
        except KeyError:
            logger.debug(
                "Synpp Ref does not have valid KEY for ref_log_tau in Radial1D Model"
            )

    relevant_synpp_refs = radial1d_mdl.atom_data.synpp_refs[
        radial1d_mdl.atom_data.synpp_refs["ref_log_tau"] > -50
    ]

    with open(synpp_default_yaml_fname) as stream:
        yaml_reference = yaml.load(stream, Loader=yaml.CLoader)

    if lines_db is not None:
        yaml_reference["opacity"]["line_dir"] = str(Path(lines_db) / "lines")
        yaml_reference["opacity"]["line_dir"] = str(Path(lines_db) / "refs.dat")

    yaml_reference["output"]["min_wl"] = float(
        radial1d_mdl.transport.spectrum.wavelength.to("angstrom").value.min()
    )
    yaml_reference["output"]["max_wl"] = float(
        radial1d_mdl.transport.spectrum.wavelength.to("angstrom").value.max()
    )

    # raise Exception("there's a problem here with units what units does synpp expect?")
    yaml_reference["opacity"]["v_ref"] = float(
        (
            radial1d_mdl.tardis_config.structure.v_inner[0].to("km/s")
            / (1000.0 * u.km / u.s)
        ).value
    )
    yaml_reference["grid"]["v_outer_max"] = float(
        (
            radial1d_mdl.tardis_config.structure.v_outer[-1].to("km/s")
            / (1000.0 * u.km / u.s)
        ).value
    )

    # pdb.set_trace()

    yaml_setup = yaml_reference["setups"][0]
    yaml_setup["ions"] = []
    yaml_setup["log_tau"] = []
    yaml_setup["active"] = []
    yaml_setup["temp"] = []
    yaml_setup["v_min"] = []
    yaml_setup["v_max"] = []
    yaml_setup["aux"] = []

    for species, synpp_ref in relevant_synpp_refs.iterrows():
        yaml_setup["ions"].append(100 * species[0] + species[1])
        yaml_setup["log_tau"].append(float(synpp_ref["ref_log_tau"]))
        yaml_setup["active"].append(True)
        yaml_setup["temp"].append(yaml_setup["t_phot"])
        yaml_setup["v_min"].append(yaml_reference["opacity"]["v_ref"])
        yaml_setup["v_max"].append(yaml_reference["grid"]["v_outer_max"])
        yaml_setup["aux"].append(1e200)

    with open(fname, "w") as f:
        yaml.dump(yaml_reference, stream=f, explicit_start=True)


def intensity_black_body(nu, temperature):
    """
    Calculate the intensity of a black-body according to the following formula

    .. math::
        I(\\nu, temperature) = \\frac{2h\\nu^3}{c^2}\\frac{1}
        {e^{h\\nu \\beta_\\textrm{rad}} - 1}

    Parameters
    ----------
    nu : float
        Frequency of light
    temperature : float
        Temperature in kelvin

    Returns
    -------
    Intensity : float
        Returns the intensity of the black body
    """
    beta_rad = 1 / (k_B_cgs * temperature)
    coefficient = 2 * h_cgs / c_cgs**2
    intensity = ne.evaluate("coefficient * nu**3 / " "(exp(h_cgs * nu * beta_rad) -1 )")
    return intensity


def species_tuple_to_string(species_tuple, roman_numerals=True):
    """
    Convert a species tuple to its corresponding string representation.

    Parameters
    ----------
    species_tuple : tuple
        Tuple of 2 values indicated atomic number and number of
        electrons missing
    roman_numerals : bool, optional(default = TRUE)
        Indicates whether the returned ion number is in roman numerals

    Returns
    -------
    element_symbol, roman_ion_number : str
        Returns corresponding string representation of given tuple
    """
    atomic_number, ion_number = species_tuple
    element_symbol = ATOMIC_NUMBER2SYMBOL[atomic_number]
    if roman_numerals:
        roman_ion_number = int_to_roman(ion_number + 1)
        return f"{str(element_symbol)} {roman_ion_number}"
    return f"{element_symbol} {ion_number:d}"


def species_string_to_tuple(species_string):
    """
    Convert a species string to its corresponding tuple representation

    Parameters
    ----------
    species_string : str
        String containing species symbol (e.g. Si II, Fe III)

    Returns
    -------
    atomic_number, ion_number : tuple
        Returns tuple of length 2 indicating atomic number and ion number

    Raises
    ------
    MalformedSpeciesError
        If the inputted string does not match the species format
    """
    try:
        element_symbol, ion_number_string = re.match(
            r"^(\w+)\s*(\d+)", species_string
        ).groups()
    except AttributeError:
        try:
            element_symbol, ion_number_string = species_string.split()
        except ValueError:
            raise MalformedSpeciesError(
                f'Species string "{species_string}" is not of format <element_symbol><number>'
                f" (e.g. Fe 2, Fe2, ..)"
            )

    atomic_number = element_symbol2atomic_number(element_symbol)

    try:
        ion_number = roman_to_int(ion_number_string)
    except ValueError:
        logger.debug(
            "Ion Number does not contain a Roman Numeral. Checking for integer value"
        )
        try:
            ion_number = int(ion_number_string)
        except ValueError:
            raise MalformedSpeciesError(
                f"Given ion number ('{ion_number_string}') could not be parsed"
            )

    if ion_number - 1 > atomic_number:
        raise ValueError("Species given does not exist: ion number > atomic number")

    return atomic_number, ion_number - 1


def parse_quantity(quantity_string):
    """
    Changes a string into it's corresponding astropy.Quantity object.

    Parameters
    ----------
    quantity_string : str
        String to be converted into astropy.Quantity

    Returns
    -------
    q : u.Quantity
        Corresponding astropy.Quantity object for passed string

    Raises
    ------
    MalformedQuantityError
        If string is not properly formatted for Astropy Quantity
    """
    if not isinstance(quantity_string, str):
        raise MalformedQuantityError(quantity_string)

    try:
        value_string, unit_string = quantity_string.split()
    except ValueError:
        raise MalformedQuantityError(quantity_string)

    try:
        value = float(value_string)
    except ValueError:
        raise MalformedQuantityError(quantity_string)

    try:
        q = u.Quantity(value, unit_string)
    except ValueError:
        raise MalformedQuantityError(quantity_string)

    return q


def element_symbol2atomic_number(element_string):
    """
    Takes an element symbol and returns its corresponding atomic number

    Parameters
    ----------
    element_string : str
        Inputted element symbol

    Returns
    -------
    int
        Returned atomic number
    """
    reformatted_element_string = reformat_element_symbol(element_string)
    if reformatted_element_string not in SYMBOL2ATOMIC_NUMBER:
        raise MalformedElementSymbolError(element_string)
    return SYMBOL2ATOMIC_NUMBER[reformatted_element_string]


def atomic_number2element_symbol(atomic_number):
    """
    Convert atomic number to string

    Parameters
    ----------
    atomic_number : int
        Inputted atomic number

    Returns
    -------
    str
       Returned corresponding element symbol
    """
    return ATOMIC_NUMBER2SYMBOL[atomic_number]


def reformat_element_symbol(element_string):
    """
    Reformat the string so the first letter is uppercase and all subsequent
     letters lowercase.

    Parameters
    ----------
    element_string : str
        Inputted element symbol

    Returns
    -------
    str
        Returned reformatted element symbol
    """
    return element_string[0].upper() + element_string[1:].lower()


def is_valid_nuclide_or_elem(input_nuclide):
    """
    Parses nuclide string into symbol - mass number format and returns
    whether the nuclide is either contained in the decay dataset or is a
    raw element string.

    Parameters
    ----------
    input_nuclide : str or int
        Nuclide name string or element string.

    Returns
    -------
    bool
        Bool indicating if the input nuclide is contained in the decay dataset
        or is a valid element.
    """
    try:
        parse_nuclide(input_nuclide, DEFAULTDATA.nuclides, "ICRP-107")
        is_nuclide = True
    except:
        is_nuclide = input_nuclide in Z_DICT.values()

    return is_nuclide


def quantity_linspace(start, stop, num, **kwargs):
    """
    Essentially the same input parameters as linspace, but
    calculated for an astropy quantity start and stop.

    Parameters
    ----------
    start : astropy.Quantity
        Starting value of the sequence
    stop : astropy.Quantity
        End value of the sequence
    num : int
        Number of samples to generate

    Returns
    -------
    astropy.Quantity
        Returns num evenly spaced characters of type astropy.Quantity

    Raises
    ------
    ValueError
        If start and stop values have no unit attribute.
    """
    if not (hasattr(start, "unit") and hasattr(stop, "unit")):
        raise ValueError(
            "Both start and stop need to be quantities with a " "unit attribute"
        )

    return (
        np.linspace(start.value, stop.to(start.unit).value, num, **kwargs) * start.unit
    )


def convert_abundances_format(fname, delimiter=r"\s+"):
    """
    Changes format of file containing abundances into data frame

    Parameters
    ----------
    fname : file, str
        File or file name that contains abundance info
    delimiter : str, optional(default = '\\s+')
        Determines the separator for splitting file

    Returns
    -------
    DataFrame
        Corresponding data frame
    """
    df = pd.read_csv(fname, delimiter=delimiter, comment="#", header=None)
    # Drop shell index column
    df = df.drop(df.columns[0], axis=1)
    # Assign header row
    df.columns = [Z_DICT[i] for i in range(1, df.shape[1] + 1)]
    return df

<<<<<<< HEAD

def is_notebook():
    """
    Check if running in a Jupyter notebook environment.
    """
    try:
        from IPython.core.getipython import get_ipython
=======
if Environment.allows_widget_display():
    iterations_pbar = tqdm.notebook.tqdm(
        desc="Iterations:",
        bar_format="{desc:<}{bar}{n_fmt}/{total_fmt} [{elapsed}<{remaining}, {rate_fmt}]",
    )
    iterations_pbar.container.close()
    packet_pbar = tqdm.notebook.tqdm(
        desc="Packets:   ",
        postfix="0",
        bar_format="{desc:<}{bar}{n_fmt}/{total_fmt} [{elapsed}<{remaining}, {rate_fmt}]",
    )
    packet_pbar.container.close()

else:
    iterations_pbar = tqdm.tqdm(
        desc="Iterations:",
        bar_format="{desc:<}{bar:80}{n_fmt}/{total_fmt} [{elapsed}<{remaining}, {rate_fmt}]",
    )
    packet_pbar = tqdm.tqdm(
        desc="Packets:   ",
        postfix="0",
        bar_format="{desc:<}{bar:80}{n_fmt}/{total_fmt} [{elapsed}<{remaining}, {rate_fmt}]",
    )


def update_packet_pbar(i, current_iteration, no_of_packets, total_iterations):
    """
    Update progress bars as each packet is propagated.

    Parameters
    ----------
    i : int
        Amount by which the progress bar needs to be updated.
    current_iteration : int
        Current iteration number.
    no_of_packets : int
        Total number of packets in one iteration.
    total_iterations : int
        Total number of iterations.
    """
    if packet_pbar.postfix == "":
        packet_pbar.postfix = "0"
    bar_iteration = int(packet_pbar.postfix) - 1

    # fix bar layout when run_tardis is called for the first time
    if iterations_pbar.total == None:
        fix_bar_layout(iterations_pbar, total_iterations=total_iterations)
    if packet_pbar.total == None:
        fix_bar_layout(packet_pbar, no_of_packets=no_of_packets)

    # display and reset progress bar when run_tardis is called again
    if iterations_pbar.n == total_iterations:
        if type(iterations_pbar).__name__ == "tqdm_notebook":
            iterations_pbar.container.close()
        fix_bar_layout(iterations_pbar, total_iterations=total_iterations)

    if bar_iteration > current_iteration:
        packet_pbar.postfix = current_iteration
        if type(packet_pbar).__name__ == "tqdm_notebook":
            # stop displaying last container
            packet_pbar.container.close()
        fix_bar_layout(packet_pbar, no_of_packets=no_of_packets)

    # reset progress bar with each iteration
    if bar_iteration < current_iteration:
        packet_pbar.reset(total=no_of_packets)
        packet_pbar.postfix = str(current_iteration + 1)

    packet_pbar.update(i)


def refresh_packet_pbar():
    """
    Refresh packet progress bar after each iteration.

    """
    packet_pbar.refresh()


def update_iterations_pbar(i):
    """
    Update progress bar for each iteration.

    Parameters
    ----------
    i : int
        Amount by which the progress bar needs to be updated.
    """
    iterations_pbar.update(i)


def fix_bar_layout(bar, no_of_packets=None, total_iterations=None):
    """
    Fix the layout of progress bars.

    Parameters
    ----------
    bar : tqdm instance
        Progress bar to change the layout of.
    no_of_packets : int, optional
        Number of packets to be propagated.
    total_iterations : int, optional
        Total number of iterations.
    """
    if type(bar).__name__ == "tqdm_notebook":
        bar.container = bar.status_printer(
            bar.fp,
            bar.total,
            bar.desc,
            bar.ncols,
        )
        if no_of_packets is not None:
            bar.reset(total=no_of_packets)
        if total_iterations is not None:
            bar.reset(total=total_iterations)

        # change the amount of space the prefix string of the bar takes
        # here, either packets or iterations
        bar.container.children[0].layout.width = "6%"

        # change the length of the bar
        bar.container.children[1].layout.width = "60%"

        # display the progress bar
        display.display(bar.container)
>>>>>>> f70fee88

        shell = get_ipython().__class__.__name__
    except (NameError, AttributeError):
        return False  # Probably standard Python interpreter
    else:
        if shell == "ZMQInteractiveShell":
            return True  # Jupyter notebook or qtconsole
        if shell == "TerminalInteractiveShell":
            return False  # Terminal running IPython
        return False  # Other type (?)


def deprecated(func):
    """
    A decorator to add a deprecation warning to a function that is no longer used

    Parameters
    ----------
    func : function
    """

    @functools.wraps(func)
    def wrapper(*args, **kwargs):
        warnings.warn("This function is deprecated.", DeprecationWarning)
        return func(*args, **kwargs)

    return wrapper<|MERGE_RESOLUTION|>--- conflicted
+++ resolved
@@ -10,10 +10,6 @@
 import pandas as pd
 import yaml
 from astropy import units as u
-<<<<<<< HEAD
-=======
-from IPython import display
->>>>>>> f70fee88
 from radioactivedecay import DEFAULTDATA
 from radioactivedecay.utils import Z_DICT, parse_nuclide
 
@@ -562,7 +558,6 @@
     df.columns = [Z_DICT[i] for i in range(1, df.shape[1] + 1)]
     return df
 
-<<<<<<< HEAD
 
 def is_notebook():
     """
@@ -570,133 +565,6 @@
     """
     try:
         from IPython.core.getipython import get_ipython
-=======
-if Environment.allows_widget_display():
-    iterations_pbar = tqdm.notebook.tqdm(
-        desc="Iterations:",
-        bar_format="{desc:<}{bar}{n_fmt}/{total_fmt} [{elapsed}<{remaining}, {rate_fmt}]",
-    )
-    iterations_pbar.container.close()
-    packet_pbar = tqdm.notebook.tqdm(
-        desc="Packets:   ",
-        postfix="0",
-        bar_format="{desc:<}{bar}{n_fmt}/{total_fmt} [{elapsed}<{remaining}, {rate_fmt}]",
-    )
-    packet_pbar.container.close()
-
-else:
-    iterations_pbar = tqdm.tqdm(
-        desc="Iterations:",
-        bar_format="{desc:<}{bar:80}{n_fmt}/{total_fmt} [{elapsed}<{remaining}, {rate_fmt}]",
-    )
-    packet_pbar = tqdm.tqdm(
-        desc="Packets:   ",
-        postfix="0",
-        bar_format="{desc:<}{bar:80}{n_fmt}/{total_fmt} [{elapsed}<{remaining}, {rate_fmt}]",
-    )
-
-
-def update_packet_pbar(i, current_iteration, no_of_packets, total_iterations):
-    """
-    Update progress bars as each packet is propagated.
-
-    Parameters
-    ----------
-    i : int
-        Amount by which the progress bar needs to be updated.
-    current_iteration : int
-        Current iteration number.
-    no_of_packets : int
-        Total number of packets in one iteration.
-    total_iterations : int
-        Total number of iterations.
-    """
-    if packet_pbar.postfix == "":
-        packet_pbar.postfix = "0"
-    bar_iteration = int(packet_pbar.postfix) - 1
-
-    # fix bar layout when run_tardis is called for the first time
-    if iterations_pbar.total == None:
-        fix_bar_layout(iterations_pbar, total_iterations=total_iterations)
-    if packet_pbar.total == None:
-        fix_bar_layout(packet_pbar, no_of_packets=no_of_packets)
-
-    # display and reset progress bar when run_tardis is called again
-    if iterations_pbar.n == total_iterations:
-        if type(iterations_pbar).__name__ == "tqdm_notebook":
-            iterations_pbar.container.close()
-        fix_bar_layout(iterations_pbar, total_iterations=total_iterations)
-
-    if bar_iteration > current_iteration:
-        packet_pbar.postfix = current_iteration
-        if type(packet_pbar).__name__ == "tqdm_notebook":
-            # stop displaying last container
-            packet_pbar.container.close()
-        fix_bar_layout(packet_pbar, no_of_packets=no_of_packets)
-
-    # reset progress bar with each iteration
-    if bar_iteration < current_iteration:
-        packet_pbar.reset(total=no_of_packets)
-        packet_pbar.postfix = str(current_iteration + 1)
-
-    packet_pbar.update(i)
-
-
-def refresh_packet_pbar():
-    """
-    Refresh packet progress bar after each iteration.
-
-    """
-    packet_pbar.refresh()
-
-
-def update_iterations_pbar(i):
-    """
-    Update progress bar for each iteration.
-
-    Parameters
-    ----------
-    i : int
-        Amount by which the progress bar needs to be updated.
-    """
-    iterations_pbar.update(i)
-
-
-def fix_bar_layout(bar, no_of_packets=None, total_iterations=None):
-    """
-    Fix the layout of progress bars.
-
-    Parameters
-    ----------
-    bar : tqdm instance
-        Progress bar to change the layout of.
-    no_of_packets : int, optional
-        Number of packets to be propagated.
-    total_iterations : int, optional
-        Total number of iterations.
-    """
-    if type(bar).__name__ == "tqdm_notebook":
-        bar.container = bar.status_printer(
-            bar.fp,
-            bar.total,
-            bar.desc,
-            bar.ncols,
-        )
-        if no_of_packets is not None:
-            bar.reset(total=no_of_packets)
-        if total_iterations is not None:
-            bar.reset(total=total_iterations)
-
-        # change the amount of space the prefix string of the bar takes
-        # here, either packets or iterations
-        bar.container.children[0].layout.width = "6%"
-
-        # change the length of the bar
-        bar.container.children[1].layout.width = "60%"
-
-        # display the progress bar
-        display.display(bar.container)
->>>>>>> f70fee88
 
         shell = get_ipython().__class__.__name__
     except (NameError, AttributeError):
