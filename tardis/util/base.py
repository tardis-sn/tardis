<<<<<<< HEAD
import logging
import os
import re
from collections import OrderedDict

import numexpr as ne
import numpy as np
import pandas as pd
import yaml
from tardis import constants
from astropy import units as u
from radioactivedecay import Nuclide, DEFAULTDATA
from radioactivedecay.utils import parse_nuclide, Z_DICT

import tardis
from tardis.io.util import get_internal_data_path
from IPython import get_ipython, display
import tqdm
import tqdm.notebook

k_B_cgs = constants.k_B.cgs.value
c_cgs = constants.c.cgs.value
h_cgs = constants.h.cgs.value
m_e_cgs = constants.m_e.cgs.value
e_charge_gauss = constants.e.gauss.value

logger = logging.getLogger(__name__)
tardis_dir = os.path.realpath(tardis.__path__[0])

ATOMIC_SYMBOLS_DATA = (
    pd.read_csv(
        get_internal_data_path("atomic_symbols.dat"),
        delim_whitespace=True,
        names=["atomic_number", "symbol"],
    )
    .set_index("atomic_number")
    .squeeze()
)

ATOMIC_NUMBER2SYMBOL = OrderedDict(ATOMIC_SYMBOLS_DATA.to_dict())
SYMBOL2ATOMIC_NUMBER = OrderedDict(
    (y, x) for x, y in ATOMIC_NUMBER2SYMBOL.items()
)

synpp_default_yaml_fname = get_internal_data_path("synpp_default.yaml")


NUMERAL_MAP = tuple(
    zip(
        (1000, 900, 500, 400, 100, 90, 50, 40, 10, 9, 5, 4, 1),
        ("M", "CM", "D", "CD", "C", "XC", "L", "XL", "X", "IX", "V", "IV", "I"),
    )
)


class MalformedError(Exception):
    pass


class MalformedSpeciesError(MalformedError):
    def __init__(self, malformed_element_symbol):
        self.malformed_element_symbol = malformed_element_symbol

    def __str__(self):
        return (
            'Expecting a species notation (e.g. "Si 2", "Si II", "Fe IV") '
            f"- supplied {self.malformed_element_symbol}"
        )


class MalformedElementSymbolError(MalformedError):
    def __init__(self, malformed_element_symbol):
        self.malformed_element_symbol = malformed_element_symbol

    def __str__(self):
        return f"Expecting an atomic symbol (e.g. Fe) - supplied {self.malformed_element_symbol}"


class MalformedQuantityError(MalformedError):
    def __init__(self, malformed_quantity_string):
        self.malformed_quantity_string = malformed_quantity_string

    def __str__(self):
        return (
            f'Expecting a quantity string(e.g. "5 km/s") for keyword '
            f"- supplied {self.malformed_quantity_string}"
        )


def int_to_roman(i):
    """
    Convert an integer into its roman numeral representation.

    Parameters
    ----------
    i : int
        Integer to be converted into roman numerals

    Returns
    -------
    str
        Returns roman numeral representation of i in str format.
    """
    result = []
    for integer, numeral in NUMERAL_MAP:
        count = i // integer
        result.append(numeral * count)
        i -= integer * count
    return "".join(result)


def roman_to_int(roman_string):
    """
    Convert a roman numeral into its corresponding integer.

    Parameters
    ----------
    roman_string : str
        Roman numeral to be converted into an integer

    Returns
    -------
    int
        Returns integer representation of roman_string
    """

    NUMERALS_SET = set(list(zip(*NUMERAL_MAP))[1])
    roman_string = roman_string.upper()
    if len(set(list(roman_string.upper())) - NUMERALS_SET) != 0:
        raise ValueError(f"{roman_string} does not seem to be a roman numeral")
    i = result = 0
    for integer, numeral in NUMERAL_MAP:
        while roman_string[i : i + len(numeral)] == numeral:
            result += integer
            i += len(numeral)
    if result < 1:
        raise ValueError(f"Can not interpret Roman Numeral {roman_string}")
    return result


def calculate_luminosity(
    spec_fname,
    distance,
    wavelength_column=0,
    wavelength_unit=u.angstrom,
    flux_column=1,
    flux_unit=u.Unit("erg / (Angstrom cm2 s)"),
):
    """
    Calculates luminosity of star.

    Parameters
    ----------
    spec_fname : file or str
        File or file name to be read
    distance : float
        Distance to star
    wavelength_column : int, optional(default = 0)
        Column index in which the wavelength is stored
    wavelength_unit : float, optional(default = u.angstrom)
        Dictates units used for calculating wavelength.
    flux_column : int, optional(default = 1)
        Column index in which the flux is stored
    flux_unit : str, optional(default = u.Unit('erg / (Angstrom cm2 s)')
        Dictates units used for flux

    Returns
    -------
    luminosity.value : float
        Returned luminosity value of star.
    wavelength.min() : float
        Minimum value of wavelength of light
    wavelength.max() : float
        Maximum value of wavelength of light
    """
    # BAD STYLE change to parse quantity
    distance = u.Unit(distance)

    wavelength, flux = np.loadtxt(
        spec_fname, usecols=(wavelength_column, flux_column), unpack=True
    )

    flux_density = np.trapz(flux, wavelength) * (flux_unit * wavelength_unit)
    luminosity = (flux_density * 4 * np.pi * distance**2).to("erg/s")

    return luminosity.value, wavelength.min(), wavelength.max()


def create_synpp_yaml(radial1d_mdl, fname, shell_no=0, lines_db=None):
    """
    Create a yaml file that is readable from syn++

    Parameters
    ----------
    radial1d_mdl : Radial1DModel
        Inputted object that will be read into YAML file
    fname : str
        File name for the synpp yaml
    shell_no : int, optional(default = 0)
        Number of shells
    lines_db : file, optional(default = None)

    Raises
    ------
    ValueError
        If the current dataset does not contain necessary reference files
    """

    logger.warning("Currently only works with Si and a special setup")
    if radial1d_mdl.atom_data.synpp_refs is not None:
        raise ValueError(
            "The current atom dataset does not contain the "
            "necessary reference files (please contact the authors)"
        )

    radial1d_mdl.atom_data.synpp_refs["ref_log_tau"] = -99.0
    for key, value in radial1d_mdl.atom_data.synpp_refs.iterrows():
        try:
            radial1d_mdl.atom_data.synpp_refs["ref_log_tau"].loc[
                key
            ] = np.log10(
                radial1d_mdl.plasma.tau_sobolevs[0].loc[value["line_id"]]
            )
        except KeyError:
            logger.debug(
                "Synpp Ref does not have valid KEY for ref_log_tau in Radial1D Model"
            )
            pass

    relevant_synpp_refs = radial1d_mdl.atom_data.synpp_refs[
        radial1d_mdl.atom_data.synpp_refs["ref_log_tau"] > -50
    ]

    with open(synpp_default_yaml_fname) as stream:
        yaml_reference = yaml.load(stream, Loader=yaml.CLoader)

    if lines_db is not None:
        yaml_reference["opacity"]["line_dir"] = os.path.join(lines_db, "lines")
        yaml_reference["opacity"]["line_dir"] = os.path.join(
            lines_db, "refs.dat"
        )

    yaml_reference["output"]["min_wl"] = float(
        radial1d_mdl.runner.spectrum.wavelength.to("angstrom").value.min()
    )
    yaml_reference["output"]["max_wl"] = float(
        radial1d_mdl.runner.spectrum.wavelength.to("angstrom").value.max()
    )

    # raise Exception("there's a problem here with units what units does synpp expect?")
    yaml_reference["opacity"]["v_ref"] = float(
        (
            radial1d_mdl.tardis_config.structure.v_inner[0].to("km/s")
            / (1000.0 * u.km / u.s)
        ).value
    )
    yaml_reference["grid"]["v_outer_max"] = float(
        (
            radial1d_mdl.tardis_config.structure.v_outer[-1].to("km/s")
            / (1000.0 * u.km / u.s)
        ).value
    )

    # pdb.set_trace()

    yaml_setup = yaml_reference["setups"][0]
    yaml_setup["ions"] = []
    yaml_setup["log_tau"] = []
    yaml_setup["active"] = []
    yaml_setup["temp"] = []
    yaml_setup["v_min"] = []
    yaml_setup["v_max"] = []
    yaml_setup["aux"] = []

    for species, synpp_ref in relevant_synpp_refs.iterrows():
        yaml_setup["ions"].append(100 * species[0] + species[1])
        yaml_setup["log_tau"].append(float(synpp_ref["ref_log_tau"]))
        yaml_setup["active"].append(True)
        yaml_setup["temp"].append(yaml_setup["t_phot"])
        yaml_setup["v_min"].append(yaml_reference["opacity"]["v_ref"])
        yaml_setup["v_max"].append(yaml_reference["grid"]["v_outer_max"])
        yaml_setup["aux"].append(1e200)

    with open(fname, "w") as f:
        yaml.dump(yaml_reference, stream=f, explicit_start=True)


def intensity_black_body(nu, T):
    """
    Calculate the intensity of a black-body according to the following formula

    .. math::
        I(\\nu, T) = \\frac{2h\\nu^3}{c^2}\\frac{1}
        {e^{h\\nu \\beta_\\textrm{rad}} - 1}

    Parameters
    ----------
    nu : float
        Frequency of light
    T : float
        Temperature in kelvin

    Returns
    -------
    Intensity : float
        Returns the intensity of the black body
    """
    beta_rad = 1 / (k_B_cgs * T)
    coefficient = 2 * h_cgs / c_cgs**2
    intensity = ne.evaluate(
        "coefficient * nu**3 / " "(exp(h_cgs * nu * beta_rad) -1 )"
    )
    return intensity


def species_tuple_to_string(species_tuple, roman_numerals=True):
    """
    Convert a species tuple to its corresponding string representation.

    Parameters
    ----------
    species_tuple : tuple
        Tuple of 2 values indicated atomic number and number of
        electrons missing
    roman_numerals : bool, optional(default = TRUE)
        Indicates whether the returned ion number is in roman numerals

    Returns
    -------
    element_symbol, roman_ion_number : str
        Returns corresponding string representation of given tuple
    """
    atomic_number, ion_number = species_tuple
    element_symbol = ATOMIC_NUMBER2SYMBOL[atomic_number]
    if roman_numerals:
        roman_ion_number = int_to_roman(ion_number + 1)
        return f"{str(element_symbol)} {roman_ion_number}"
    else:
        return f"{element_symbol} {ion_number:d}"


def species_string_to_tuple(species_string):
    """
    Convert a species string to its corresponding tuple representation

    Parameters
    ----------
    species_string : str
        String containing species symbol (e.g. Si II, Fe III)

    Returns
    -------
    atomic_number, ion_number : tuple
        Returns tuple of length 2 indicating atomic number and ion number

    Raises
    ------
    MalformedSpeciesError
        If the inputted string does not match the species format
    """

    try:
        element_symbol, ion_number_string = re.match(
            r"^(\w+)\s*(\d+)", species_string
        ).groups()
    except AttributeError:
        try:
            element_symbol, ion_number_string = species_string.split()
        except ValueError:
            raise MalformedSpeciesError(
                f'Species string "{species_string}" is not of format <element_symbol><number>'
                f" (e.g. Fe 2, Fe2, ..)"
            )

    atomic_number = element_symbol2atomic_number(element_symbol)

    try:
        ion_number = roman_to_int(ion_number_string)
    except ValueError:
        logger.debug(
            "Ion Number does not contain a Roman Numeral. Checking for integer value"
        )
        try:
            ion_number = int(ion_number_string)
        except ValueError:
            raise MalformedSpeciesError(
                f"Given ion number ('{ion_number_string}') could not be parsed"
            )

    if ion_number > atomic_number:
        raise ValueError(
            "Species given does not exist: ion number > atomic number"
        )

    return atomic_number, ion_number - 1


def parse_quantity(quantity_string):
    """
    Changes a string into it's corresponding astropy.Quantity object.

    Parameters
    ----------
    quantity_string : str
        String to be converted into astropy.Quantity

    Returns
    -------
    q : u.Quantity
        Corresponding astropy.Quantity object for passed string

    Raises
    ------
    MalformedQuantityError
        If string is not properly formatted for Astropy Quantity
    """

    if not isinstance(quantity_string, str):
        raise MalformedQuantityError(quantity_string)

    try:
        value_string, unit_string = quantity_string.split()
    except ValueError:
        raise MalformedQuantityError(quantity_string)

    try:
        value = float(value_string)
    except ValueError:
        raise MalformedQuantityError(quantity_string)

    try:
        q = u.Quantity(value, unit_string)
    except ValueError:
        raise MalformedQuantityError(quantity_string)

    return q


def element_symbol2atomic_number(element_string):
    """
    Takes an element symbol and returns its corresponding atomic number

    Parameters
    ----------
    element_string : str
        Inputted element symbol

    Returns
    -------
    int
        Returned atomic number
    """
    reformatted_element_string = reformat_element_symbol(element_string)
    if reformatted_element_string not in SYMBOL2ATOMIC_NUMBER:
        raise MalformedElementSymbolError(element_string)
    return SYMBOL2ATOMIC_NUMBER[reformatted_element_string]


def atomic_number2element_symbol(atomic_number):
    """
    Convert atomic number to string

    Parameters
    ----------
    atomic_number : int
        Inputted atomic number

    Returns
    -------
    str
       Returned corresponding element symbol
    """
    return ATOMIC_NUMBER2SYMBOL[atomic_number]


def reformat_element_symbol(element_string):
    """
    Reformat the string so the first letter is uppercase and all subsequent
     letters lowercase.

    Parameters
    ----------
    element_string : str
        Inputted element symbol

    Returns
    -------
    str
        Returned reformatted element symbol
    """

    return element_string[0].upper() + element_string[1:].lower()


def is_valid_nuclide_or_elem(input_nuclide):
    """
    Parses nuclide string into symbol - mass number format and returns
    whether the nuclide is either contained in the decay dataset or is a
    raw element string.

    Parameters
    ----------
    input_nuclide : str or int
        Nuclide name string or element string.

    Returns
    -------
    bool
        Bool indicating if the input nuclide is contained in the decay dataset
        or is a valid element.
    """

    try:
        parse_nuclide(input_nuclide, DEFAULTDATA.nuclides, "ICRP-107")
        is_nuclide = True
    except:
        is_nuclide = True if input_nuclide in Z_DICT.values() else False

    return is_nuclide


def quantity_linspace(start, stop, num, **kwargs):
    """
    Essentially the same input parameters as linspace, but
    calculated for an astropy quantity start and stop.

    Parameters
    ----------
    start : astropy.Quantity
        Starting value of the sequence
    stop : astropy.Quantity
        End value of the sequence
    num : int
        Number of samples to generate

    Returns
    -------
    astropy.Quantity
        Returns num evenly spaced characters of type astropy.Quantity

    Raises
    ------
    ValueError
        If start and stop values have no unit attribute.
    """
    if not (hasattr(start, "unit") and hasattr(stop, "unit")):
        raise ValueError(
            "Both start and stop need to be quantities with a " "unit attribute"
        )

    return (
        np.linspace(start.value, stop.to(start.unit).value, num, **kwargs)
        * start.unit
    )


def convert_abundances_format(fname, delimiter=r"\s+"):
    """
    Changes format of file containing abundances into data frame

    Parameters
    ----------
    fname : file, str
        File or file name that contains abundance info
    delimiter : str, optional(default = '\\s+')
        Determines the separator for splitting file

    Returns
    -------
    DataFrame
        Corresponding data frame
    """
    df = pd.read_csv(fname, delimiter=delimiter, comment="#", header=None)
    # Drop shell index column
    df.drop(df.columns[0], axis=1, inplace=True)
    # Assign header row
    df.columns = [Z_DICT[i] for i in range(1, df.shape[1] + 1)]
    return df


def is_notebook():
    """
    Checking the shell environment where the simulation is run is Jupyter based

    Returns
    -------
    True : if the shell environment is IPython Based
    False : if the shell environment is Terminal or anything else
    """
    try:
        # Trying to import the ZMQInteractiveShell for Jupyter based environments
        from ipykernel.zmqshell import ZMQInteractiveShell
    except NameError:
        logger.debug(
            "Cannot Import ipykernel.zmqshell. Not present inside Jupyter Environment"
        )
        # If the class cannot be imported then we are automatically return False Value
        # Raised due to Name Error with the imported Class
        return False

    try:
        # Trying to import Interactive Terminal based IPython shell
        from IPython.core.interactiveshell import InteractiveShell
    except NameError:
        logger.debug(
            "Cannot Import IPython.core.interactiveshell. Not present in IPython shell"
        )
        # If the class cannot be imported then we are automatically return False Value
        # Raised due to Name Error with the imported Class
        return False

    try:
        # Trying to get the value of the shell via the get_ipython() method
        shell = get_ipython()
    except NameError:
        logger.debug("Cannot infer Shell Id")
        # Returns False if the shell name cannot be inferred correctly
        return False

    # Checking if the shell instance is Jupyter based & if True, returning True
    if isinstance(shell, ZMQInteractiveShell):
        return True
    # Checking if the shell instance is Terminal IPython based & if True, returning False
    elif isinstance(shell, InteractiveShell):
        return False
    # All other shell instances are returned False
    else:
        return False


if is_notebook():
    iterations_pbar = tqdm.notebook.tqdm(
        desc="Iterations:",
        bar_format="{desc:<}{bar}{n_fmt}/{total_fmt} [{elapsed}<{remaining}, {rate_fmt}]",
    )
    iterations_pbar.container.close()
    packet_pbar = tqdm.notebook.tqdm(
        desc="Packets:   ",
        postfix="0",
        bar_format="{desc:<}{bar}{n_fmt}/{total_fmt} [{elapsed}<{remaining}, {rate_fmt}]",
    )
    packet_pbar.container.close()

else:
    iterations_pbar = tqdm.tqdm(
        desc="Iterations:",
        bar_format="{desc:<}{bar:80}{n_fmt}/{total_fmt} [{elapsed}<{remaining}, {rate_fmt}]",
    )
    packet_pbar = tqdm.tqdm(
        desc="Packets:   ",
        postfix="0",
        bar_format="{desc:<}{bar:80}{n_fmt}/{total_fmt} [{elapsed}<{remaining}, {rate_fmt}]",
    )


def update_packet_pbar(i, current_iteration, no_of_packets, total_iterations):
    """
    Update progress bars as each packet is propagated.

    Parameters
    ----------
    i : int
        Amount by which the progress bar needs to be updated.
    current_iteration : int
        Current iteration number.
    no_of_packets : int
        Total number of packets in one iteration.
    total_iterations : int
        Total number of iterations.
    """
    if packet_pbar.postfix == "":
        packet_pbar.postfix = "0"
    bar_iteration = int(packet_pbar.postfix) - 1

    # fix bar layout when run_tardis is called for the first time
    if iterations_pbar.total == None:
        fix_bar_layout(iterations_pbar, total_iterations=total_iterations)
    if packet_pbar.total == None:
        fix_bar_layout(packet_pbar, no_of_packets=no_of_packets)

    # display and reset progress bar when run_tardis is called again
    if iterations_pbar.n == total_iterations:
        if type(iterations_pbar).__name__ == "tqdm_notebook":
            iterations_pbar.container.close()
        fix_bar_layout(iterations_pbar, total_iterations=total_iterations)

    if bar_iteration > current_iteration:
        packet_pbar.postfix = current_iteration
        if type(packet_pbar).__name__ == "tqdm_notebook":
            # stop displaying last container
            packet_pbar.container.close()
        fix_bar_layout(packet_pbar, no_of_packets=no_of_packets)

    # reset progress bar with each iteration
    if bar_iteration < current_iteration:
        packet_pbar.reset(total=no_of_packets)
        packet_pbar.postfix = str(current_iteration + 1)

    packet_pbar.update(i)


def update_iterations_pbar(i):
    """
    Update progress bar for each iteration.

    Parameters
    ----------
    i : int
        Amount by which the progress bar needs to be updated.
    """
    iterations_pbar.update(i)


def fix_bar_layout(bar, no_of_packets=None, total_iterations=None):
    """
    Fix the layout of progress bars.

    Parameters
    ----------
    bar : tqdm instance
        Progress bar to change the layout of.
    no_of_packets : int, optional
        Number of packets to be propagated.
    total_iterations : int, optional
        Total number of iterations.
    """
    if type(bar).__name__ == "tqdm_notebook":
        bar.container = bar.status_printer(
            bar.fp,
            bar.total,
            bar.desc,
            bar.ncols,
        )
        if no_of_packets is not None:
            bar.reset(total=no_of_packets)
        if total_iterations is not None:
            bar.reset(total=total_iterations)

        # change the amount of space the prefix string of the bar takes
        # here, either packets or iterations
        bar.container.children[0].layout.width = "6%"

        # change the length of the bar
        bar.container.children[1].layout.width = "60%"

        # display the progress bar
        display.display(bar.container)

    else:
        if no_of_packets is not None:
            bar.reset(total=no_of_packets)
        if total_iterations is not None:
            bar.reset(total=total_iterations)
        else:
            pass
=======
import logging
import os
import re
from collections import OrderedDict

import numexpr as ne
import numpy as np
import pandas as pd
import yaml
from tardis import constants
from astropy import units as u
from radioactivedecay import Nuclide, DEFAULTDATA
from radioactivedecay.utils import parse_nuclide, Z_DICT

import tardis
from tardis.io.util import get_internal_data_path
from IPython import get_ipython, display
import tqdm
import tqdm.notebook

k_B_cgs = constants.k_B.cgs.value
c_cgs = constants.c.cgs.value
h_cgs = constants.h.cgs.value
m_e_cgs = constants.m_e.cgs.value
e_charge_gauss = constants.e.gauss.value

logger = logging.getLogger(__name__)
tardis_dir = os.path.realpath(tardis.__path__[0])

ATOMIC_SYMBOLS_DATA = (
    pd.read_csv(
        get_internal_data_path("atomic_symbols.dat"),
        delim_whitespace=True,
        names=["atomic_number", "symbol"],
    )
    .set_index("atomic_number")
    .squeeze()
)

ATOMIC_NUMBER2SYMBOL = OrderedDict(ATOMIC_SYMBOLS_DATA.to_dict())
SYMBOL2ATOMIC_NUMBER = OrderedDict(
    (y, x) for x, y in ATOMIC_NUMBER2SYMBOL.items()
)

synpp_default_yaml_fname = get_internal_data_path("synpp_default.yaml")


NUMERAL_MAP = tuple(
    zip(
        (1000, 900, 500, 400, 100, 90, 50, 40, 10, 9, 5, 4, 1),
        ("M", "CM", "D", "CD", "C", "XC", "L", "XL", "X", "IX", "V", "IV", "I"),
    )
)


class MalformedError(Exception):
    pass


class MalformedSpeciesError(MalformedError):
    def __init__(self, malformed_element_symbol):
        self.malformed_element_symbol = malformed_element_symbol

    def __str__(self):
        return (
            'Expecting a species notation (e.g. "Si 2", "Si II", "Fe IV") '
            f"- supplied {self.malformed_element_symbol}"
        )


class MalformedElementSymbolError(MalformedError):
    def __init__(self, malformed_element_symbol):
        self.malformed_element_symbol = malformed_element_symbol

    def __str__(self):
        return f"Expecting an atomic symbol (e.g. Fe) - supplied {self.malformed_element_symbol}"


class MalformedQuantityError(MalformedError):
    def __init__(self, malformed_quantity_string):
        self.malformed_quantity_string = malformed_quantity_string

    def __str__(self):
        return (
            f'Expecting a quantity string(e.g. "5 km/s") for keyword '
            f"- supplied {self.malformed_quantity_string}"
        )


def int_to_roman(i):
    """
    Convert an integer into its roman numeral representation.

    Parameters
    ----------
    i : int
        Integer to be converted into roman numerals

    Returns
    -------
    str
        Returns roman numeral representation of i in str format.
    """
    result = []
    for integer, numeral in NUMERAL_MAP:
        count = i // integer
        result.append(numeral * count)
        i -= integer * count
    return "".join(result)


def roman_to_int(roman_string):
    """
    Convert a roman numeral into its corresponding integer.

    Parameters
    ----------
    roman_string : str
        Roman numeral to be converted into an integer

    Returns
    -------
    int
        Returns integer representation of roman_string
    """

    NUMERALS_SET = set(list(zip(*NUMERAL_MAP))[1])
    roman_string = roman_string.upper()
    if len(set(list(roman_string.upper())) - NUMERALS_SET) != 0:
        raise ValueError(f"{roman_string} does not seem to be a roman numeral")
    i = result = 0
    for integer, numeral in NUMERAL_MAP:
        while roman_string[i : i + len(numeral)] == numeral:
            result += integer
            i += len(numeral)
    if result < 1:
        raise ValueError(f"Can not interpret Roman Numeral {roman_string}")
    return result


def calculate_luminosity(
    spec_fname,
    distance,
    wavelength_column=0,
    wavelength_unit=u.angstrom,
    flux_column=1,
    flux_unit=u.Unit("erg / (Angstrom cm2 s)"),
):
    """
    Calculates luminosity of star.

    Parameters
    ----------
    spec_fname : file or str
        File or file name to be read
    distance : float
        Distance to star
    wavelength_column : int, optional(default = 0)
        Column index in which the wavelength is stored
    wavelength_unit : float, optional(default = u.angstrom)
        Dictates units used for calculating wavelength.
    flux_column : int, optional(default = 1)
        Column index in which the flux is stored
    flux_unit : str, optional(default = u.Unit('erg / (Angstrom cm2 s)')
        Dictates units used for flux

    Returns
    -------
    luminosity.value : float
        Returned luminosity value of star.
    wavelength.min() : float
        Minimum value of wavelength of light
    wavelength.max() : float
        Maximum value of wavelength of light
    """
    # BAD STYLE change to parse quantity
    distance = u.Unit(distance)

    wavelength, flux = np.loadtxt(
        spec_fname, usecols=(wavelength_column, flux_column), unpack=True
    )

    flux_density = np.trapz(flux, wavelength) * (flux_unit * wavelength_unit)
    luminosity = (flux_density * 4 * np.pi * distance**2).to("erg/s")

    return luminosity.value, wavelength.min(), wavelength.max()


def create_synpp_yaml(radial1d_mdl, fname, shell_no=0, lines_db=None):
    """
    Create a yaml file that is readable from syn++

    Parameters
    ----------
    radial1d_mdl : Radial1DModel
        Inputted object that will be read into YAML file
    fname : str
        File name for the synpp yaml
    shell_no : int, optional(default = 0)
        Number of shells
    lines_db : file, optional(default = None)

    Raises
    ------
    ValueError
        If the current dataset does not contain necessary reference files
    """

    logger.warning("Currently only works with Si and a special setup")
    if radial1d_mdl.atom_data.synpp_refs is not None:
        raise ValueError(
            "The current atom dataset does not contain the "
            "necessary reference files (please contact the authors)"
        )

    radial1d_mdl.atom_data.synpp_refs["ref_log_tau"] = -99.0
    for key, value in radial1d_mdl.atom_data.synpp_refs.iterrows():
        try:
            radial1d_mdl.atom_data.synpp_refs["ref_log_tau"].loc[
                key
            ] = np.log10(
                radial1d_mdl.plasma.tau_sobolevs[0].loc[value["line_id"]]
            )
        except KeyError:
            logger.debug(
                "Synpp Ref does not have valid KEY for ref_log_tau in Radial1D Model"
            )
            pass

    relevant_synpp_refs = radial1d_mdl.atom_data.synpp_refs[
        radial1d_mdl.atom_data.synpp_refs["ref_log_tau"] > -50
    ]

    with open(synpp_default_yaml_fname) as stream:
        yaml_reference = yaml.load(stream, Loader=yaml.CLoader)

    if lines_db is not None:
        yaml_reference["opacity"]["line_dir"] = os.path.join(lines_db, "lines")
        yaml_reference["opacity"]["line_dir"] = os.path.join(
            lines_db, "refs.dat"
        )

    yaml_reference["output"]["min_wl"] = float(
        radial1d_mdl.runner.spectrum.wavelength.to("angstrom").value.min()
    )
    yaml_reference["output"]["max_wl"] = float(
        radial1d_mdl.runner.spectrum.wavelength.to("angstrom").value.max()
    )

    # raise Exception("there's a problem here with units what units does synpp expect?")
    yaml_reference["opacity"]["v_ref"] = float(
        (
            radial1d_mdl.tardis_config.structure.v_inner[0].to("km/s")
            / (1000.0 * u.km / u.s)
        ).value
    )
    yaml_reference["grid"]["v_outer_max"] = float(
        (
            radial1d_mdl.tardis_config.structure.v_outer[-1].to("km/s")
            / (1000.0 * u.km / u.s)
        ).value
    )

    # pdb.set_trace()

    yaml_setup = yaml_reference["setups"][0]
    yaml_setup["ions"] = []
    yaml_setup["log_tau"] = []
    yaml_setup["active"] = []
    yaml_setup["temp"] = []
    yaml_setup["v_min"] = []
    yaml_setup["v_max"] = []
    yaml_setup["aux"] = []

    for species, synpp_ref in relevant_synpp_refs.iterrows():
        yaml_setup["ions"].append(100 * species[0] + species[1])
        yaml_setup["log_tau"].append(float(synpp_ref["ref_log_tau"]))
        yaml_setup["active"].append(True)
        yaml_setup["temp"].append(yaml_setup["t_phot"])
        yaml_setup["v_min"].append(yaml_reference["opacity"]["v_ref"])
        yaml_setup["v_max"].append(yaml_reference["grid"]["v_outer_max"])
        yaml_setup["aux"].append(1e200)

    with open(fname, "w") as f:
        yaml.dump(yaml_reference, stream=f, explicit_start=True)


def intensity_black_body(nu, temperature):
    """
    Calculate the intensity of a black-body according to the following formula

    .. math::
        I(\\nu, temperature) = \\frac{2h\\nu^3}{c^2}\\frac{1}
        {e^{h\\nu \\beta_\\textrm{rad}} - 1}

    Parameters
    ----------
    nu : float
        Frequency of light
    temperature : float
        Temperature in kelvin

    Returns
    -------
    Intensity : float
        Returns the intensity of the black body
    """
    beta_rad = 1 / (k_B_cgs * temperature)
    coefficient = 2 * h_cgs / c_cgs**2
    intensity = ne.evaluate(
        "coefficient * nu**3 / " "(exp(h_cgs * nu * beta_rad) -1 )"
    )
    return intensity


def species_tuple_to_string(species_tuple, roman_numerals=True):
    """
    Convert a species tuple to its corresponding string representation.

    Parameters
    ----------
    species_tuple : tuple
        Tuple of 2 values indicated atomic number and number of
        electrons missing
    roman_numerals : bool, optional(default = TRUE)
        Indicates whether the returned ion number is in roman numerals

    Returns
    -------
    element_symbol, roman_ion_number : str
        Returns corresponding string representation of given tuple
    """
    atomic_number, ion_number = species_tuple
    element_symbol = ATOMIC_NUMBER2SYMBOL[atomic_number]
    if roman_numerals:
        roman_ion_number = int_to_roman(ion_number + 1)
        return f"{str(element_symbol)} {roman_ion_number}"
    else:
        return f"{element_symbol} {ion_number:d}"


def species_string_to_tuple(species_string):
    """
    Convert a species string to its corresponding tuple representation

    Parameters
    ----------
    species_string : str
        String containing species symbol (e.g. Si II, Fe III)

    Returns
    -------
    atomic_number, ion_number : tuple
        Returns tuple of length 2 indicating atomic number and ion number

    Raises
    ------
    MalformedSpeciesError
        If the inputted string does not match the species format
    """

    try:
        element_symbol, ion_number_string = re.match(
            r"^(\w+)\s*(\d+)", species_string
        ).groups()
    except AttributeError:
        try:
            element_symbol, ion_number_string = species_string.split()
        except ValueError:
            raise MalformedSpeciesError(
                f'Species string "{species_string}" is not of format <element_symbol><number>'
                f" (e.g. Fe 2, Fe2, ..)"
            )

    atomic_number = element_symbol2atomic_number(element_symbol)

    try:
        ion_number = roman_to_int(ion_number_string)
    except ValueError:
        logger.debug(
            "Ion Number does not contain a Roman Numeral. Checking for integer value"
        )
        try:
            ion_number = int(ion_number_string)
        except ValueError:
            raise MalformedSpeciesError(
                f"Given ion number ('{ion_number_string}') could not be parsed"
            )

    if ion_number > atomic_number:
        raise ValueError(
            "Species given does not exist: ion number > atomic number"
        )

    return atomic_number, ion_number - 1


def parse_quantity(quantity_string):
    """
    Changes a string into it's corresponding astropy.Quantity object.

    Parameters
    ----------
    quantity_string : str
        String to be converted into astropy.Quantity

    Returns
    -------
    q : u.Quantity
        Corresponding astropy.Quantity object for passed string

    Raises
    ------
    MalformedQuantityError
        If string is not properly formatted for Astropy Quantity
    """

    if not isinstance(quantity_string, str):
        raise MalformedQuantityError(quantity_string)

    try:
        value_string, unit_string = quantity_string.split()
    except ValueError:
        raise MalformedQuantityError(quantity_string)

    try:
        value = float(value_string)
    except ValueError:
        raise MalformedQuantityError(quantity_string)

    try:
        q = u.Quantity(value, unit_string)
    except ValueError:
        raise MalformedQuantityError(quantity_string)

    return q


def element_symbol2atomic_number(element_string):
    """
    Takes an element symbol and returns its corresponding atomic number

    Parameters
    ----------
    element_string : str
        Inputted element symbol

    Returns
    -------
    int
        Returned atomic number
    """
    reformatted_element_string = reformat_element_symbol(element_string)
    if reformatted_element_string not in SYMBOL2ATOMIC_NUMBER:
        raise MalformedElementSymbolError(element_string)
    return SYMBOL2ATOMIC_NUMBER[reformatted_element_string]


def atomic_number2element_symbol(atomic_number):
    """
    Convert atomic number to string

    Parameters
    ----------
    atomic_number : int
        Inputted atomic number

    Returns
    -------
    str
       Returned corresponding element symbol
    """
    return ATOMIC_NUMBER2SYMBOL[atomic_number]


def reformat_element_symbol(element_string):
    """
    Reformat the string so the first letter is uppercase and all subsequent
     letters lowercase.

    Parameters
    ----------
    element_string : str
        Inputted element symbol

    Returns
    -------
    str
        Returned reformatted element symbol
    """

    return element_string[0].upper() + element_string[1:].lower()


def is_valid_nuclide_or_elem(input_nuclide):
    """
    Parses nuclide string into symbol - mass number format and returns
    whether the nuclide is either contained in the decay dataset or is a
    raw element string.

    Parameters
    ----------
    input_nuclide : str or int
        Nuclide name string or element string.

    Returns
    -------
    bool
        Bool indicating if the input nuclide is contained in the decay dataset
        or is a valid element.
    """

    try:
        parse_nuclide(input_nuclide, DEFAULTDATA.nuclides, "ICRP-107")
        is_nuclide = True
    except:
        is_nuclide = True if input_nuclide in Z_DICT.values() else False

    return is_nuclide


def quantity_linspace(start, stop, num, **kwargs):
    """
    Essentially the same input parameters as linspace, but
    calculated for an astropy quantity start and stop.

    Parameters
    ----------
    start : astropy.Quantity
        Starting value of the sequence
    stop : astropy.Quantity
        End value of the sequence
    num : int
        Number of samples to generate

    Returns
    -------
    astropy.Quantity
        Returns num evenly spaced characters of type astropy.Quantity

    Raises
    ------
    ValueError
        If start and stop values have no unit attribute.
    """
    if not (hasattr(start, "unit") and hasattr(stop, "unit")):
        raise ValueError(
            "Both start and stop need to be quantities with a " "unit attribute"
        )

    return (
        np.linspace(start.value, stop.to(start.unit).value, num, **kwargs)
        * start.unit
    )


def convert_abundances_format(fname, delimiter=r"\s+"):
    """
    Changes format of file containing abundances into data frame

    Parameters
    ----------
    fname : file, str
        File or file name that contains abundance info
    delimiter : str, optional(default = '\\s+')
        Determines the separator for splitting file

    Returns
    -------
    DataFrame
        Corresponding data frame
    """
    df = pd.read_csv(fname, delimiter=delimiter, comment="#", header=None)
    # Drop shell index column
    df.drop(df.columns[0], axis=1, inplace=True)
    # Assign header row
    df.columns = [Z_DICT[i] for i in range(1, df.shape[1] + 1)]
    return df


def is_notebook():
    """
    Checking the shell environment where the simulation is run is Jupyter based

    Returns
    -------
    True : if the shell environment is IPython Based
    False : if the shell environment is Terminal or anything else
    """
    try:
        # Trying to import the ZMQInteractiveShell for Jupyter based environments
        from ipykernel.zmqshell import ZMQInteractiveShell
    except NameError:
        logger.debug(
            "Cannot Import ipykernel.zmqshell. Not present inside Jupyter Environment"
        )
        # If the class cannot be imported then we are automatically return False Value
        # Raised due to Name Error with the imported Class
        return False

    try:
        # Trying to import Interactive Terminal based IPython shell
        from IPython.core.interactiveshell import InteractiveShell
    except NameError:
        logger.debug(
            "Cannot Import IPython.core.interactiveshell. Not present in IPython shell"
        )
        # If the class cannot be imported then we are automatically return False Value
        # Raised due to Name Error with the imported Class
        return False

    try:
        # Trying to get the value of the shell via the get_ipython() method
        shell = get_ipython()
    except NameError:
        logger.debug("Cannot infer Shell Id")
        # Returns False if the shell name cannot be inferred correctly
        return False

    # Checking if the shell instance is Jupyter based & if True, returning True
    if isinstance(shell, ZMQInteractiveShell):
        return True
    # Checking if the shell instance is Terminal IPython based & if True, returning False
    elif isinstance(shell, InteractiveShell):
        return False
    # All other shell instances are returned False
    else:
        return False


if is_notebook():
    iterations_pbar = tqdm.notebook.tqdm(
        desc="Iterations:",
        bar_format="{desc:<}{bar}{n_fmt}/{total_fmt} [{elapsed}<{remaining}, {rate_fmt}]",
    )
    iterations_pbar.container.close()
    packet_pbar = tqdm.notebook.tqdm(
        desc="Packets:   ",
        postfix="0",
        bar_format="{desc:<}{bar}{n_fmt}/{total_fmt} [{elapsed}<{remaining}, {rate_fmt}]",
    )
    packet_pbar.container.close()

else:
    iterations_pbar = tqdm.tqdm(
        desc="Iterations:",
        bar_format="{desc:<}{bar:80}{n_fmt}/{total_fmt} [{elapsed}<{remaining}, {rate_fmt}]",
    )
    packet_pbar = tqdm.tqdm(
        desc="Packets:   ",
        postfix="0",
        bar_format="{desc:<}{bar:80}{n_fmt}/{total_fmt} [{elapsed}<{remaining}, {rate_fmt}]",
    )


def update_packet_pbar(i, current_iteration, no_of_packets, total_iterations):
    """
    Update progress bars as each packet is propagated.

    Parameters
    ----------
    i : int
        Amount by which the progress bar needs to be updated.
    current_iteration : int
        Current iteration number.
    no_of_packets : int
        Total number of packets in one iteration.
    total_iterations : int
        Total number of iterations.
    """
    if packet_pbar.postfix == "":
        packet_pbar.postfix = "0"
    bar_iteration = int(packet_pbar.postfix) - 1

    # fix bar layout when run_tardis is called for the first time
    if iterations_pbar.total == None:
        fix_bar_layout(iterations_pbar, total_iterations=total_iterations)
    if packet_pbar.total == None:
        fix_bar_layout(packet_pbar, no_of_packets=no_of_packets)

    # display and reset progress bar when run_tardis is called again
    if iterations_pbar.n == total_iterations:
        if type(iterations_pbar).__name__ == "tqdm_notebook":
            iterations_pbar.container.close()
        fix_bar_layout(iterations_pbar, total_iterations=total_iterations)

    if bar_iteration > current_iteration:
        packet_pbar.postfix = current_iteration
        if type(packet_pbar).__name__ == "tqdm_notebook":
            # stop displaying last container
            packet_pbar.container.close()
        fix_bar_layout(packet_pbar, no_of_packets=no_of_packets)

    # reset progress bar with each iteration
    if bar_iteration < current_iteration:
        packet_pbar.reset(total=no_of_packets)
        packet_pbar.postfix = str(current_iteration + 1)

    packet_pbar.update(i)


def update_iterations_pbar(i):
    """
    Update progress bar for each iteration.

    Parameters
    ----------
    i : int
        Amount by which the progress bar needs to be updated.
    """
    iterations_pbar.update(i)


def fix_bar_layout(bar, no_of_packets=None, total_iterations=None):
    """
    Fix the layout of progress bars.

    Parameters
    ----------
    bar : tqdm instance
        Progress bar to change the layout of.
    no_of_packets : int, optional
        Number of packets to be propagated.
    total_iterations : int, optional
        Total number of iterations.
    """
    if type(bar).__name__ == "tqdm_notebook":
        bar.container = bar.status_printer(
            bar.fp,
            bar.total,
            bar.desc,
            bar.ncols,
        )
        if no_of_packets is not None:
            bar.reset(total=no_of_packets)
        if total_iterations is not None:
            bar.reset(total=total_iterations)

        # change the amount of space the prefix string of the bar takes
        # here, either packets or iterations
        bar.container.children[0].layout.width = "6%"

        # change the length of the bar
        bar.container.children[1].layout.width = "60%"

        # display the progress bar
        display.display(bar.container)

    else:
        if no_of_packets is not None:
            bar.reset(total=no_of_packets)
        if total_iterations is not None:
            bar.reset(total=total_iterations)
        else:
            pass
>>>>>>> d719b8e2
<|MERGE_RESOLUTION|>--- conflicted
+++ resolved
@@ -1,4 +1,3 @@
-<<<<<<< HEAD
 import logging
 import os
 import re
@@ -286,19 +285,19 @@
         yaml.dump(yaml_reference, stream=f, explicit_start=True)
 
 
-def intensity_black_body(nu, T):
+def intensity_black_body(nu, temperature):
     """
     Calculate the intensity of a black-body according to the following formula
 
     .. math::
-        I(\\nu, T) = \\frac{2h\\nu^3}{c^2}\\frac{1}
+        I(\\nu, temperature) = \\frac{2h\\nu^3}{c^2}\\frac{1}
         {e^{h\\nu \\beta_\\textrm{rad}} - 1}
 
     Parameters
     ----------
     nu : float
         Frequency of light
-    T : float
+    temperature : float
         Temperature in kelvin
 
     Returns
@@ -306,7 +305,7 @@
     Intensity : float
         Returns the intensity of the black body
     """
-    beta_rad = 1 / (k_B_cgs * T)
+    beta_rad = 1 / (k_B_cgs * temperature)
     coefficient = 2 * h_cgs / c_cgs**2
     intensity = ne.evaluate(
         "coefficient * nu**3 / " "(exp(h_cgs * nu * beta_rad) -1 )"
@@ -753,761 +752,4 @@
         if total_iterations is not None:
             bar.reset(total=total_iterations)
         else:
-            pass
-=======
-import logging
-import os
-import re
-from collections import OrderedDict
-
-import numexpr as ne
-import numpy as np
-import pandas as pd
-import yaml
-from tardis import constants
-from astropy import units as u
-from radioactivedecay import Nuclide, DEFAULTDATA
-from radioactivedecay.utils import parse_nuclide, Z_DICT
-
-import tardis
-from tardis.io.util import get_internal_data_path
-from IPython import get_ipython, display
-import tqdm
-import tqdm.notebook
-
-k_B_cgs = constants.k_B.cgs.value
-c_cgs = constants.c.cgs.value
-h_cgs = constants.h.cgs.value
-m_e_cgs = constants.m_e.cgs.value
-e_charge_gauss = constants.e.gauss.value
-
-logger = logging.getLogger(__name__)
-tardis_dir = os.path.realpath(tardis.__path__[0])
-
-ATOMIC_SYMBOLS_DATA = (
-    pd.read_csv(
-        get_internal_data_path("atomic_symbols.dat"),
-        delim_whitespace=True,
-        names=["atomic_number", "symbol"],
-    )
-    .set_index("atomic_number")
-    .squeeze()
-)
-
-ATOMIC_NUMBER2SYMBOL = OrderedDict(ATOMIC_SYMBOLS_DATA.to_dict())
-SYMBOL2ATOMIC_NUMBER = OrderedDict(
-    (y, x) for x, y in ATOMIC_NUMBER2SYMBOL.items()
-)
-
-synpp_default_yaml_fname = get_internal_data_path("synpp_default.yaml")
-
-
-NUMERAL_MAP = tuple(
-    zip(
-        (1000, 900, 500, 400, 100, 90, 50, 40, 10, 9, 5, 4, 1),
-        ("M", "CM", "D", "CD", "C", "XC", "L", "XL", "X", "IX", "V", "IV", "I"),
-    )
-)
-
-
-class MalformedError(Exception):
-    pass
-
-
-class MalformedSpeciesError(MalformedError):
-    def __init__(self, malformed_element_symbol):
-        self.malformed_element_symbol = malformed_element_symbol
-
-    def __str__(self):
-        return (
-            'Expecting a species notation (e.g. "Si 2", "Si II", "Fe IV") '
-            f"- supplied {self.malformed_element_symbol}"
-        )
-
-
-class MalformedElementSymbolError(MalformedError):
-    def __init__(self, malformed_element_symbol):
-        self.malformed_element_symbol = malformed_element_symbol
-
-    def __str__(self):
-        return f"Expecting an atomic symbol (e.g. Fe) - supplied {self.malformed_element_symbol}"
-
-
-class MalformedQuantityError(MalformedError):
-    def __init__(self, malformed_quantity_string):
-        self.malformed_quantity_string = malformed_quantity_string
-
-    def __str__(self):
-        return (
-            f'Expecting a quantity string(e.g. "5 km/s") for keyword '
-            f"- supplied {self.malformed_quantity_string}"
-        )
-
-
-def int_to_roman(i):
-    """
-    Convert an integer into its roman numeral representation.
-
-    Parameters
-    ----------
-    i : int
-        Integer to be converted into roman numerals
-
-    Returns
-    -------
-    str
-        Returns roman numeral representation of i in str format.
-    """
-    result = []
-    for integer, numeral in NUMERAL_MAP:
-        count = i // integer
-        result.append(numeral * count)
-        i -= integer * count
-    return "".join(result)
-
-
-def roman_to_int(roman_string):
-    """
-    Convert a roman numeral into its corresponding integer.
-
-    Parameters
-    ----------
-    roman_string : str
-        Roman numeral to be converted into an integer
-
-    Returns
-    -------
-    int
-        Returns integer representation of roman_string
-    """
-
-    NUMERALS_SET = set(list(zip(*NUMERAL_MAP))[1])
-    roman_string = roman_string.upper()
-    if len(set(list(roman_string.upper())) - NUMERALS_SET) != 0:
-        raise ValueError(f"{roman_string} does not seem to be a roman numeral")
-    i = result = 0
-    for integer, numeral in NUMERAL_MAP:
-        while roman_string[i : i + len(numeral)] == numeral:
-            result += integer
-            i += len(numeral)
-    if result < 1:
-        raise ValueError(f"Can not interpret Roman Numeral {roman_string}")
-    return result
-
-
-def calculate_luminosity(
-    spec_fname,
-    distance,
-    wavelength_column=0,
-    wavelength_unit=u.angstrom,
-    flux_column=1,
-    flux_unit=u.Unit("erg / (Angstrom cm2 s)"),
-):
-    """
-    Calculates luminosity of star.
-
-    Parameters
-    ----------
-    spec_fname : file or str
-        File or file name to be read
-    distance : float
-        Distance to star
-    wavelength_column : int, optional(default = 0)
-        Column index in which the wavelength is stored
-    wavelength_unit : float, optional(default = u.angstrom)
-        Dictates units used for calculating wavelength.
-    flux_column : int, optional(default = 1)
-        Column index in which the flux is stored
-    flux_unit : str, optional(default = u.Unit('erg / (Angstrom cm2 s)')
-        Dictates units used for flux
-
-    Returns
-    -------
-    luminosity.value : float
-        Returned luminosity value of star.
-    wavelength.min() : float
-        Minimum value of wavelength of light
-    wavelength.max() : float
-        Maximum value of wavelength of light
-    """
-    # BAD STYLE change to parse quantity
-    distance = u.Unit(distance)
-
-    wavelength, flux = np.loadtxt(
-        spec_fname, usecols=(wavelength_column, flux_column), unpack=True
-    )
-
-    flux_density = np.trapz(flux, wavelength) * (flux_unit * wavelength_unit)
-    luminosity = (flux_density * 4 * np.pi * distance**2).to("erg/s")
-
-    return luminosity.value, wavelength.min(), wavelength.max()
-
-
-def create_synpp_yaml(radial1d_mdl, fname, shell_no=0, lines_db=None):
-    """
-    Create a yaml file that is readable from syn++
-
-    Parameters
-    ----------
-    radial1d_mdl : Radial1DModel
-        Inputted object that will be read into YAML file
-    fname : str
-        File name for the synpp yaml
-    shell_no : int, optional(default = 0)
-        Number of shells
-    lines_db : file, optional(default = None)
-
-    Raises
-    ------
-    ValueError
-        If the current dataset does not contain necessary reference files
-    """
-
-    logger.warning("Currently only works with Si and a special setup")
-    if radial1d_mdl.atom_data.synpp_refs is not None:
-        raise ValueError(
-            "The current atom dataset does not contain the "
-            "necessary reference files (please contact the authors)"
-        )
-
-    radial1d_mdl.atom_data.synpp_refs["ref_log_tau"] = -99.0
-    for key, value in radial1d_mdl.atom_data.synpp_refs.iterrows():
-        try:
-            radial1d_mdl.atom_data.synpp_refs["ref_log_tau"].loc[
-                key
-            ] = np.log10(
-                radial1d_mdl.plasma.tau_sobolevs[0].loc[value["line_id"]]
-            )
-        except KeyError:
-            logger.debug(
-                "Synpp Ref does not have valid KEY for ref_log_tau in Radial1D Model"
-            )
-            pass
-
-    relevant_synpp_refs = radial1d_mdl.atom_data.synpp_refs[
-        radial1d_mdl.atom_data.synpp_refs["ref_log_tau"] > -50
-    ]
-
-    with open(synpp_default_yaml_fname) as stream:
-        yaml_reference = yaml.load(stream, Loader=yaml.CLoader)
-
-    if lines_db is not None:
-        yaml_reference["opacity"]["line_dir"] = os.path.join(lines_db, "lines")
-        yaml_reference["opacity"]["line_dir"] = os.path.join(
-            lines_db, "refs.dat"
-        )
-
-    yaml_reference["output"]["min_wl"] = float(
-        radial1d_mdl.runner.spectrum.wavelength.to("angstrom").value.min()
-    )
-    yaml_reference["output"]["max_wl"] = float(
-        radial1d_mdl.runner.spectrum.wavelength.to("angstrom").value.max()
-    )
-
-    # raise Exception("there's a problem here with units what units does synpp expect?")
-    yaml_reference["opacity"]["v_ref"] = float(
-        (
-            radial1d_mdl.tardis_config.structure.v_inner[0].to("km/s")
-            / (1000.0 * u.km / u.s)
-        ).value
-    )
-    yaml_reference["grid"]["v_outer_max"] = float(
-        (
-            radial1d_mdl.tardis_config.structure.v_outer[-1].to("km/s")
-            / (1000.0 * u.km / u.s)
-        ).value
-    )
-
-    # pdb.set_trace()
-
-    yaml_setup = yaml_reference["setups"][0]
-    yaml_setup["ions"] = []
-    yaml_setup["log_tau"] = []
-    yaml_setup["active"] = []
-    yaml_setup["temp"] = []
-    yaml_setup["v_min"] = []
-    yaml_setup["v_max"] = []
-    yaml_setup["aux"] = []
-
-    for species, synpp_ref in relevant_synpp_refs.iterrows():
-        yaml_setup["ions"].append(100 * species[0] + species[1])
-        yaml_setup["log_tau"].append(float(synpp_ref["ref_log_tau"]))
-        yaml_setup["active"].append(True)
-        yaml_setup["temp"].append(yaml_setup["t_phot"])
-        yaml_setup["v_min"].append(yaml_reference["opacity"]["v_ref"])
-        yaml_setup["v_max"].append(yaml_reference["grid"]["v_outer_max"])
-        yaml_setup["aux"].append(1e200)
-
-    with open(fname, "w") as f:
-        yaml.dump(yaml_reference, stream=f, explicit_start=True)
-
-
-def intensity_black_body(nu, temperature):
-    """
-    Calculate the intensity of a black-body according to the following formula
-
-    .. math::
-        I(\\nu, temperature) = \\frac{2h\\nu^3}{c^2}\\frac{1}
-        {e^{h\\nu \\beta_\\textrm{rad}} - 1}
-
-    Parameters
-    ----------
-    nu : float
-        Frequency of light
-    temperature : float
-        Temperature in kelvin
-
-    Returns
-    -------
-    Intensity : float
-        Returns the intensity of the black body
-    """
-    beta_rad = 1 / (k_B_cgs * temperature)
-    coefficient = 2 * h_cgs / c_cgs**2
-    intensity = ne.evaluate(
-        "coefficient * nu**3 / " "(exp(h_cgs * nu * beta_rad) -1 )"
-    )
-    return intensity
-
-
-def species_tuple_to_string(species_tuple, roman_numerals=True):
-    """
-    Convert a species tuple to its corresponding string representation.
-
-    Parameters
-    ----------
-    species_tuple : tuple
-        Tuple of 2 values indicated atomic number and number of
-        electrons missing
-    roman_numerals : bool, optional(default = TRUE)
-        Indicates whether the returned ion number is in roman numerals
-
-    Returns
-    -------
-    element_symbol, roman_ion_number : str
-        Returns corresponding string representation of given tuple
-    """
-    atomic_number, ion_number = species_tuple
-    element_symbol = ATOMIC_NUMBER2SYMBOL[atomic_number]
-    if roman_numerals:
-        roman_ion_number = int_to_roman(ion_number + 1)
-        return f"{str(element_symbol)} {roman_ion_number}"
-    else:
-        return f"{element_symbol} {ion_number:d}"
-
-
-def species_string_to_tuple(species_string):
-    """
-    Convert a species string to its corresponding tuple representation
-
-    Parameters
-    ----------
-    species_string : str
-        String containing species symbol (e.g. Si II, Fe III)
-
-    Returns
-    -------
-    atomic_number, ion_number : tuple
-        Returns tuple of length 2 indicating atomic number and ion number
-
-    Raises
-    ------
-    MalformedSpeciesError
-        If the inputted string does not match the species format
-    """
-
-    try:
-        element_symbol, ion_number_string = re.match(
-            r"^(\w+)\s*(\d+)", species_string
-        ).groups()
-    except AttributeError:
-        try:
-            element_symbol, ion_number_string = species_string.split()
-        except ValueError:
-            raise MalformedSpeciesError(
-                f'Species string "{species_string}" is not of format <element_symbol><number>'
-                f" (e.g. Fe 2, Fe2, ..)"
-            )
-
-    atomic_number = element_symbol2atomic_number(element_symbol)
-
-    try:
-        ion_number = roman_to_int(ion_number_string)
-    except ValueError:
-        logger.debug(
-            "Ion Number does not contain a Roman Numeral. Checking for integer value"
-        )
-        try:
-            ion_number = int(ion_number_string)
-        except ValueError:
-            raise MalformedSpeciesError(
-                f"Given ion number ('{ion_number_string}') could not be parsed"
-            )
-
-    if ion_number > atomic_number:
-        raise ValueError(
-            "Species given does not exist: ion number > atomic number"
-        )
-
-    return atomic_number, ion_number - 1
-
-
-def parse_quantity(quantity_string):
-    """
-    Changes a string into it's corresponding astropy.Quantity object.
-
-    Parameters
-    ----------
-    quantity_string : str
-        String to be converted into astropy.Quantity
-
-    Returns
-    -------
-    q : u.Quantity
-        Corresponding astropy.Quantity object for passed string
-
-    Raises
-    ------
-    MalformedQuantityError
-        If string is not properly formatted for Astropy Quantity
-    """
-
-    if not isinstance(quantity_string, str):
-        raise MalformedQuantityError(quantity_string)
-
-    try:
-        value_string, unit_string = quantity_string.split()
-    except ValueError:
-        raise MalformedQuantityError(quantity_string)
-
-    try:
-        value = float(value_string)
-    except ValueError:
-        raise MalformedQuantityError(quantity_string)
-
-    try:
-        q = u.Quantity(value, unit_string)
-    except ValueError:
-        raise MalformedQuantityError(quantity_string)
-
-    return q
-
-
-def element_symbol2atomic_number(element_string):
-    """
-    Takes an element symbol and returns its corresponding atomic number
-
-    Parameters
-    ----------
-    element_string : str
-        Inputted element symbol
-
-    Returns
-    -------
-    int
-        Returned atomic number
-    """
-    reformatted_element_string = reformat_element_symbol(element_string)
-    if reformatted_element_string not in SYMBOL2ATOMIC_NUMBER:
-        raise MalformedElementSymbolError(element_string)
-    return SYMBOL2ATOMIC_NUMBER[reformatted_element_string]
-
-
-def atomic_number2element_symbol(atomic_number):
-    """
-    Convert atomic number to string
-
-    Parameters
-    ----------
-    atomic_number : int
-        Inputted atomic number
-
-    Returns
-    -------
-    str
-       Returned corresponding element symbol
-    """
-    return ATOMIC_NUMBER2SYMBOL[atomic_number]
-
-
-def reformat_element_symbol(element_string):
-    """
-    Reformat the string so the first letter is uppercase and all subsequent
-     letters lowercase.
-
-    Parameters
-    ----------
-    element_string : str
-        Inputted element symbol
-
-    Returns
-    -------
-    str
-        Returned reformatted element symbol
-    """
-
-    return element_string[0].upper() + element_string[1:].lower()
-
-
-def is_valid_nuclide_or_elem(input_nuclide):
-    """
-    Parses nuclide string into symbol - mass number format and returns
-    whether the nuclide is either contained in the decay dataset or is a
-    raw element string.
-
-    Parameters
-    ----------
-    input_nuclide : str or int
-        Nuclide name string or element string.
-
-    Returns
-    -------
-    bool
-        Bool indicating if the input nuclide is contained in the decay dataset
-        or is a valid element.
-    """
-
-    try:
-        parse_nuclide(input_nuclide, DEFAULTDATA.nuclides, "ICRP-107")
-        is_nuclide = True
-    except:
-        is_nuclide = True if input_nuclide in Z_DICT.values() else False
-
-    return is_nuclide
-
-
-def quantity_linspace(start, stop, num, **kwargs):
-    """
-    Essentially the same input parameters as linspace, but
-    calculated for an astropy quantity start and stop.
-
-    Parameters
-    ----------
-    start : astropy.Quantity
-        Starting value of the sequence
-    stop : astropy.Quantity
-        End value of the sequence
-    num : int
-        Number of samples to generate
-
-    Returns
-    -------
-    astropy.Quantity
-        Returns num evenly spaced characters of type astropy.Quantity
-
-    Raises
-    ------
-    ValueError
-        If start and stop values have no unit attribute.
-    """
-    if not (hasattr(start, "unit") and hasattr(stop, "unit")):
-        raise ValueError(
-            "Both start and stop need to be quantities with a " "unit attribute"
-        )
-
-    return (
-        np.linspace(start.value, stop.to(start.unit).value, num, **kwargs)
-        * start.unit
-    )
-
-
-def convert_abundances_format(fname, delimiter=r"\s+"):
-    """
-    Changes format of file containing abundances into data frame
-
-    Parameters
-    ----------
-    fname : file, str
-        File or file name that contains abundance info
-    delimiter : str, optional(default = '\\s+')
-        Determines the separator for splitting file
-
-    Returns
-    -------
-    DataFrame
-        Corresponding data frame
-    """
-    df = pd.read_csv(fname, delimiter=delimiter, comment="#", header=None)
-    # Drop shell index column
-    df.drop(df.columns[0], axis=1, inplace=True)
-    # Assign header row
-    df.columns = [Z_DICT[i] for i in range(1, df.shape[1] + 1)]
-    return df
-
-
-def is_notebook():
-    """
-    Checking the shell environment where the simulation is run is Jupyter based
-
-    Returns
-    -------
-    True : if the shell environment is IPython Based
-    False : if the shell environment is Terminal or anything else
-    """
-    try:
-        # Trying to import the ZMQInteractiveShell for Jupyter based environments
-        from ipykernel.zmqshell import ZMQInteractiveShell
-    except NameError:
-        logger.debug(
-            "Cannot Import ipykernel.zmqshell. Not present inside Jupyter Environment"
-        )
-        # If the class cannot be imported then we are automatically return False Value
-        # Raised due to Name Error with the imported Class
-        return False
-
-    try:
-        # Trying to import Interactive Terminal based IPython shell
-        from IPython.core.interactiveshell import InteractiveShell
-    except NameError:
-        logger.debug(
-            "Cannot Import IPython.core.interactiveshell. Not present in IPython shell"
-        )
-        # If the class cannot be imported then we are automatically return False Value
-        # Raised due to Name Error with the imported Class
-        return False
-
-    try:
-        # Trying to get the value of the shell via the get_ipython() method
-        shell = get_ipython()
-    except NameError:
-        logger.debug("Cannot infer Shell Id")
-        # Returns False if the shell name cannot be inferred correctly
-        return False
-
-    # Checking if the shell instance is Jupyter based & if True, returning True
-    if isinstance(shell, ZMQInteractiveShell):
-        return True
-    # Checking if the shell instance is Terminal IPython based & if True, returning False
-    elif isinstance(shell, InteractiveShell):
-        return False
-    # All other shell instances are returned False
-    else:
-        return False
-
-
-if is_notebook():
-    iterations_pbar = tqdm.notebook.tqdm(
-        desc="Iterations:",
-        bar_format="{desc:<}{bar}{n_fmt}/{total_fmt} [{elapsed}<{remaining}, {rate_fmt}]",
-    )
-    iterations_pbar.container.close()
-    packet_pbar = tqdm.notebook.tqdm(
-        desc="Packets:   ",
-        postfix="0",
-        bar_format="{desc:<}{bar}{n_fmt}/{total_fmt} [{elapsed}<{remaining}, {rate_fmt}]",
-    )
-    packet_pbar.container.close()
-
-else:
-    iterations_pbar = tqdm.tqdm(
-        desc="Iterations:",
-        bar_format="{desc:<}{bar:80}{n_fmt}/{total_fmt} [{elapsed}<{remaining}, {rate_fmt}]",
-    )
-    packet_pbar = tqdm.tqdm(
-        desc="Packets:   ",
-        postfix="0",
-        bar_format="{desc:<}{bar:80}{n_fmt}/{total_fmt} [{elapsed}<{remaining}, {rate_fmt}]",
-    )
-
-
-def update_packet_pbar(i, current_iteration, no_of_packets, total_iterations):
-    """
-    Update progress bars as each packet is propagated.
-
-    Parameters
-    ----------
-    i : int
-        Amount by which the progress bar needs to be updated.
-    current_iteration : int
-        Current iteration number.
-    no_of_packets : int
-        Total number of packets in one iteration.
-    total_iterations : int
-        Total number of iterations.
-    """
-    if packet_pbar.postfix == "":
-        packet_pbar.postfix = "0"
-    bar_iteration = int(packet_pbar.postfix) - 1
-
-    # fix bar layout when run_tardis is called for the first time
-    if iterations_pbar.total == None:
-        fix_bar_layout(iterations_pbar, total_iterations=total_iterations)
-    if packet_pbar.total == None:
-        fix_bar_layout(packet_pbar, no_of_packets=no_of_packets)
-
-    # display and reset progress bar when run_tardis is called again
-    if iterations_pbar.n == total_iterations:
-        if type(iterations_pbar).__name__ == "tqdm_notebook":
-            iterations_pbar.container.close()
-        fix_bar_layout(iterations_pbar, total_iterations=total_iterations)
-
-    if bar_iteration > current_iteration:
-        packet_pbar.postfix = current_iteration
-        if type(packet_pbar).__name__ == "tqdm_notebook":
-            # stop displaying last container
-            packet_pbar.container.close()
-        fix_bar_layout(packet_pbar, no_of_packets=no_of_packets)
-
-    # reset progress bar with each iteration
-    if bar_iteration < current_iteration:
-        packet_pbar.reset(total=no_of_packets)
-        packet_pbar.postfix = str(current_iteration + 1)
-
-    packet_pbar.update(i)
-
-
-def update_iterations_pbar(i):
-    """
-    Update progress bar for each iteration.
-
-    Parameters
-    ----------
-    i : int
-        Amount by which the progress bar needs to be updated.
-    """
-    iterations_pbar.update(i)
-
-
-def fix_bar_layout(bar, no_of_packets=None, total_iterations=None):
-    """
-    Fix the layout of progress bars.
-
-    Parameters
-    ----------
-    bar : tqdm instance
-        Progress bar to change the layout of.
-    no_of_packets : int, optional
-        Number of packets to be propagated.
-    total_iterations : int, optional
-        Total number of iterations.
-    """
-    if type(bar).__name__ == "tqdm_notebook":
-        bar.container = bar.status_printer(
-            bar.fp,
-            bar.total,
-            bar.desc,
-            bar.ncols,
-        )
-        if no_of_packets is not None:
-            bar.reset(total=no_of_packets)
-        if total_iterations is not None:
-            bar.reset(total=total_iterations)
-
-        # change the amount of space the prefix string of the bar takes
-        # here, either packets or iterations
-        bar.container.children[0].layout.width = "6%"
-
-        # change the length of the bar
-        bar.container.children[1].layout.width = "60%"
-
-        # display the progress bar
-        display.display(bar.container)
-
-    else:
-        if no_of_packets is not None:
-            bar.reset(total=no_of_packets)
-        if total_iterations is not None:
-            bar.reset(total=total_iterations)
-        else:
-            pass
->>>>>>> d719b8e2
+            pass