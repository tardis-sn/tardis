import abc

import numpy as np
import numexpr as ne
from tardis import constants as const
from tardis.montecarlo import (
    montecarlo_configuration as montecarlo_configuration,
)


class BasePacketSource(abc.ABC):
    def __init__(self, seed):
        self.seed = seed
        np.random.seed(seed)

    @abc.abstractmethod
    def create_packets(self, seed=None, **kwargs):
        pass

    @staticmethod
    def create_zero_limb_darkening_packet_mus(no_of_packets, rng):
        """
        Create zero-limb-darkening packet :math:`\mu` distributed
        according to :math:`\\mu=\\sqrt{z}, z \isin [0, 1]`

        Parameters
        ----------
        no_of_packets : int
            number of packets to be created
        """

        # For testing purposes
        if montecarlo_configuration.LEGACY_MODE_ENABLED:
            return np.sqrt(np.random.random(no_of_packets))
        else:
            return np.sqrt(rng.random(no_of_packets))

    @staticmethod
    def create_uniform_packet_energies(no_of_packets, rng):
        """
<<<<<<< HEAD
<<<<<<< HEAD
        Uniformly distribute energy in arbitrary units where the ensemble of
        packets has energy of 1.

=======
        Uniformly distribute energy in arbitrary units where the ensemble of 
        packets has energy of 1. 
        
>>>>>>> 56c506760fd38eb20d9ab479bf71e38c7ee4c43a
=======
        Uniformly distribute energy in arbitrary units where the ensemble of 
        packets has energy of 1. 
        
>>>>>>> 1249c4e1
        Parameters
        ----------
        no_of_packets : int
            number of packets

        Returns
        -------
            : numpy.ndarray
            energies for packets
        """
        return np.ones(no_of_packets) / no_of_packets

    @staticmethod
    def create_blackbody_packet_nus(T, no_of_packets, rng, l_samples=1000):
        """
        Create packet :math:`\\nu` distributed using the algorithm described in
        Bjorkman & Wood 2001 (page 4) which references
        Carter & Cashwell 1975:
        First, generate a uniform random number, :math:`\\xi_0 \\in [0, 1]` and
        determine the minimum value of
        :math:`l, l_{\\rm min}`, that satisfies the condition
        .. math::
            \\sum_{i=1}^{l} i^{-4} \\ge {{\\pi^4}\\over{90}} m_0 \\; .

        Next obtain four additional uniform random numbers (in the range 0
        to 1) :math:`\\xi_1, \\xi_2, \\xi_3, {\\rm and } \\xi_4`.

        Finally, the packet frequency is given by

        .. math::
            x = -\\ln{(\\xi_1\\xi_2\\xi_3\\xi_4)}/l_{\\rm min}\\; .
        where :math:`x=h\\nu/kT`
        
        Parameters
        ----------
        T : float
            temperature
        no_of_packets : int
        l_samples : int
            number of l_samples needed in the algorithm
            
        Returns
        -------
            : numpy.ndarray
            array of frequencies
        """
        l_samples = l_samples
        l_array = np.cumsum(np.arange(1, l_samples, dtype=np.float64) ** -4)
        l_coef = np.pi ** 4 / 90.0

        # For testing purposes
        if montecarlo_configuration.LEGACY_MODE_ENABLED:
            xis = np.random.random((5, no_of_packets))
        else:
            xis = rng.random((5, no_of_packets))

        l = l_array.searchsorted(xis[0] * l_coef) + 1.0
        xis_prod = np.prod(xis[1:], 0)
        x = ne.evaluate("-log(xis_prod)/l")

        return x * (const.k_B.cgs.value * T) / const.h.cgs.value


class BlackBodySimpleSource(BasePacketSource):
    """
    Simple packet source that generates Blackbody packets for the Montecarlo
    part.
    """

    def create_packets(self, T, no_of_packets, rng):
        nus = self.create_blackbody_packet_nus(T, no_of_packets, rng)
        mus = self.create_zero_limb_darkening_packet_mus(no_of_packets, rng)
        energies = self.create_uniform_packet_energies(no_of_packets, rng)

        return nus, mus, energies<|MERGE_RESOLUTION|>--- conflicted
+++ resolved
@@ -38,21 +38,9 @@
     @staticmethod
     def create_uniform_packet_energies(no_of_packets, rng):
         """
-<<<<<<< HEAD
-<<<<<<< HEAD
-        Uniformly distribute energy in arbitrary units where the ensemble of
-        packets has energy of 1.
-
-=======
         Uniformly distribute energy in arbitrary units where the ensemble of 
         packets has energy of 1. 
         
->>>>>>> 56c506760fd38eb20d9ab479bf71e38c7ee4c43a
-=======
-        Uniformly distribute energy in arbitrary units where the ensemble of 
-        packets has energy of 1. 
-        
->>>>>>> 1249c4e1
         Parameters
         ----------
         no_of_packets : int
