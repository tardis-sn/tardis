<<<<<<< HEAD
import abc

import numpy as np
import numexpr as ne
from tardis import constants as const
from tardis.montecarlo import (
    montecarlo_configuration as montecarlo_configuration,
)


class BasePacketSource(abc.ABC):
    def __init__(self, seed):
        self.seed = seed
        np.random.seed(seed)

    @abc.abstractmethod
    def create_packets(self, seed=None, **kwargs):
        pass

    @staticmethod
    def create_zero_limb_darkening_packet_mus(no_of_packets, rng):
        """
        Create zero-limb-darkening packet :math:`\mu` distributed
        according to :math:`\\mu=\\sqrt{z}, z \isin [0, 1]`

        Parameters
        ----------
        no_of_packets : int
            number of packets to be created
        """

        # For testing purposes
        if montecarlo_configuration.LEGACY_MODE_ENABLED:
            return np.sqrt(np.random.random(no_of_packets))
        else:
            return np.sqrt(rng.random(no_of_packets))

    @staticmethod
    def create_uniform_packet_energies(no_of_packets, rng):
        """
        Uniformly distribute energy in arbitrary units where the ensemble of
        packets has energy of 1.

        Parameters
        ----------
        no_of_packets : int
            number of packets

        Returns
        -------
            energies for packets : numpy.ndarray
        """
        return np.ones(no_of_packets) / no_of_packets

    @staticmethod
    def create_blackbody_packet_nus(T, no_of_packets, rng, l_samples=1000):
        """
        Create packet :math:`\\nu` distributed using the algorithm described in
        Bjorkman & Wood 2001 (page 4) which references
        Carter & Cashwell 1975:
        First, generate a uniform random number, :math:`\\xi_0 \\in [0, 1]` and
        determine the minimum value of
        :math:`l, l_{\\rm min}`, that satisfies the condition

        .. math::
            \\sum_{i=1}^{l} i^{-4} \\ge {{\\pi^4}\\over{90}} m_0 \\;.

        Next obtain four additional uniform random numbers (in the range 0
        to 1) :math:`\\xi_1, \\xi_2, \\xi_3, {\\rm and } \\xi_4`.
        Finally, the packet frequency is given by

        .. math::
            x = -\\ln{(\\xi_1\\xi_2\\xi_3\\xi_4)}/l_{\\rm min}\\;.

        where :math:`x=h\\nu/kT`

        Parameters
        ----------
        T : float
            temperature
        no_of_packets : int
        l_samples : int
            number of l_samples needed in the algorithm

        Returns
        -------
            array of frequencies: numpy.ndarray
        """
        l_samples = l_samples
        l_array = np.cumsum(np.arange(1, l_samples, dtype=np.float64) ** -4)
        l_coef = np.pi**4 / 90.0

        # For testing purposes
        if montecarlo_configuration.LEGACY_MODE_ENABLED:
            xis = np.random.random((5, no_of_packets))
        else:
            xis = rng.random((5, no_of_packets))

        l = l_array.searchsorted(xis[0] * l_coef) + 1.0
        xis_prod = np.prod(xis[1:], 0)
        x = ne.evaluate("-log(xis_prod)/l")

        return x * (const.k_B.cgs.value * T) / const.h.cgs.value


class BlackBodySimpleSource(BasePacketSource):
    """
    Simple packet source that generates Blackbody packets for the Montecarlo
    part.
    """

    def create_packets(self, T, no_of_packets, rng, radius):
        """Generate black-body packet properties as arrays

        Parameters
        ----------
        T : float64
            Temperature
        no_of_packets : int
            Number of packets
        rng : numpy random number generator
        radius : float64
            Initial packet radius

        Returns
        -------
        array
            Packet radii
        array
            Packet frequencies
        array
            Packet directions
        array
            Packet energies
        """
        radii = np.ones(no_of_packets) * radius
        nus = self.create_blackbody_packet_nus(T, no_of_packets, rng)
        mus = self.create_zero_limb_darkening_packet_mus(no_of_packets, rng)
        energies = self.create_uniform_packet_energies(no_of_packets, rng)

        return radii, nus, mus, energies


class BlackBodySimpleSourceRelativistic(BlackBodySimpleSource):
    def create_packets(self, T, no_of_packets, rng, radius, time_explosion):
        """Generate relativistic black-body packet properties as arrays

        Parameters
        ----------
        T : float64
            Temperature
        no_of_packets : int
            Number of packets
        rng : numpy random number generator
        radius : float64
            Initial packet radius
        time_explosion: float64
            Time elapsed since explosion

        Returns
        -------
        array
            Packet radii
        array
            Packet frequencies
        array
            Packet directions
        array
            Packet energies
        """
        self.beta = ((radius / time_explosion) / const.c).to("")
        return super().create_packets(T, no_of_packets, rng, radius)

    def create_zero_limb_darkening_packet_mus(self, no_of_packets, rng):
        """
        Create zero-limb-darkening packet :math:`\mu^\prime` distributed
        according to :math:`\\mu^\\prime=2 \\frac{\\mu^\\prime + \\beta}{2 \\beta + 1}`.
        The complicated distribution is due to the fact that the inner boundary
        on which the packets are initialized is not comoving with the material.

        Parameters
        ----------
        no_of_packets : int
            number of packets to be created
        """
        z = rng.random(no_of_packets)
        beta = self.beta
        return -beta + np.sqrt(beta**2 + 2 * beta * z + z)

    def create_uniform_packet_energies(self, no_of_packets, rng):
        """
        Uniformly distribute energy in arbitrary units where the ensemble of
        packets has energy of 1 multiplied by relativistic correction factors.

        Parameters
        ----------
        no_of_packets : int
            number of packets

        Returns
        -------
            energies for packets : numpy.ndarray
        """
        beta = self.beta
        gamma = 1.0 / np.sqrt(1 - beta**2)
        static_inner_boundary2cmf_factor = (2 * beta + 1) / (1 - beta**2)
        energies = np.ones(no_of_packets) / no_of_packets
        # In principle, the factor gamma should be applied to the time of
        # simulation to account for time dilation between the lab and comoving
        # frame. However, all relevant quantities (luminosities, estimators, ...)
        # are calculated as ratios of packet energies and the time of simulation.
        # Thus, we can absorb the factor gamma in the packet energies, which is
        # more convenient.
        return energies * static_inner_boundary2cmf_factor / gamma
=======
import abc

import numpy as np
import numexpr as ne
from tardis import constants as const
from tardis.montecarlo import (
    montecarlo_configuration as montecarlo_configuration,
)


class BasePacketSource(abc.ABC):
    def __init__(self, seed):
        self.seed = seed
        np.random.seed(seed)

    @abc.abstractmethod
    def create_packets(self, seed=None, **kwargs):
        pass

    @staticmethod
    def create_zero_limb_darkening_packet_mus(no_of_packets, rng):
        """
        Create zero-limb-darkening packet :math:`\mu` distributed
        according to :math:`\\mu=\\sqrt{z}, z \isin [0, 1]`

        Parameters
        ----------
        no_of_packets : int
            number of packets to be created
        """

        # For testing purposes
        if montecarlo_configuration.LEGACY_MODE_ENABLED:
            return np.sqrt(np.random.random(no_of_packets))
        else:
            return np.sqrt(rng.random(no_of_packets))

    @staticmethod
    def create_uniform_packet_energies(no_of_packets, rng):
        """
        Uniformly distribute energy in arbitrary units where the ensemble of
        packets has energy of 1.

        Parameters
        ----------
        no_of_packets : int
            number of packets

        Returns
        -------
            energies for packets : numpy.ndarray
        """
        return np.ones(no_of_packets) / no_of_packets

    @staticmethod
    def create_blackbody_packet_nus(
        temperature, no_of_packets, rng, l_samples=1000
    ):
        """
        Create packet :math:`\\nu` distributed using the algorithm described in
        Bjorkman & Wood 2001 (page 4) which references
        Carter & Cashwell 1975:
        First, generate a uniform random number, :math:`\\xi_0 \\in [0, 1]` and
        determine the minimum value of
        :math:`l, l_{\\rm min}`, that satisfies the condition
        .. math::
            \\sum_{i=1}^{l} i^{-4} \\ge {{\\pi^4}\\over{90}} m_0 \\;.
        Next obtain four additional uniform random numbers (in the range 0
        to 1) :math:`\\xi_1, \\xi_2, \\xi_3, {\\rm and } \\xi_4`.
        Finally, the packet frequency is given by
        .. math::
            x = -\\ln{(\\xi_1\\xi_2\\xi_3\\xi_4)}/l_{\\rm min}\\;.
        where :math:`x=h\\nu/kT`
        Parameters
        ----------
        temperature : float
            Absolute Temperature.
        no_of_packets : int
        l_samples : int
            number of l_samples needed in the algorithm
        Returns
        -------
            array of frequencies: numpy.ndarray
        """
        l_samples = l_samples
        l_array = np.cumsum(np.arange(1, l_samples, dtype=np.float64) ** -4)
        l_coef = np.pi**4 / 90.0

        # For testing purposes
        if montecarlo_configuration.LEGACY_MODE_ENABLED:
            xis = np.random.random((5, no_of_packets))
        else:
            xis = rng.random((5, no_of_packets))

        l = l_array.searchsorted(xis[0] * l_coef) + 1.0
        xis_prod = np.prod(xis[1:], 0)
        x = ne.evaluate("-log(xis_prod)/l")

        return x * (const.k_B.cgs.value * temperature) / const.h.cgs.value


class BlackBodySimpleSource(BasePacketSource):
    """
    Simple packet source that generates Blackbody packets for the Montecarlo
    part.
    """

    def create_packets(self, temperature, no_of_packets, rng, radius):
        """Generate black-body packet properties as arrays

        Parameters
        ----------
        temperature : float64
        no_of_packets : int
            Number of packets
        rng : numpy random number generator
        radius : float64
            Initial packet radius

        Returns
        -------
        array
            Packet radii
        array
            Packet frequencies
        array
            Packet directions
        array
            Packet energies
        """
        radii = np.ones(no_of_packets) * radius
        nus = self.create_blackbody_packet_nus(temperature, no_of_packets, rng)
        mus = self.create_zero_limb_darkening_packet_mus(no_of_packets, rng)
        energies = self.create_uniform_packet_energies(no_of_packets, rng)

        return radii, nus, mus, energies


class BlackBodySimpleSourceRelativistic(BlackBodySimpleSource):
    def create_packets(
        self, temperature, no_of_packets, rng, radius, time_explosion
    ):
        """Generate relativistic black-body packet properties as arrays

        Parameters
        ----------
        temperature : float64
            Absolute Temperature
        no_of_packets : int
            Number of packets
        rng : numpy random number generator
        radius : float64
            Initial packet radius
        time_explosion: float64
            Time elapsed since explosion

        Returns
        -------
        array
            Packet radii
        array
            Packet frequencies
        array
            Packet directions
        array
            Packet energies
        """
        self.beta = ((radius / time_explosion) / const.c).to("")
        return super().create_packets(temperature, no_of_packets, rng, radius)

    def create_zero_limb_darkening_packet_mus(self, no_of_packets, rng):
        """
        Create zero-limb-darkening packet :math:`\mu^\prime` distributed
        according to :math:`\\mu^\\prime=2 \\frac{\\mu^\\prime + \\beta}{2 \\beta + 1}`.
        The complicated distribution is due to the fact that the inner boundary
        on which the packets are initialized is not comoving with the material.

        Parameters
        ----------
        no_of_packets : int
            number of packets to be created
        """
        z = rng.random(no_of_packets)
        beta = self.beta
        return -beta + np.sqrt(beta**2 + 2 * beta * z + z)

    def create_uniform_packet_energies(self, no_of_packets, rng):
        """
        Uniformly distribute energy in arbitrary units where the ensemble of
        packets has energy of 1 multiplied by relativistic correction factors.

        Parameters
        ----------
        no_of_packets : int
            number of packets

        Returns
        -------
            energies for packets : numpy.ndarray
        """
        beta = self.beta
        gamma = 1.0 / np.sqrt(1 - beta**2)
        static_inner_boundary2cmf_factor = (2 * beta + 1) / (1 - beta**2)
        energies = np.ones(no_of_packets) / no_of_packets
        # In principle, the factor gamma should be applied to the time of
        # simulation to account for time dilation between the lab and comoving
        # frame. However, all relevant quantities (luminosities, estimators, ...)
        # are calculated as ratios of packet energies and the time of simulation.
        # Thus, we can absorb the factor gamma in the packet energies, which is
        # more convenient.
        return energies * static_inner_boundary2cmf_factor / gamma
>>>>>>> d719b8e2
<|MERGE_RESOLUTION|>--- conflicted
+++ resolved
@@ -1,219 +1,3 @@
-<<<<<<< HEAD
-import abc
-
-import numpy as np
-import numexpr as ne
-from tardis import constants as const
-from tardis.montecarlo import (
-    montecarlo_configuration as montecarlo_configuration,
-)
-
-
-class BasePacketSource(abc.ABC):
-    def __init__(self, seed):
-        self.seed = seed
-        np.random.seed(seed)
-
-    @abc.abstractmethod
-    def create_packets(self, seed=None, **kwargs):
-        pass
-
-    @staticmethod
-    def create_zero_limb_darkening_packet_mus(no_of_packets, rng):
-        """
-        Create zero-limb-darkening packet :math:`\mu` distributed
-        according to :math:`\\mu=\\sqrt{z}, z \isin [0, 1]`
-
-        Parameters
-        ----------
-        no_of_packets : int
-            number of packets to be created
-        """
-
-        # For testing purposes
-        if montecarlo_configuration.LEGACY_MODE_ENABLED:
-            return np.sqrt(np.random.random(no_of_packets))
-        else:
-            return np.sqrt(rng.random(no_of_packets))
-
-    @staticmethod
-    def create_uniform_packet_energies(no_of_packets, rng):
-        """
-        Uniformly distribute energy in arbitrary units where the ensemble of
-        packets has energy of 1.
-
-        Parameters
-        ----------
-        no_of_packets : int
-            number of packets
-
-        Returns
-        -------
-            energies for packets : numpy.ndarray
-        """
-        return np.ones(no_of_packets) / no_of_packets
-
-    @staticmethod
-    def create_blackbody_packet_nus(T, no_of_packets, rng, l_samples=1000):
-        """
-        Create packet :math:`\\nu` distributed using the algorithm described in
-        Bjorkman & Wood 2001 (page 4) which references
-        Carter & Cashwell 1975:
-        First, generate a uniform random number, :math:`\\xi_0 \\in [0, 1]` and
-        determine the minimum value of
-        :math:`l, l_{\\rm min}`, that satisfies the condition
-
-        .. math::
-            \\sum_{i=1}^{l} i^{-4} \\ge {{\\pi^4}\\over{90}} m_0 \\;.
-
-        Next obtain four additional uniform random numbers (in the range 0
-        to 1) :math:`\\xi_1, \\xi_2, \\xi_3, {\\rm and } \\xi_4`.
-        Finally, the packet frequency is given by
-
-        .. math::
-            x = -\\ln{(\\xi_1\\xi_2\\xi_3\\xi_4)}/l_{\\rm min}\\;.
-
-        where :math:`x=h\\nu/kT`
-
-        Parameters
-        ----------
-        T : float
-            temperature
-        no_of_packets : int
-        l_samples : int
-            number of l_samples needed in the algorithm
-
-        Returns
-        -------
-            array of frequencies: numpy.ndarray
-        """
-        l_samples = l_samples
-        l_array = np.cumsum(np.arange(1, l_samples, dtype=np.float64) ** -4)
-        l_coef = np.pi**4 / 90.0
-
-        # For testing purposes
-        if montecarlo_configuration.LEGACY_MODE_ENABLED:
-            xis = np.random.random((5, no_of_packets))
-        else:
-            xis = rng.random((5, no_of_packets))
-
-        l = l_array.searchsorted(xis[0] * l_coef) + 1.0
-        xis_prod = np.prod(xis[1:], 0)
-        x = ne.evaluate("-log(xis_prod)/l")
-
-        return x * (const.k_B.cgs.value * T) / const.h.cgs.value
-
-
-class BlackBodySimpleSource(BasePacketSource):
-    """
-    Simple packet source that generates Blackbody packets for the Montecarlo
-    part.
-    """
-
-    def create_packets(self, T, no_of_packets, rng, radius):
-        """Generate black-body packet properties as arrays
-
-        Parameters
-        ----------
-        T : float64
-            Temperature
-        no_of_packets : int
-            Number of packets
-        rng : numpy random number generator
-        radius : float64
-            Initial packet radius
-
-        Returns
-        -------
-        array
-            Packet radii
-        array
-            Packet frequencies
-        array
-            Packet directions
-        array
-            Packet energies
-        """
-        radii = np.ones(no_of_packets) * radius
-        nus = self.create_blackbody_packet_nus(T, no_of_packets, rng)
-        mus = self.create_zero_limb_darkening_packet_mus(no_of_packets, rng)
-        energies = self.create_uniform_packet_energies(no_of_packets, rng)
-
-        return radii, nus, mus, energies
-
-
-class BlackBodySimpleSourceRelativistic(BlackBodySimpleSource):
-    def create_packets(self, T, no_of_packets, rng, radius, time_explosion):
-        """Generate relativistic black-body packet properties as arrays
-
-        Parameters
-        ----------
-        T : float64
-            Temperature
-        no_of_packets : int
-            Number of packets
-        rng : numpy random number generator
-        radius : float64
-            Initial packet radius
-        time_explosion: float64
-            Time elapsed since explosion
-
-        Returns
-        -------
-        array
-            Packet radii
-        array
-            Packet frequencies
-        array
-            Packet directions
-        array
-            Packet energies
-        """
-        self.beta = ((radius / time_explosion) / const.c).to("")
-        return super().create_packets(T, no_of_packets, rng, radius)
-
-    def create_zero_limb_darkening_packet_mus(self, no_of_packets, rng):
-        """
-        Create zero-limb-darkening packet :math:`\mu^\prime` distributed
-        according to :math:`\\mu^\\prime=2 \\frac{\\mu^\\prime + \\beta}{2 \\beta + 1}`.
-        The complicated distribution is due to the fact that the inner boundary
-        on which the packets are initialized is not comoving with the material.
-
-        Parameters
-        ----------
-        no_of_packets : int
-            number of packets to be created
-        """
-        z = rng.random(no_of_packets)
-        beta = self.beta
-        return -beta + np.sqrt(beta**2 + 2 * beta * z + z)
-
-    def create_uniform_packet_energies(self, no_of_packets, rng):
-        """
-        Uniformly distribute energy in arbitrary units where the ensemble of
-        packets has energy of 1 multiplied by relativistic correction factors.
-
-        Parameters
-        ----------
-        no_of_packets : int
-            number of packets
-
-        Returns
-        -------
-            energies for packets : numpy.ndarray
-        """
-        beta = self.beta
-        gamma = 1.0 / np.sqrt(1 - beta**2)
-        static_inner_boundary2cmf_factor = (2 * beta + 1) / (1 - beta**2)
-        energies = np.ones(no_of_packets) / no_of_packets
-        # In principle, the factor gamma should be applied to the time of
-        # simulation to account for time dilation between the lab and comoving
-        # frame. However, all relevant quantities (luminosities, estimators, ...)
-        # are calculated as ratios of packet energies and the time of simulation.
-        # Thus, we can absorb the factor gamma in the packet energies, which is
-        # more convenient.
-        return energies * static_inner_boundary2cmf_factor / gamma
-=======
 import abc
 
 import numpy as np
@@ -424,5 +208,4 @@
         # are calculated as ratios of packet energies and the time of simulation.
         # Thus, we can absorb the factor gamma in the packet energies, which is
         # more convenient.
-        return energies * static_inner_boundary2cmf_factor / gamma
->>>>>>> d719b8e2
+        return energies * static_inner_boundary2cmf_factor / gamma