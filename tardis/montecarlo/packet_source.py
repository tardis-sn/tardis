--- conflicted
+++ resolved
@@ -100,19 +100,13 @@
             self.calculate_radfield_luminosity().to(u.erg / u.s).value
         )
         return PacketCollection(
-<<<<<<< HEAD
-            radii.cgs.value,
-            nus.cgs.value,
-=======
             radii,
             nus,
->>>>>>> 234c5860
             mus,
             energies,
             packet_seeds,
             radiation_field_luminosity,
         )
-<<<<<<< HEAD
 
     def calculate_radfield_luminosity(self):
         """
@@ -122,17 +116,6 @@
         ----------
         model : model.SimulationState
 
-=======
-
-    def calculate_radfield_luminosity(self):
-        """
-        Calculate inner luminosity.
-
-        Parameters
-        ----------
-        model : model.SimulationState
-
->>>>>>> 234c5860
         Returns
         -------
         astropy.units.Quantity
