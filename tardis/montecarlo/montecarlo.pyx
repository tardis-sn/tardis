# cython: profile=False
# cython: boundscheck=False
# cython: wraparound=False
# cython: cdivision=True



import numpy as np
cimport numpy as np
from numpy cimport PyArray_DATA
from astropy import constants
from astropy import units
from libc.stdlib cimport free

from libc.stdlib cimport malloc, free

import matplotlib.pyplot as plt

np.import_array()



ctypedef np.int64_t int_type_t

cdef extern from "src/cmontecarlo.h":
    ctypedef enum ContinuumProcessesStatus:
        CONTINUUM_OFF = 0
        CONTINUUM_ON = 1

    ctypedef enum FreeFreeStatus:
        FREE_FREE_OFF = 0
        FREE_FREE_ON = 1

    ctypedef struct photo_xsect_1level:
        double *nu
        double *x_sect
        int_type_t no_of_points

    ctypedef struct storage_model_t:
        double *packet_nus
        double *packet_mus
        double *packet_energies
        double *output_nus
        double *output_energies
        double *last_interaction_in_nu
        int_type_t *last_line_interaction_in_id
        int_type_t *last_line_interaction_out_id
        int_type_t *last_line_interaction_shell_id
        int_type_t *last_interaction_type
        int_type_t no_of_packets
        int_type_t no_of_shells
        double *r_inner
        double *r_outer
        double *v_inner
        double time_explosion
        double inverse_time_explosion
        double *electron_densities
        double *inverse_electron_densities
        double *line_list_nu
        double *line_lists_tau_sobolevs
        double *continuum_list_nu
        int_type_t line_lists_tau_sobolevs_nd
        double *line_lists_j_blues
        int_type_t line_lists_j_blues_nd
        int_type_t no_of_lines
        int_type_t no_of_edges
        int_type_t line_interaction_id
        double *transition_probabilities
        int_type_t transition_probabilities_nd
        int_type_t *line2macro_level_upper
        int_type_t *macro_block_references
        int_type_t *transition_type
        int_type_t *destination_level_id
        int_type_t *transition_line_id
        double *transition_probabilities_continuum
        int_type_t transition_probabilities_nd_continuum
        int_type_t *cont_edge2macro_continuum  # continuum equivalent to line2macro_level_upper
        int_type_t *macro_block_references_continuum
        int_type_t *transition_type_continuum
        int_type_t *destination_level_id_continuum
        int_type_t *transition_continuum_id  # connects index i in transition_probabilities_nd_continuum to continuum_id
        # of emission
        double *js
        double *nubars
        double spectrum_virt_start_nu
        double spectrum_virt_end_nu
        double spectrum_start_nu
        double spectrum_delta_nu
        double spectrum_end_nu
        double *spectrum_virt_nu
        double sigma_thomson
        double inverse_sigma_thomson
        double inner_boundary_albedo
        int_type_t reflective_inner_boundary
        double *chi_bf_tmp_partial
        double *t_electrons
        double *l_pop
        double *l_pop_r
        int_type_t *ion_charge
        double *ion_population
        int_type_t no_of_ions
        ContinuumProcessesStatus cont_status
<<<<<<< HEAD
        double *virt_packet_nus
        double *virt_packet_energies
        double *virt_packet_last_interaction_in_nu
        int_type_t *virt_packet_last_interaction_type
        int_type_t *virt_packet_last_line_interaction_in_id
        int_type_t *virt_packet_last_line_interaction_out_id
        int_type_t virt_packet_count
        int_type_t virt_array_size
=======
        FreeFreeStatus ff_status
        photo_xsect_1level ** photo_xsect
>>>>>>> 56919f3b

    void montecarlo_main_loop(storage_model_t * storage, int_type_t virtual_packet_flag, int nthreads, unsigned long seed)




cdef initialize_storage_model(model, runner, storage_model_t *storage):
    """
    Initializing the storage struct.

    """

    storage.no_of_packets = model.packet_src.packet_nus.size
    storage.packet_nus = <double*> PyArray_DATA(model.packet_src.packet_nus)
    storage.packet_mus = <double*> PyArray_DATA(model.packet_src.packet_mus)
    storage.packet_energies = <double*> PyArray_DATA(
        model.packet_src.packet_energies)

    # Setup of structure
    structure = model.tardis_config.structure
    storage.no_of_shells = structure.no_of_shells


    storage.r_inner = <double*> PyArray_DATA(runner.r_inner_cgs)
    storage.r_outer = <double*> PyArray_DATA(runner.r_outer_cgs)
    storage.v_inner = <double*> PyArray_DATA(runner.v_inner_cgs)

    # Setup the rest
    # times
    storage.time_explosion = model.tardis_config.supernova.time_explosion.to(
        's').value
    storage.inverse_time_explosion = 1.0 / storage.time_explosion
    #electron density
    storage.electron_densities = <double*> PyArray_DATA(
        model.plasma_array.electron_densities.values)
    storage.inverse_electron_densities = <double*> PyArray_DATA(
        1.0 / model.plasma_array.electron_densities.values)
    # Switch for continuum processes
    storage.cont_status = CONTINUUM_OFF
    # Continuum data
    # bf-data

    # Photoionization cross-sections for Hydrogen
    phot_table_e_unprep, phot_table_xsect_unprep = np.loadtxt(
        '/Users/cvogl/workspace/excercises/x_sections/H_atom_stuart/h20_phot.py', usecols=(1, 2), unpack=True)
    phot_table_e_split = np.split(phot_table_e_unprep, np.where(phot_table_e_unprep == 1.0)[0][1:])
    phot_table_e = [np.delete(b, 0, axis=0) for b in phot_table_e_split]
    phot_table_xsect_split = np.split(phot_table_xsect_unprep, np.where(phot_table_xsect_unprep == 1.0)[0][1:])
    phot_table_xsect = [np.delete(b, 0, axis=0) for b in phot_table_xsect_split]
    phot_table_nu = [energy * (units.eV).to(units.Hz, equivalencies=units.spectral()) for energy in phot_table_e]
    
    cdef photo_xsect_1level ** photo_xsect = <photo_xsect_1level **> malloc(
        len(phot_table_xsect) * sizeof(photo_xsect_1level *))
    for i in range(len(phot_table_xsect)):
        photo_xsect[i] = <photo_xsect_1level *> malloc(sizeof(photo_xsect_1level))
        photo_xsect[i].no_of_points = len(phot_table_xsect[i])
        photo_xsect[i].nu = <double *> (<np.ndarray[double, ndim =1]> (phot_table_nu[i])).data
        photo_xsect[i].x_sect = <double *> (<np.ndarray[double, ndim =1]> (phot_table_xsect[i])).data

    storage.photo_xsect = photo_xsect

    cdef np.ndarray[double, ndim=1] continuum_list_nu
    cdef np.ndarray[double, ndim =1] chi_bf_tmp_partial
    cdef np.ndarray[double, ndim=1] l_pop
    cdef np.ndarray[double, ndim=1] l_pop_r
<<<<<<< HEAD

=======
    cdef np.ndarray[double, ndim=1] transition_probabilities_continuum
    cdef np.ndarray[int_type_t, ndim=1] cont_edge2macro_continuum
    cdef np.ndarray[int_type_t, ndim=1] macro_block_references_continuum
    cdef np.ndarray[int_type_t, ndim=1] transition_type_continuum
    cdef np.ndarray[int_type_t, ndim=1] destination_level_id_continuum
    cdef np.ndarray[int_type_t, ndim=1] transition_continuum_id
>>>>>>> 56919f3b
    if storage.cont_status == CONTINUUM_ON:
        I_H = 13.5984 * units.eV.to(units.erg)
        #I_HeI = 24.5874 * units.eV.to(units.erg)
        #I_HeII = 54.417760 * units.eV.to(units.erg)
        energy_list_nu_H = I_H - model.atom_data.levels.ix[(1, 0)].energy.values
        cont_list_nu_H = (units.erg).to(units.Hz, equivalencies=units.spectral()) * energy_list_nu_H
        continuum_list_nu = cont_list_nu_H
        #cont_list_nu_HeI = I_HeI - model.atom_data.levels.ix[(2, 0)].energy.values
        #cont_list_nu_HeII = I_HeII - model.atom_data.levels.ix[(2, 1)].energy.values
        #continuum_list_nu = np.concatenate((cont_list_nu_H, cont_list_nu_HeI, cont_list_nu_HeII))
        #sorting_order = np.argsort(continuum_list_nu)[::-1]
        #continuum_list_nu = continuum_list_nu[sorting_order]
        #l_pop = np.zeros(0)
        #for i in range(0, storage.no_of_shells):
        #    l_pop_H = model.plasma_array.level_populations[0].ix[(1, 0)].values
        #    l_pop_HeI = model.plasma_array.level_populations[0].ix[(2, 0)].values
        #    l_pop_HeII = model.plasma_array.level_populations[0].ix[(2, 1)].values
        #    l_pop_shell = np.concatenate((l_pop_H, l_pop_HeI, l_pop_HeII))
        #    l_pop_shell = l_pop_shell[sorting_order]
        #    l_pop = np.append(l_pop, l_pop_shell)
        # Prepare continuum data for macro_atom_new
        edge2cont_HI = np.zeros(len(cont_list_nu_H), dtype=np.int64)
        cont_edge2macro_continuum = edge2cont_HI
        macro_block_references_continuum = np.zeros(1, dtype=np.int64)
        transition_probabilities_HI_cont = np.ones(2 * len(cont_list_nu_H) * storage.no_of_shells, dtype=np.float64)
        transition_probabilities_continuum = transition_probabilities_HI_cont
        transition_type_continuum = np.ones(2 * len(cont_list_nu_H), dtype=np.int64) * (-3)
        destination_level_id_continuum = np.ones(2 * len(cont_list_nu_H), dtype=np.int64) * 15
        transition_continuum_id = np.ones(2 * len(cont_list_nu_H), dtype=np.int64) * 10  # not needed atm

        #edge2cont_HeI = np.ones(len(cont_list_nu_HeI), dtype = np.int64)
        #edge2cont_HeII = np.ones(len(cont_list_nu_HeII), dtype = np.int64) * 2
        #cont_edge2macro_continuum = np.concatenate((edge2cont_HI, edge2cont_HeI, edge2cont_HeII))
        #cont_edge2macro_continuum = cont_edge2macro_continuum[sorting_order]

        storage.transition_probabilities_continuum = <double*> transition_probabilities_continuum.data
        storage.transition_probabilities_nd_continuum = 2 * len(cont_list_nu_H)
        storage.cont_edge2macro_continuum = <int_type_t*> cont_edge2macro_continuum.data
        storage.macro_block_references_continuum = <int_type_t*> macro_block_references_continuum.data
        storage.transition_type_continuum = <int_type_t*> transition_type_continuum.data
        storage.destination_level_id_continuum = <int_type_t*> destination_level_id_continuum.data
        storage.transition_continuum_id = <int_type_t*> transition_continuum_id.data

        l_pop = np.ones(storage.no_of_shells * continuum_list_nu.size, dtype=np.float64)

        storage.continuum_list_nu = <double*> continuum_list_nu.data
        storage.no_of_edges = continuum_list_nu.size
        chi_bf_tmp_partial = np.zeros(continuum_list_nu.size)
        storage.chi_bf_tmp_partial = <double*> chi_bf_tmp_partial.data
        storage.l_pop = <double*> l_pop.data
        l_pop_r = np.ones(storage.no_of_shells * continuum_list_nu.size, dtype=np.float64)
        storage.l_pop_r = <double*> l_pop_r.data

<<<<<<< HEAD
=======
    # Switch for ff processes
    storage.ff_status = FREE_FREE_OFF
    # ff-data
    cdef np.ndarray[int_type_t, ndim=1] ion_charge
    cdef np.ndarray[double, ndim=2] ion_population
    if storage.ff_status == FREE_FREE_ON:
        ion_charge = model.plasma_array.ion_populations[0].index.get_level_values(1).values
        storage.ion_charge = <int_type_t*> ion_charge.data
        ion_population = model.plasma_array.ion_populations.values.transpose()
        storage.ion_population = <double *> ion_population.data
        storage.no_of_ions = ion_population.shape[1]
>>>>>>> 56919f3b
    # Line lists
    storage.no_of_lines = model.atom_data.lines.nu.values.size
    storage.line_list_nu = <double*> PyArray_DATA(model.atom_data.lines.nu.values)
    storage.line_lists_tau_sobolevs = <double*> PyArray_DATA(
        model.plasma_array.tau_sobolevs.values)
    storage.line_lists_j_blues = <double*> PyArray_DATA(runner.j_blue_estimator)

    storage.line_interaction_id = runner.get_line_interaction_id(
        model.tardis_config.plasma.line_interaction_type)

    # macro atom & downbranch
    if storage.line_interaction_id >= 1:
        storage.transition_probabilities = <double*> PyArray_DATA(model.transition_probabilities.values)
        storage.line2macro_level_upper = <int_type_t*> PyArray_DATA(
            model.atom_data.lines_upper2macro_reference_idx)
        storage.macro_block_references = <int_type_t*> PyArray_DATA(
            model.atom_data.macro_atom_references['block_references'].values)
        storage.transition_type = <int_type_t*> PyArray_DATA(
            model.atom_data.macro_atom_data['transition_type'].values)

        # Destination level is not needed and/or generated for downbranch
        storage.destination_level_id = <int_type_t*> PyArray_DATA(
            model.atom_data.macro_atom_data['destination_level_idx'].values)
        storage.transition_line_id = <int_type_t*> PyArray_DATA(
            model.atom_data.macro_atom_data['lines_idx'].values)

    storage.output_nus = <double*> PyArray_DATA(runner._packet_nu)
    storage.output_energies = <double*> PyArray_DATA(runner._packet_energy)

    storage.last_line_interaction_in_id = <int_type_t*> PyArray_DATA(
        runner.last_line_interaction_in_id)
    storage.last_line_interaction_out_id = <int_type_t*> PyArray_DATA(
        runner.last_line_interaction_out_id)
    storage.last_line_interaction_shell_id = <int_type_t*> PyArray_DATA(
        runner.last_line_interaction_shell_id)
    storage.last_interaction_type = <int_type_t*> PyArray_DATA(
        runner.last_interaction_type)
    storage.last_interaction_in_nu = <double*> PyArray_DATA(
        runner.last_interaction_in_nu)

    storage.js = <double*> PyArray_DATA(runner.j_estimator)
    storage.nubars = <double*> PyArray_DATA(runner.nu_bar_estimator)

    storage.spectrum_start_nu = model.tardis_config.spectrum.frequency.value.min()
    storage.spectrum_end_nu = model.tardis_config.spectrum.frequency.value.max()
    storage.spectrum_virt_start_nu = model.tardis_config.montecarlo.virtual_spectrum_range.end.to('Hz', units.spectral()).value
    storage.spectrum_virt_end_nu = model.tardis_config.montecarlo.virtual_spectrum_range.start.to('Hz', units.spectral()).value
    storage.spectrum_delta_nu = model.tardis_config.spectrum.frequency.value[1] - model.tardis_config.spectrum.frequency.value[0]
    cdef np.ndarray[double, ndim=1] spectrum_virt_nu = model.montecarlo_virtual_luminosity
    storage.spectrum_virt_nu = <double*> spectrum_virt_nu.data
    storage.sigma_thomson = model.tardis_config.montecarlo.sigma_thomson.to('1/cm^2').value
    storage.inverse_sigma_thomson = 1.0 / storage.sigma_thomson
    storage.reflective_inner_boundary = model.tardis_config.montecarlo.enable_reflective_inner_boundary
    storage.inner_boundary_albedo = model.tardis_config.montecarlo.inner_boundary_albedo
    # Data for continuum implementation
    cdef np.ndarray[double, ndim=1] t_electrons = model.plasma_array.t_electrons
    storage.t_electrons = <double*> t_electrons.data

def montecarlo_radial1d(model, runner, int_type_t virtual_packet_flag=0,
                        int nthreads=4):
    """
    Parameters
    ----------
    model : `tardis.model_radial_oned.ModelRadial1D`
        complete model
    param photon_packets : PacketSource object
        photon packets

    Returns
    -------
    output_nus : `numpy.ndarray`
    output_energies : `numpy.ndarray`

    TODO
                    np.ndarray[double, ndim=1] line_list_nu,
                    np.ndarray[double, ndim=2] tau_lines,
                    np.ndarray[double, ndim=1] ne,
                    double packet_energy,
                    np.ndarray[double, ndim=2] p_transition,
                    np.ndarray[int_type_t, ndim=1] type_transition,
                    np.ndarray[int_type_t, ndim=1] target_level_id,
                    np.ndarray[int_type_t, ndim=1] target_line_id,
                    np.ndarray[int_type_t, ndim=1] unroll_reference,
                    np.ndarray[int_type_t, ndim=1] line2level,
                    int_type_t log_packets,
                    int_type_t do_scatter
    """

    cdef storage_model_t storage

    initialize_storage_model(model, runner, &storage)

    montecarlo_main_loop(&storage, virtual_packet_flag, nthreads,
                         model.tardis_config.montecarlo.seed)

    cdef np.ndarray[double, ndim=1] virt_packet_nus = np.zeros(storage.virt_packet_count, dtype=np.float64)
    cdef np.ndarray[double, ndim=1] virt_packet_energies = np.zeros(storage.virt_packet_count, dtype=np.float64)
    cdef np.ndarray[double, ndim=1] virt_packet_last_interaction_in_nu = np.zeros(storage.virt_packet_count, dtype=np.float64)
    cdef np.ndarray[int_type_t, ndim=1] virt_packet_last_interaction_type = np.zeros(storage.virt_packet_count, dtype=np.int64)
    cdef np.ndarray[int_type_t, ndim=1] virt_packet_last_line_interaction_in_id = np.zeros(storage.virt_packet_count, dtype=np.int64)
    cdef np.ndarray[int_type_t, ndim=1] virt_packet_last_line_interaction_out_id = np.zeros(storage.virt_packet_count, dtype=np.int64)

    for i in range(storage.virt_packet_count):
        virt_packet_nus[i] = storage.virt_packet_nus[i]
        virt_packet_energies[i] = storage.virt_packet_energies[i]
        virt_packet_last_interaction_in_nu[i] = storage.virt_packet_last_interaction_in_nu[i]
        virt_packet_last_interaction_type[i] = storage.virt_packet_last_interaction_type[i]
        virt_packet_last_line_interaction_in_id[i] = storage.virt_packet_last_line_interaction_in_id[i]
        virt_packet_last_line_interaction_out_id[i] = storage.virt_packet_last_line_interaction_out_id[i]
    free(<void *>storage.virt_packet_nus)
    free(<void *>storage.virt_packet_energies)
    free(<void *>storage.virt_packet_last_interaction_in_nu)
    free(<void *>storage.virt_packet_last_interaction_type)
    free(<void *>storage.virt_packet_last_line_interaction_in_id)
    free(<void *>storage.virt_packet_last_line_interaction_out_id)
    runner.virt_packet_nus = virt_packet_nus
    runner.virt_packet_energies = virt_packet_energies
    runner.virt_packet_last_interaction_in_nu = virt_packet_last_interaction_in_nu
    runner.virt_packet_last_interaction_type = virt_packet_last_interaction_type
    runner.virt_packet_last_line_interaction_in_id = virt_packet_last_line_interaction_in_id
    runner.virt_packet_last_line_interaction_out_id = virt_packet_last_line_interaction_out_id
    
    #return output_nus, output_energies, js, nubars, last_line_interaction_in_id, last_line_interaction_out_id, last_interaction_type, last_line_interaction_shell_id, virt_packet_nus, virt_packet_energies

<|MERGE_RESOLUTION|>--- conflicted
+++ resolved
@@ -4,6 +4,8 @@
 # cython: cdivision=True
 
 
+import logging
+import time
 
 import numpy as np
 cimport numpy as np
@@ -100,7 +102,6 @@
         double *ion_population
         int_type_t no_of_ions
         ContinuumProcessesStatus cont_status
-<<<<<<< HEAD
         double *virt_packet_nus
         double *virt_packet_energies
         double *virt_packet_last_interaction_in_nu
@@ -109,10 +110,8 @@
         int_type_t *virt_packet_last_line_interaction_out_id
         int_type_t virt_packet_count
         int_type_t virt_array_size
-=======
         FreeFreeStatus ff_status
         photo_xsect_1level ** photo_xsect
->>>>>>> 56919f3b
 
     void montecarlo_main_loop(storage_model_t * storage, int_type_t virtual_packet_flag, int nthreads, unsigned long seed)
 
@@ -178,16 +177,13 @@
     cdef np.ndarray[double, ndim =1] chi_bf_tmp_partial
     cdef np.ndarray[double, ndim=1] l_pop
     cdef np.ndarray[double, ndim=1] l_pop_r
-<<<<<<< HEAD
-
-=======
     cdef np.ndarray[double, ndim=1] transition_probabilities_continuum
     cdef np.ndarray[int_type_t, ndim=1] cont_edge2macro_continuum
     cdef np.ndarray[int_type_t, ndim=1] macro_block_references_continuum
     cdef np.ndarray[int_type_t, ndim=1] transition_type_continuum
     cdef np.ndarray[int_type_t, ndim=1] destination_level_id_continuum
     cdef np.ndarray[int_type_t, ndim=1] transition_continuum_id
->>>>>>> 56919f3b
+
     if storage.cont_status == CONTINUUM_ON:
         I_H = 13.5984 * units.eV.to(units.erg)
         #I_HeI = 24.5874 * units.eV.to(units.erg)
@@ -241,8 +237,6 @@
         l_pop_r = np.ones(storage.no_of_shells * continuum_list_nu.size, dtype=np.float64)
         storage.l_pop_r = <double*> l_pop_r.data
 
-<<<<<<< HEAD
-=======
     # Switch for ff processes
     storage.ff_status = FREE_FREE_OFF
     # ff-data
@@ -254,7 +248,7 @@
         ion_population = model.plasma_array.ion_populations.values.transpose()
         storage.ion_population = <double *> ion_population.data
         storage.no_of_ions = ion_population.shape[1]
->>>>>>> 56919f3b
+
     # Line lists
     storage.no_of_lines = model.atom_data.lines.nu.values.size
     storage.line_list_nu = <double*> PyArray_DATA(model.atom_data.lines.nu.values)
