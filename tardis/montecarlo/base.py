--- conflicted
+++ resolved
@@ -140,13 +140,8 @@
 
         Parameters
         ----------
-<<<<<<< HEAD
-        model : Radial1DModel
-=======
-
-        tau_sobolev_shape: tuple
+        tau_sobolev_shape : tuple
             tuple for the tau_sobolev_shape
->>>>>>> ca7cfcb0
         """
 
         # Estimators
