import logging

import numpy as np
from astropy import units as u
<<<<<<< HEAD
from numba import cuda, set_num_threads
=======
from tardis import constants as const
from numba import set_num_threads
from numba import cuda

>>>>>>> 3dfcb528

from tardis import constants as const
from tardis.io.logger import montecarlo_tracking as mc_tracker
from tardis.io.util import HDFWriterMixin
from tardis.montecarlo import montecarlo_configuration
from tardis.montecarlo.montecarlo_configuration import (
    configuration_initialize,
)
from tardis.montecarlo.montecarlo_numba import (
    montecarlo_main_loop,
    numba_config,
)
from tardis.montecarlo.montecarlo_numba.estimators import initialize_estimators
from tardis.montecarlo.montecarlo_numba.formal_integral import FormalIntegrator
<<<<<<< HEAD
=======
from tardis.montecarlo.montecarlo_numba.estimators import initialize_estimators
from tardis.montecarlo import montecarlo_configuration as mc_config_module
from tardis.montecarlo.montecarlo_state import MonteCarloTransportState

from tardis.montecarlo.montecarlo_numba import montecarlo_radial1d
>>>>>>> 3dfcb528
from tardis.montecarlo.montecarlo_numba.numba_interface import (
    NumbaModel,
    opacity_state_initialize,
)
from tardis.montecarlo.montecarlo_numba.r_packet import (
    rpacket_trackers_to_dataframe,
)
from tardis.montecarlo.montecarlo_state import MonteCarloTransportState
from tardis.util.base import (
    quantity_linspace,
    refresh_packet_pbar,
    update_iterations_pbar,
)

logger = logging.getLogger(__name__)


# TODO: refactor this into more parts
<<<<<<< HEAD
class MontecarloTransportSolver(HDFWriterMixin):
=======
class MonteCarloTransportSolver(HDFWriterMixin):
>>>>>>> 3dfcb528
    """
    This class is designed as an interface between the Python part and the
    montecarlo C-part
    """

<<<<<<< HEAD
    hdf_properties = ["transport_state"]
=======
    hdf_properties = [
        "transport_state",
        "last_interaction_in_nu",
        "last_interaction_type",
        "last_line_interaction_in_id",
        "last_line_interaction_out_id",
        "last_line_interaction_shell_id",
    ]
>>>>>>> 3dfcb528

    vpacket_hdf_properties = [
        "virt_packet_nus",
        "virt_packet_energies",
        "virt_packet_initial_rs",
        "virt_packet_initial_mus",
        "virt_packet_last_interaction_in_nu",
        "virt_packet_last_interaction_type",
        "virt_packet_last_line_interaction_in_id",
        "virt_packet_last_line_interaction_out_id",
        "virt_packet_last_line_interaction_shell_id",
    ]

    hdf_name = "transport"

    def __init__(
        self,
        spectrum_frequency,
        virtual_spectrum_spawn_range,
        disable_electron_scattering,
        enable_reflective_inner_boundary,
        enable_full_relativity,
        inner_boundary_albedo,
        line_interaction_type,
        integrator_settings,
        v_packet_settings,
        spectrum_method,
        packet_source,
<<<<<<< HEAD
        enable_vpacket_tracking=False,
        enable_rpacket_tracking=False,
=======
        enable_virtual_packet_logging,
>>>>>>> 3dfcb528
        nthreads=1,
        debug_packets=False,
        logger_buffer=1,
        use_gpu=False,
    ):
        # inject different packets
        self.disable_electron_scattering = disable_electron_scattering
        self.spectrum_frequency = spectrum_frequency
        self.virtual_spectrum_spawn_range = virtual_spectrum_spawn_range
        self.enable_reflective_inner_boundary = enable_reflective_inner_boundary
        self.inner_boundary_albedo = inner_boundary_albedo
        self.enable_full_relativity = enable_full_relativity
        self.line_interaction_type = line_interaction_type
        self.integrator_settings = integrator_settings
        self.v_packet_settings = v_packet_settings
        self.spectrum_method = spectrum_method
        self._integrator = None

        self.use_gpu = use_gpu

<<<<<<< HEAD
        self.enable_vpacket_tracking = enable_vpacket_tracking
        self.enable_rpacket_tracking = enable_rpacket_tracking

=======
        self.virt_logging = enable_virtual_packet_logging

        # Length 2 for initialization - will be removed in next PR
>>>>>>> 3dfcb528
        self.virt_packet_last_interaction_type = np.ones(2) * -1
        self.virt_packet_last_interaction_in_nu = np.ones(2) * -1.0
        self.virt_packet_last_line_interaction_in_id = np.ones(2) * -1
        self.virt_packet_last_line_interaction_out_id = np.ones(2) * -1
        self.virt_packet_last_line_interaction_shell_id = np.ones(2) * -1
        self.virt_packet_nus = np.ones(2) * -1.0
        self.virt_packet_energies = np.ones(2) * -1.0
        self.virt_packet_initial_rs = np.ones(2) * -1.0
        self.virt_packet_initial_mus = np.ones(2) * -1.0

        self.packet_source = packet_source

        # Setting up the Tracking array for storing all the RPacketTracker instances
        self.rpacket_tracker = None

        # Set number of threads
        self.nthreads = nthreads

        # set up logger based on config
        mc_tracker.DEBUG_MODE = debug_packets
        mc_tracker.BUFFER = logger_buffer

        if self.spectrum_method == "integrated":
            self.optional_hdf_properties.append("spectrum_integrated")

<<<<<<< HEAD
    def initialize_transport_state(
        self,
        simulation_state,
        plasma,
        no_of_packets,
        no_of_virtual_packets=0,
        iteration=0,
    ):
        if not plasma.continuum_interaction_species.empty:
            gamma_shape = plasma.gamma.shape
        else:
            gamma_shape = (0, 0)

        packet_collection = self.packet_source.create_packets(
            no_of_packets, seed_offset=iteration
=======
    def _initialize_packets(self, no_of_packets, iteration):
        # the iteration (passed as seed_offset) is added each time to preserve randomness
        # across different simulations with the same temperature,
        # for example.

        # Create packets
        self.packet_collection = self.packet_source.create_packets(
            no_of_packets, seed_offset=iteration
        )

        self.last_line_interaction_in_id = -1 * np.ones(
            no_of_packets, dtype=np.int64
>>>>>>> 3dfcb528
        )
        estimators = initialize_estimators(
            plasma.tau_sobolevs.shape, gamma_shape
        )

<<<<<<< HEAD
        geometry_state = simulation_state.geometry.to_numba()
        opacity_state = opacity_state_initialize(
            plasma, self.line_interaction_type
        )
        transport_state = MonteCarloTransportState(
            packet_collection,
            estimators,
            spectrum_frequency=self.spectrum_frequency,
            geometry_state=geometry_state,
            opacity_state=opacity_state,
        )

        transport_state.enable_full_relativity = self.enable_full_relativity
        transport_state.integrator_settings = self.integrator_settings
        transport_state._integrator = FormalIntegrator(
            simulation_state, plasma, self
        )
        configuration_initialize(self, no_of_virtual_packets)

        return transport_state

=======
>>>>>>> 3dfcb528
    def run(
        self,
        transport_state,
        time_explosion,
        iteration=0,
        total_iterations=0,
        show_progress_bars=True,
    ):
        """
        Run the montecarlo calculation

        Parameters
        ----------
        model : tardis.model.SimulationState
        plasma : tardis.plasma.BasePlasma
        no_of_packets : int
        no_of_virtual_packets : int
        total_iterations : int
            The total number of iterations in the simulation.

        Returns
        -------
        None
        """
        set_num_threads(self.nthreads)
<<<<<<< HEAD
        self.transport_state = transport_state

        numba_model = NumbaModel(time_explosion.to("s").value)

        number_of_vpackets = montecarlo_configuration.NUMBER_OF_VPACKETS

        (
            v_packets_energy_hist,
            last_interaction_tracker,
            vpacket_tracker,
            rpacket_trackers,
        ) = montecarlo_main_loop(
            transport_state.packet_collection,
            transport_state.geometry_state,
            numba_model,
            transport_state.opacity_state,
            transport_state.estimators,
            transport_state.spectrum_frequency.value,
            number_of_vpackets,
            iteration=iteration,
            show_progress_bars=show_progress_bars,
            total_iterations=total_iterations,
        )

        transport_state._montecarlo_virtual_luminosity.value[
            :
        ] = v_packets_energy_hist
        transport_state.last_interaction_type = last_interaction_tracker.types
        transport_state.last_interaction_in_nu = last_interaction_tracker.in_nus
        transport_state.last_line_interaction_in_id = (
            last_interaction_tracker.in_ids
        )
        transport_state.last_line_interaction_out_id = (
            last_interaction_tracker.out_ids
        )
        transport_state.last_line_interaction_shell_id = (
            last_interaction_tracker.shell_ids
        )

        if montecarlo_configuration.ENABLE_VPACKET_TRACKING and (
            number_of_vpackets > 0
        ):
            transport_state.vpacket_tracker = vpacket_tracker

        update_iterations_pbar(1)
        refresh_packet_pbar()
        # Condition for Checking if RPacket Tracking is enabled
        if montecarlo_configuration.ENABLE_RPACKET_TRACKING:
            transport_state.rpacket_tracker = rpacket_trackers

        if self.transport_state.rpacket_tracker is not None:
            self.transport_state.rpacket_tracker_df = (
                rpacket_trackers_to_dataframe(
                    self.transport_state.rpacket_tracker
                )
            )
        transport_state.virt_logging = (
            montecarlo_configuration.ENABLE_VPACKET_TRACKING
=======

        if not plasma.continuum_interaction_species.empty:
            gamma_shape = plasma.gamma.shape
        else:
            gamma_shape = (0, 0)

        # Initializing estimator array
        estimators = initialize_estimators(
            plasma.tau_sobolevs.shape, gamma_shape
        )

        self._initialize_packets(no_of_packets, iteration)

        self.transport_state = MonteCarloTransportState(
            self.packet_collection,
            estimators,
            simulation_state.volume.cgs.copy(),
            spectrum_frequency=self.spectrum_frequency,
            geometry_state=simulation_state.geometry.to_numba(),
        )
        self.transport_state.enable_full_relativity = (
            self.enable_full_relativity
        )
        self.transport_state.integrator_settings = self.integrator_settings
        self.transport_state._integrator = FormalIntegrator(
            simulation_state, plasma, self
        )

        configuration_initialize(self, no_of_virtual_packets)
        montecarlo_radial1d(
            simulation_state,
            plasma,
            iteration,
            self.packet_collection,
            self.transport_state.estimators,
            total_iterations,
            show_progress_bars,
            self,
>>>>>>> 3dfcb528
        )

    def legacy_return(self):
        return (
            self.transport_state.packet_collection.output_nus,
            self.transport_state.packet_collection.output_energies,
            self.transport_state.estimators.j_estimator,
            self.transport_state.estimators.nu_bar_estimator,
<<<<<<< HEAD
            self.transport_state.last_line_interaction_in_id,
            self.transport_state.last_line_interaction_out_id,
            self.transport_state.last_interaction_type,
            self.transport_state.last_line_interaction_shell_id,
=======
            self.last_line_interaction_in_id,
            self.last_line_interaction_out_id,
            self.last_interaction_type,
            self.last_line_interaction_shell_id,
>>>>>>> 3dfcb528
        )

    def get_line_interaction_id(self, line_interaction_type):
        return ["scatter", "downbranch", "macroatom"].index(
            line_interaction_type
        )

    @classmethod
<<<<<<< HEAD
    def from_config(cls, config, packet_source, enable_vpacket_tracking=False):
=======
    def from_config(
        cls, config, packet_source, enable_virtual_packet_logging=False
    ):
>>>>>>> 3dfcb528
        """
        Create a new MontecarloTransport instance from a Configuration object.

        Parameters
        ----------
        config : tardis.io.config_reader.Configuration
        virtual_packet_logging : bool

        Returns
        -------
        MontecarloTransport
        """
        if config.plasma.disable_electron_scattering:
            logger.warning(
                "Disabling electron scattering - this is not physical."
                "Likely bug in formal integral - "
                "will not give same results."
            )
            numba_config.SIGMA_THOMSON = 1e-200
            # mc_config_module.disable_electron_scattering = True
        else:
            logger.debug("Electron scattering switched on")
            numba_config.SIGMA_THOMSON = const.sigma_T.to("cm^2").value
            # mc_config_module.disable_electron_scattering = False

        spectrum_frequency = quantity_linspace(
            config.spectrum.stop.to("Hz", u.spectral()),
            config.spectrum.start.to("Hz", u.spectral()),
            num=config.spectrum.num + 1,
        )
        running_mode = config.spectrum.integrated.compute.upper()

        if running_mode == "GPU":
            if cuda.is_available():
                use_gpu = True
            else:
                raise ValueError(
                    """The GPU option was selected for the formal_integral,
                    but no CUDA GPU is available."""
                )
        elif running_mode == "AUTOMATIC":
            use_gpu = bool(cuda.is_available())
        elif running_mode == "CPU":
            use_gpu = False
        else:
            raise ValueError(
                """An invalid option for compute was passed. The three
                valid values are 'GPU', 'CPU', and 'Automatic'."""
            )

        montecarlo_configuration.DISABLE_LINE_SCATTERING = (
            config.plasma.disable_line_scattering
        )

        montecarlo_configuration.INITIAL_TRACKING_ARRAY_LENGTH = (
            config.montecarlo.tracking.initial_array_length
        )

        return cls(
            spectrum_frequency=spectrum_frequency,
            virtual_spectrum_spawn_range=config.montecarlo.virtual_spectrum_spawn_range,
            enable_reflective_inner_boundary=config.montecarlo.enable_reflective_inner_boundary,
            inner_boundary_albedo=config.montecarlo.inner_boundary_albedo,
            enable_full_relativity=config.montecarlo.enable_full_relativity,
            line_interaction_type=config.plasma.line_interaction_type,
            integrator_settings=config.spectrum.integrated,
            v_packet_settings=config.spectrum.virtual,
            spectrum_method=config.spectrum.method,
            disable_electron_scattering=config.plasma.disable_electron_scattering,
            packet_source=packet_source,
            debug_packets=config.montecarlo.debug_packets,
            logger_buffer=config.montecarlo.logger_buffer,
<<<<<<< HEAD
            enable_vpacket_tracking=(
                config.spectrum.virtual.virtual_packet_logging
                | enable_vpacket_tracking
=======
            enable_virtual_packet_logging=(
                config.spectrum.virtual.virtual_packet_logging
                | enable_virtual_packet_logging
>>>>>>> 3dfcb528
            ),
            enable_rpacket_tracking=config.montecarlo.tracking.track_rpacket,
            nthreads=config.montecarlo.nthreads,
            use_gpu=use_gpu,
        )<|MERGE_RESOLUTION|>--- conflicted
+++ resolved
@@ -2,14 +2,7 @@
 
 import numpy as np
 from astropy import units as u
-<<<<<<< HEAD
 from numba import cuda, set_num_threads
-=======
-from tardis import constants as const
-from numba import set_num_threads
-from numba import cuda
-
->>>>>>> 3dfcb528
 
 from tardis import constants as const
 from tardis.io.logger import montecarlo_tracking as mc_tracker
@@ -24,14 +17,6 @@
 )
 from tardis.montecarlo.montecarlo_numba.estimators import initialize_estimators
 from tardis.montecarlo.montecarlo_numba.formal_integral import FormalIntegrator
-<<<<<<< HEAD
-=======
-from tardis.montecarlo.montecarlo_numba.estimators import initialize_estimators
-from tardis.montecarlo import montecarlo_configuration as mc_config_module
-from tardis.montecarlo.montecarlo_state import MonteCarloTransportState
-
-from tardis.montecarlo.montecarlo_numba import montecarlo_radial1d
->>>>>>> 3dfcb528
 from tardis.montecarlo.montecarlo_numba.numba_interface import (
     NumbaModel,
     opacity_state_initialize,
@@ -50,28 +35,13 @@
 
 
 # TODO: refactor this into more parts
-<<<<<<< HEAD
-class MontecarloTransportSolver(HDFWriterMixin):
-=======
 class MonteCarloTransportSolver(HDFWriterMixin):
->>>>>>> 3dfcb528
     """
     This class is designed as an interface between the Python part and the
     montecarlo C-part
     """
 
-<<<<<<< HEAD
     hdf_properties = ["transport_state"]
-=======
-    hdf_properties = [
-        "transport_state",
-        "last_interaction_in_nu",
-        "last_interaction_type",
-        "last_line_interaction_in_id",
-        "last_line_interaction_out_id",
-        "last_line_interaction_shell_id",
-    ]
->>>>>>> 3dfcb528
 
     vpacket_hdf_properties = [
         "virt_packet_nus",
@@ -100,12 +70,8 @@
         v_packet_settings,
         spectrum_method,
         packet_source,
-<<<<<<< HEAD
-        enable_vpacket_tracking=False,
+        enable_virtual_packet_logging=False,
         enable_rpacket_tracking=False,
-=======
-        enable_virtual_packet_logging,
->>>>>>> 3dfcb528
         nthreads=1,
         debug_packets=False,
         logger_buffer=1,
@@ -126,15 +92,10 @@
 
         self.use_gpu = use_gpu
 
-<<<<<<< HEAD
-        self.enable_vpacket_tracking = enable_vpacket_tracking
+        self.enable_vpacket_tracking = enable_virtual_packet_logging
         self.enable_rpacket_tracking = enable_rpacket_tracking
 
-=======
-        self.virt_logging = enable_virtual_packet_logging
-
         # Length 2 for initialization - will be removed in next PR
->>>>>>> 3dfcb528
         self.virt_packet_last_interaction_type = np.ones(2) * -1
         self.virt_packet_last_interaction_in_nu = np.ones(2) * -1.0
         self.virt_packet_last_line_interaction_in_id = np.ones(2) * -1
@@ -160,7 +121,6 @@
         if self.spectrum_method == "integrated":
             self.optional_hdf_properties.append("spectrum_integrated")
 
-<<<<<<< HEAD
     def initialize_transport_state(
         self,
         simulation_state,
@@ -176,26 +136,11 @@
 
         packet_collection = self.packet_source.create_packets(
             no_of_packets, seed_offset=iteration
-=======
-    def _initialize_packets(self, no_of_packets, iteration):
-        # the iteration (passed as seed_offset) is added each time to preserve randomness
-        # across different simulations with the same temperature,
-        # for example.
-
-        # Create packets
-        self.packet_collection = self.packet_source.create_packets(
-            no_of_packets, seed_offset=iteration
-        )
-
-        self.last_line_interaction_in_id = -1 * np.ones(
-            no_of_packets, dtype=np.int64
->>>>>>> 3dfcb528
         )
         estimators = initialize_estimators(
             plasma.tau_sobolevs.shape, gamma_shape
         )
 
-<<<<<<< HEAD
         geometry_state = simulation_state.geometry.to_numba()
         opacity_state = opacity_state_initialize(
             plasma, self.line_interaction_type
@@ -217,8 +162,6 @@
 
         return transport_state
 
-=======
->>>>>>> 3dfcb528
     def run(
         self,
         transport_state,
@@ -244,7 +187,6 @@
         None
         """
         set_num_threads(self.nthreads)
-<<<<<<< HEAD
         self.transport_state = transport_state
 
         numba_model = NumbaModel(time_explosion.to("s").value)
@@ -303,46 +245,6 @@
             )
         transport_state.virt_logging = (
             montecarlo_configuration.ENABLE_VPACKET_TRACKING
-=======
-
-        if not plasma.continuum_interaction_species.empty:
-            gamma_shape = plasma.gamma.shape
-        else:
-            gamma_shape = (0, 0)
-
-        # Initializing estimator array
-        estimators = initialize_estimators(
-            plasma.tau_sobolevs.shape, gamma_shape
-        )
-
-        self._initialize_packets(no_of_packets, iteration)
-
-        self.transport_state = MonteCarloTransportState(
-            self.packet_collection,
-            estimators,
-            simulation_state.volume.cgs.copy(),
-            spectrum_frequency=self.spectrum_frequency,
-            geometry_state=simulation_state.geometry.to_numba(),
-        )
-        self.transport_state.enable_full_relativity = (
-            self.enable_full_relativity
-        )
-        self.transport_state.integrator_settings = self.integrator_settings
-        self.transport_state._integrator = FormalIntegrator(
-            simulation_state, plasma, self
-        )
-
-        configuration_initialize(self, no_of_virtual_packets)
-        montecarlo_radial1d(
-            simulation_state,
-            plasma,
-            iteration,
-            self.packet_collection,
-            self.transport_state.estimators,
-            total_iterations,
-            show_progress_bars,
-            self,
->>>>>>> 3dfcb528
         )
 
     def legacy_return(self):
@@ -351,17 +253,10 @@
             self.transport_state.packet_collection.output_energies,
             self.transport_state.estimators.j_estimator,
             self.transport_state.estimators.nu_bar_estimator,
-<<<<<<< HEAD
             self.transport_state.last_line_interaction_in_id,
             self.transport_state.last_line_interaction_out_id,
             self.transport_state.last_interaction_type,
             self.transport_state.last_line_interaction_shell_id,
-=======
-            self.last_line_interaction_in_id,
-            self.last_line_interaction_out_id,
-            self.last_interaction_type,
-            self.last_line_interaction_shell_id,
->>>>>>> 3dfcb528
         )
 
     def get_line_interaction_id(self, line_interaction_type):
@@ -370,13 +265,9 @@
         )
 
     @classmethod
-<<<<<<< HEAD
-    def from_config(cls, config, packet_source, enable_vpacket_tracking=False):
-=======
     def from_config(
         cls, config, packet_source, enable_virtual_packet_logging=False
     ):
->>>>>>> 3dfcb528
         """
         Create a new MontecarloTransport instance from a Configuration object.
 
@@ -449,15 +340,9 @@
             packet_source=packet_source,
             debug_packets=config.montecarlo.debug_packets,
             logger_buffer=config.montecarlo.logger_buffer,
-<<<<<<< HEAD
-            enable_vpacket_tracking=(
-                config.spectrum.virtual.virtual_packet_logging
-                | enable_vpacket_tracking
-=======
             enable_virtual_packet_logging=(
                 config.spectrum.virtual.virtual_packet_logging
                 | enable_virtual_packet_logging
->>>>>>> 3dfcb528
             ),
             enable_rpacket_tracking=config.montecarlo.tracking.track_rpacket,
             nthreads=config.montecarlo.nthreads,
