--- conflicted
+++ resolved
@@ -173,12 +173,11 @@
             gamma_shape, dtype=np.float64
         )
         self.bf_heating_estimator = np.zeros(gamma_shape, dtype=np.float64)
-<<<<<<< HEAD
+
         self.stim_recomb_cooling_estimator = np.zeros(
             gamma_shape, dtype=np.float64
         )
-=======
->>>>>>> 814a4d77
+
         self.photo_ion_estimator_statistics = np.zeros(
             gamma_shape, dtype=np.int64
         )
@@ -322,11 +321,8 @@
         if not plasma.continuum_interaction_species.empty:
             gamma_shape = plasma.gamma.shape
         else:
-<<<<<<< HEAD
             gamma_shape = (0, 0)
-=======
-            gamma_shape = (0,0)
->>>>>>> 814a4d77
+
         self._initialize_continuum_estimator_arrays(gamma_shape)
 
         self._initialize_geometry_arrays(model)
