--- conflicted
+++ resolved
@@ -8,12 +8,9 @@
 from tardis.io.logger import montecarlo_tracking as mc_tracker
 from tardis.io.util import HDFWriterMixin
 from tardis.montecarlo import montecarlo_configuration
-<<<<<<< HEAD
 from tardis.montecarlo.estimators.radfield_mc_estimators import (
     initialize_estimator_statistics,
 )
-=======
->>>>>>> 17c5da9a
 from tardis.montecarlo.montecarlo_configuration import (
     configuration_initialize,
 )
@@ -21,10 +18,6 @@
     montecarlo_main_loop,
     numba_config,
 )
-<<<<<<< HEAD
-=======
-from tardis.montecarlo.montecarlo_numba.estimators import initialize_estimators
->>>>>>> 17c5da9a
 from tardis.montecarlo.montecarlo_numba.formal_integral import FormalIntegrator
 from tardis.montecarlo.montecarlo_numba.numba_interface import (
     NumbaModel,
@@ -46,32 +39,13 @@
 
 
 # TODO: refactor this into more parts
-<<<<<<< HEAD
-class MontecarloTransportSolver(HDFWriterMixin):
-=======
 class MonteCarloTransportSolver(HDFWriterMixin):
->>>>>>> 17c5da9a
     """
     This class modifies the MonteCarloTransportState to solve the radiative
     transfer problem.
     """
 
     hdf_properties = ["transport_state"]
-<<<<<<< HEAD
-
-    vpacket_hdf_properties = [
-        "virt_packet_nus",
-        "virt_packet_energies",
-        "virt_packet_initial_rs",
-        "virt_packet_initial_mus",
-        "virt_packet_last_interaction_in_nu",
-        "virt_packet_last_interaction_type",
-        "virt_packet_last_line_interaction_in_id",
-        "virt_packet_last_line_interaction_out_id",
-        "virt_packet_last_line_interaction_shell_id",
-    ]
-=======
->>>>>>> 17c5da9a
 
     hdf_name = "transport"
 
@@ -88,11 +62,7 @@
         v_packet_settings,
         spectrum_method,
         packet_source,
-<<<<<<< HEAD
-        enable_vpacket_tracking=False,
-=======
         enable_virtual_packet_logging=False,
->>>>>>> 17c5da9a
         enable_rpacket_tracking=False,
         nthreads=1,
         debug_packets=False,
@@ -114,23 +84,8 @@
 
         self.use_gpu = use_gpu
 
-<<<<<<< HEAD
-        self.enable_vpacket_tracking = enable_vpacket_tracking
-        self.enable_rpacket_tracking = enable_rpacket_tracking
-
-        self.virt_packet_last_interaction_type = np.ones(2) * -1
-        self.virt_packet_last_interaction_in_nu = np.ones(2) * -1.0
-        self.virt_packet_last_line_interaction_in_id = np.ones(2) * -1
-        self.virt_packet_last_line_interaction_out_id = np.ones(2) * -1
-        self.virt_packet_last_line_interaction_shell_id = np.ones(2) * -1
-        self.virt_packet_nus = np.ones(2) * -1.0
-        self.virt_packet_energies = np.ones(2) * -1.0
-        self.virt_packet_initial_rs = np.ones(2) * -1.0
-        self.virt_packet_initial_mus = np.ones(2) * -1.0
-=======
         self.enable_vpacket_tracking = enable_virtual_packet_logging
         self.enable_rpacket_tracking = enable_rpacket_tracking
->>>>>>> 17c5da9a
 
         self.packet_source = packet_source
 
@@ -144,13 +99,8 @@
         mc_tracker.DEBUG_MODE = debug_packets
         mc_tracker.BUFFER = logger_buffer
 
-<<<<<<< HEAD
         # if self.spectrum_method == "integrated":
         #    self.optional_hdf_properties.append("spectrum_integrated")
-=======
-        if self.spectrum_method == "integrated":
-            self.optional_hdf_properties.append("spectrum_integrated")
->>>>>>> 17c5da9a
 
     def initialize_transport_state(
         self,
@@ -168,7 +118,6 @@
         packet_collection = self.packet_source.create_packets(
             no_of_packets, seed_offset=iteration
         )
-<<<<<<< HEAD
         estimators = initialize_estimator_statistics(
             plasma.tau_sobolevs.shape, gamma_shape
         )
@@ -184,23 +133,6 @@
             geometry_state=geometry_state,
             opacity_state=opacity_state,
         )
-=======
-        estimators = initialize_estimators(
-            plasma.tau_sobolevs.shape, gamma_shape
-        )
-
-        geometry_state = simulation_state.geometry.to_numba()
-        opacity_state = opacity_state_initialize(
-            plasma, self.line_interaction_type
-        )
-        transport_state = MonteCarloTransportState(
-            packet_collection,
-            estimators,
-            spectrum_frequency=self.spectrum_frequency,
-            geometry_state=geometry_state,
-            opacity_state=opacity_state,
-        )
->>>>>>> 17c5da9a
 
         transport_state.enable_full_relativity = self.enable_full_relativity
         transport_state.integrator_settings = self.integrator_settings
@@ -252,20 +184,13 @@
             transport_state.geometry_state,
             numba_model,
             transport_state.opacity_state,
-<<<<<<< HEAD
-            transport_state.radfield_mc_estimators,
-=======
             transport_state.estimators,
->>>>>>> 17c5da9a
             transport_state.spectrum_frequency.value,
             number_of_vpackets,
             iteration=iteration,
             show_progress_bars=show_progress_bars,
             total_iterations=total_iterations,
-<<<<<<< HEAD
-=======
             enable_virtual_packet_logging=self.enable_vpacket_tracking,
->>>>>>> 17c5da9a
         )
 
         transport_state._montecarlo_virtual_luminosity.value[
@@ -322,13 +247,9 @@
         )
 
     @classmethod
-<<<<<<< HEAD
-    def from_config(cls, config, packet_source, enable_vpacket_tracking=False):
-=======
     def from_config(
         cls, config, packet_source, enable_virtual_packet_logging=False
     ):
->>>>>>> 17c5da9a
         """
         Create a new MontecarloTransport instance from a Configuration object.
 
@@ -401,15 +322,9 @@
             packet_source=packet_source,
             debug_packets=config.montecarlo.debug_packets,
             logger_buffer=config.montecarlo.logger_buffer,
-<<<<<<< HEAD
-            enable_vpacket_tracking=(
-                config.spectrum.virtual.virtual_packet_logging
-                | enable_vpacket_tracking
-=======
             enable_virtual_packet_logging=(
                 config.spectrum.virtual.virtual_packet_logging
                 | enable_virtual_packet_logging
->>>>>>> 17c5da9a
             ),
             enable_rpacket_tracking=config.montecarlo.tracking.track_rpacket,
             nthreads=config.montecarlo.nthreads,
