--- conflicted
+++ resolved
@@ -4,7 +4,6 @@
 from numba import int64, float64, njit, objmode
 from numba.experimental import jitclass
 
-<<<<<<< HEAD
 from tardis.montecarlo.montecarlo_numba import (
     njit_dict_no_parallel,
 )
@@ -30,12 +29,7 @@
     CLOSE_LINE_THRESHOLD,
     SIGMA_THOMSON,
 )
-=======
-from tardis.montecarlo.montecarlo_numba.frame_transformations import (
-    get_doppler_factor,
-)
 from tardis.montecarlo.montecarlo_numba import njit_dict_no_parallel
->>>>>>> 60b76efa
 
 class InteractionType(IntEnum):
     BOUNDARY = 1
@@ -98,7 +92,6 @@
 
 
 @njit(**njit_dict_no_parallel)
-<<<<<<< HEAD
 def trace_packet(
         r_packet,
         numba_model,
@@ -331,10 +324,7 @@
 
 
 @njit(**njit_dict_no_parallel)
-def move_packet_across_shell_boundary(packet, delta_shell, no_of_shells):
-=======
 def print_r_packet_properties(r_packet):
->>>>>>> 60b76efa
     """
     Print all packet information
 
