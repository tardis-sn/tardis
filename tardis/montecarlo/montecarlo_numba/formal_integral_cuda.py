--- conflicted
+++ resolved
@@ -1,4 +1,3 @@
-<<<<<<< HEAD
 import sys
 import numpy as np
 from astropy import units as u
@@ -476,520 +475,6 @@
 
 
 @cuda.jit(device=True)
-def intensity_black_body_cuda(nu, T):
-    """
-    Get the black body intensity at frequency nu
-    and temperature T
-
-    Parameters
-    ----------
-    nu : float64
-    T : float64
-
-    Returns
-    -------
-    float64
-    """
-    if nu == 0:
-        return np.nan  # to avoid ZeroDivisionError
-    beta_rad = 1 / (KB_CGS * T)
-    coefficient = 2 * H_CGS * C_INV * C_INV
-    return coefficient * nu * nu * nu / (math.exp(H_CGS * nu * beta_rad) - 1)
-
-
-def calculate_p_values(R_max, N):
-    """
-    Calculates the p values of N
-
-    Parameters
-    ----------
-    R_max : float64
-    N : int64
-
-    Returns
-    -------
-    float64
-    """
-
-    return np.arange(N).astype(np.float64) * R_max / (N - 1)
-=======
-import sys
-import numpy as np
-from astropy import units as u
-from numba import float64, int64, cuda
-import math
-
-from tardis.montecarlo.montecarlo_numba.numba_config import SIGMA_THOMSON
-
-C_INV = 3.33564e-11
-M_PI = np.arccos(-1)
-KB_CGS = 1.3806488e-16
-H_CGS = 6.62606957e-27
-
-
-@cuda.jit
-def cuda_formal_integral(
-    r_inner,
-    r_outer,
-    time_explosion,
-    line_list_nu,
-    iT,
-    inu,
-    inu_size,
-    att_S_ul,
-    Jred_lu,
-    Jblue_lu,
-    tau_sobolev,
-    electron_density,
-    N,
-    L,
-    pp,
-    exp_tau,
-    I_nu,
-    z,
-    shell_id,
-):
-    """
-    The CUDA version of numba_formal_integral that can run
-    on a NVIDIA GPU.
-
-    Parameters
-    ----------
-    r_inner : array(float64, 1d, C)
-        self.geometry.r_inner
-    r_outer : array(float64, 1d, C)
-        self.geometry.r_outer
-    time_explosion: float64
-        self.geometry.time_explosion
-    line_list_nu : array(float64, 1d, A)
-        self.plasma.line_list_nu
-    iT : np.float64
-    inu : np.float64
-    inu_size : int64
-    att_S_ul : array(float64, 1d, C)
-    Jred_lu : array(float64, 1d, C)
-    Jblue_lu : array(float64, 1d, C)
-    tau_sobolev : array(float64, 2d, C)
-    electron_density : array(float64, 1d, C)
-    N : int64
-    L : array(float64, 1d, C)
-        This is where the results will be stored
-    pp : array(float64, 1d, C)
-    exp_tau : array(float64, 1d, C)
-    I_nu array(floatt64, 2d, C)
-    z : array(float64, 2d, C)
-    shell_id : array(int64, 2d, C)
-    """
-
-    # todo: add all the original todos
-
-    # global read-only values
-    size_line, size_shell = tau_sobolev.shape
-    size_tau = size_line * size_shell
-    R_ph = r_inner[0]  # make sure these are cgs
-    R_max = r_outer[size_shell - 1]
-
-    nu_idx = cuda.grid(1)
-    # Check to see if CUDA is out of bounds
-    if nu_idx >= inu_size:
-        return
-
-    # These all have their own version for each thread to avoid race conditions
-    I_nu_thread = I_nu[nu_idx]
-    z_thread = z[nu_idx]
-    shell_id_thread = shell_id[nu_idx]
-
-    offset = 0
-    size_z = 0
-    idx_nu_start = 0
-    direction = 0
-    first = 0
-    i = 0
-    p = 0.0
-    nu_start = 0.0
-    nu_end = 0.0
-    nu = 0.0
-    zstart = 0.0
-    zend = 0.0
-    escat_contrib = 0.0
-    escat_op = 0.0
-    Jkkp = 0.0
-    pexp_tau = 0
-    patt_S_ul = 0
-    pJred_lu = 0
-    pJblue_lu = 0
-    pline = 0
-
-    nu = inu[nu_idx]
-
-    # now loop over discrete values along line
-    for p_idx in range(1, N):
-        escat_contrib = 0.0
-        p = pp[p_idx]
-
-        # initialize z intersections for p values
-        size_z = populate_z_cuda(
-            r_inner, r_outer, time_explosion, p, z_thread, shell_id_thread
-        )
-        if p <= R_ph:
-            I_nu_thread[p_idx] = intensity_black_body_cuda(nu * z_thread[0], iT)
-        else:
-            I_nu_thread[p_idx] = 0
-        nu_start = nu * z_thread[0]
-        nu_end = nu * z_thread[1]
-
-        idx_nu_start = line_search_cuda(line_list_nu, nu_start, size_line)
-        offset = shell_id_thread[0] * size_line
-        # start tracking accumulated e-scattering optical depth
-        zstart = time_explosion / C_INV * (1.0 - z_thread[0])
-        # Initialize "pointers"
-        pline = int(idx_nu_start)
-        pexp_tau = int(offset + idx_nu_start)
-        patt_S_ul = int(offset + idx_nu_start)
-        pJred_lu = int(offset + idx_nu_start)
-        pJblue_lu = int(offset + idx_nu_start)
-
-        # flag for first contribution to integration on current p-ray
-        first = 1
-
-        # loop over all interactions
-        for i in range(size_z - 1):
-            escat_op = electron_density[int(shell_id_thread[i])] * SIGMA_THOMSON
-            nu_end = (
-                nu * z_thread[i + 1]
-            )  # +1 is the offset as the original is from z[1:]
-
-            nu_end_idx = line_search_cuda(
-                line_list_nu, nu_end, len(line_list_nu)
-            )
-
-            for _ in range(max(nu_end_idx - pline, 0)):
-
-                # calculate e-scattering optical depth to next resonance point
-                zend = time_explosion / C_INV * (1.0 - line_list_nu[pline] / nu)
-                if first == 1:
-                    # first contribution to integration
-                    # NOTE: this treatment of I_nu_b (given
-                    #   by boundary conditions) is not in Lucy 1999;
-                    #   should be re-examined carefully
-                    escat_contrib += (
-                        (zend - zstart)
-                        * escat_op
-                        * (Jblue_lu[pJblue_lu] - I_nu_thread[p_idx])
-                    )
-                    first = 0
-                else:
-                    # Account for e-scattering, c.f. Eqs 27, 28 in Lucy 1999
-                    Jkkp = 0.5 * (Jred_lu[pJred_lu] + Jblue_lu[pJblue_lu])
-                    escat_contrib += (
-                        (zend - zstart) * escat_op * (Jkkp - I_nu_thread[p_idx])
-                    )
-                    # this introduces the necessary offset of one element between
-                    # pJblue_lu and pJred_lu
-                    pJred_lu += 1
-                I_nu_thread[p_idx] += escat_contrib
-                # // Lucy 1999, Eq 26
-                I_nu_thread[p_idx] *= exp_tau[pexp_tau]
-                I_nu_thread[p_idx] += att_S_ul[patt_S_ul]
-
-                # // reset e-scattering opacity
-                escat_contrib = 0.0
-                zstart = zend
-
-                pline += 1
-                pexp_tau += 1
-                patt_S_ul += 1
-                pJblue_lu += 1
-
-            # calculate e-scattering optical depth to grid cell boundary
-
-            Jkkp = 0.5 * (Jred_lu[pJred_lu] + Jblue_lu[pJblue_lu])
-            zend = time_explosion / C_INV * (1.0 - nu_end / nu)
-            escat_contrib += (
-                (zend - zstart) * escat_op * (Jkkp - I_nu_thread[p_idx])
-            )
-            zstart = zend
-
-            # advance pointers
-            direction = int(
-                (shell_id_thread[i + 1] - shell_id_thread[i]) * size_line
-            )
-            pexp_tau += direction
-            patt_S_ul += direction
-            pJred_lu += direction
-            pJblue_lu += direction
-
-        I_nu_thread[p_idx] *= p
-    L[nu_idx] = (
-        8 * M_PI * M_PI * trapezoid_integration_cuda(I_nu_thread, R_max / N)
-    )
-
-
-class CudaFormalIntegrator(object):
-    """
-    Helper class for performing the formal integral
-    with CUDA.
-    """
-
-    def __init__(self, geometry, model, plasma, points=1000):
-        self.geometry = geometry
-        self.model = model
-        self.plasma = plasma
-        self.points = points
-
-    def formal_integral(
-        self,
-        iT,
-        inu,
-        inu_size,
-        att_S_ul,
-        Jred_lu,
-        Jblue_lu,
-        tau_sobolev,
-        electron_density,
-        N,
-    ):
-        """
-        Simple wrapper for the CUDA implementation of the formal integral
-        """
-        L = np.zeros(inu_size, dtype=np.float64)  # array(float64, 1d, C)
-        # global read-only values
-        size_line, size_shell = tau_sobolev.shape  # int64, int64
-        size_tau = size_line * size_shell  # int64
-
-        pp = np.zeros(N, dtype=np.float64)  # array(float64, 1d, C)
-        exp_tau = np.zeros(size_tau, dtype=np.float64)  # array(float64, 1d, C)
-        exp_tau = np.exp(-tau_sobolev.T.ravel())  # array(float64, 1d, C)
-        pp[::] = calculate_p_values(
-            self.geometry.r_outer[size_shell - 1], N
-        )  # array(float64, 1d, C)
-
-        I_nu = np.zeros(
-            (inu_size, N), dtype=np.float64
-        )  # array(float64, 1d, C)
-        z = np.zeros(
-            (inu_size, 2 * size_shell), dtype=np.float64
-        )  # array(float64, 1d, C)
-        shell_id = np.zeros(
-            (inu_size, 2 * size_shell), dtype=np.int64
-        )  # array(int64, 1d, C)
-        THREADS_PER_BLOCK = 32
-        blocks_per_grid = (inu_size // THREADS_PER_BLOCK) + 1
-
-        cuda_formal_integral[blocks_per_grid, THREADS_PER_BLOCK](
-            self.geometry.r_inner,
-            self.geometry.r_outer,
-            self.model.time_explosion,
-            self.plasma.line_list_nu,
-            iT.value,
-            inu.value,
-            inu_size,
-            att_S_ul,
-            Jred_lu,
-            Jblue_lu,
-            tau_sobolev,
-            electron_density,
-            N,
-            L,
-            pp,
-            exp_tau,
-            I_nu,
-            z,
-            shell_id,
-        )
-
-        return L, I_nu
-
-
-@cuda.jit(device=True)
-def populate_z_cuda(r_inner, r_outer, time_explosion, p, oz, oshell_id):
-    """
-    Calculate p line intersections
-
-    This function calculates the intersection points of the p-line with
-    each shell
-
-    Parameters
-    ----------
-    r_inner : array(float64, 1d, C)
-    r_outer : array(float64, 1d, C)
-    p : float64
-        distance of the integration line to the center
-    oz : array(float64, 1d, C)
-        will be set with z values. the array is truncated
-        by the value `1`.
-    oshell_id : array(int64, 1d, C)
-        will be set with the corresponding shell_ids
-
-    Returns
-    -------
-    int64
-    """
-    N = len(r_inner)
-    inv_t = 1 / time_explosion
-    z = 0
-    offset = N
-
-    if p <= r_inner[0]:
-        # intersect the photosphere
-        for i in range(N):
-            oz[i] = 1 - calculate_z_cuda(r_outer[i], p, inv_t)
-            oshell_id[i] = i
-        return N
-    else:
-        # no intersection with photosphere
-        # that means we intersect each shell twice
-        for i in range(N):
-            z = calculate_z_cuda(r_outer[i], p, inv_t)
-            if z == 0:
-                continue
-            if offset == N:
-                offset = i
-            # calculate the index in the resulting array
-            i_low = N - i - 1  # the far intersection with the shell
-            i_up = N + i - 2 * offset  # the nearer intersection with the shell
-
-            # setting the arrays
-            oz[i_low] = 1 + z
-            oshell_id[i_low] = i
-            oz[i_up] = 1 - z
-            oshell_id[i_up] = i
-        return 2 * (N - offset)
-
-
-@cuda.jit(device=True)
-def calculate_z_cuda(r, p, inv_t):
-    """
-    Calculate distance to p line
-
-    Calculate half of the length of the p-line inside a shell
-    of radius r in terms of unit length (c * t_exp).
-    If shell and p-line do not intersect, return 0.
-
-    Parameters
-    ----------
-    r : float64
-        radius of the shell
-    p : float64
-        distance of the p-line to the center of the supernova
-    inv_t : float64
-        inverse time_explosio is needed to norm to unit-length
-
-    Returns
-    -------
-    float64
-    """
-    if r > p:
-        return math.sqrt(r * r - p * p) * C_INV * inv_t
-    else:
-        return 0.0
-
-
-class BoundsError(IndexError):
-    """
-    Used to check bounds in reverse
-    binary search
-    """
-
-    pass
-
-
-@cuda.jit(device=True)
-def line_search_cuda(nu, nu_insert, number_of_lines):
-    """
-    Insert a value in to an array of line frequencies
-
-    Parameters
-    ----------
-    nu : (array) line frequencies
-    nu_insert : (int) value of nu key
-    number_of_lines : (int) number of lines in the line list
-
-    Returns
-    -------
-    int
-        index of the next line to the red.
-        If the key value is redder than
-        the reddest line returns number_of_lines.
-    """
-    imin = 0
-    imax = number_of_lines - 1
-    if nu_insert > nu[imin]:
-        result = imin
-    elif nu_insert < nu[imax]:
-        result = imax + 1
-    else:
-        result = reverse_binary_search_cuda(nu, nu_insert, imin, imax)
-        result = result + 1
-    return result
-
-
-# Credit for this computation is https://github.com/numba/numba/blob/3fd158f79a12ac5276bc5a72c2404464487c91f0/numba/np/arraymath.py#L3542
-@cuda.jit(device=True)
-def reverse_binary_search_cuda(x, x_insert, imin, imax):
-    """
-    Find indicies where elements should be inserted
-    to maintain order in an inversely sorted float
-    array.
-
-    Find the indices into a sorted array a such that,
-    if the corresponding elements in v were inserted
-    before the indices on the right, the order of a
-    would be preserved.
-
-    Parameters
-    ----------
-    x : np.ndarray(np.float64, 1d, C)
-    x_insert : float64
-    imin : int
-        Lower bound
-    imax : int
-        Upper bound
-
-    Returns
-    -------
-    np.int64
-        Location of insertion
-    """
-    if (x_insert > x[imin]) or (x_insert < x[imax]):
-        raise BoundsError  # check
-    arr = x[::-1]
-    n = len(arr)
-    lo = 0
-    hi = n
-    while hi > lo:
-        mid = (lo + hi) >> 1
-        if arr[mid] <= x_insert:
-            # mid is too low of an index, go higher
-            lo = mid + 1
-        else:
-            # mid is too high of an index, go down some
-            hi = mid
-
-    return len(x) - 1 - lo
-
-
-@cuda.jit(device=True)
-def trapezoid_integration_cuda(arr, dx):
-    """
-    Computes the approximation of the
-    trapezoidal integration of the array.
-
-    Parameters
-    ----------
-    arr : (array(float64, 1d, C)
-    dx : np.float64
-    """
-
-    result = arr[0] + arr[-1]
-
-    for x in range(1, len(arr) - 1):
-        result += arr[x] * 2.0
-
-    return result * (dx / 2.0)
-
-
-@cuda.jit(device=True)
 def intensity_black_body_cuda(nu, temperature):
     """
     Calculate the blackbody intensity.
@@ -1026,5 +511,4 @@
     float64
     """
 
-    return np.arange(N).astype(np.float64) * R_max / (N - 1)
->>>>>>> d719b8e2
+    return np.arange(N).astype(np.float64) * R_max / (N - 1)