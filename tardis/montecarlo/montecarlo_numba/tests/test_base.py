<<<<<<< HEAD
import pytest
import pandas as pd

import numpy.testing as npt
=======
>>>>>>> 74cf7a23
from copy import deepcopy

import numpy.testing as npt
import pytest

from tardis.montecarlo import (
    montecarlo_configuration as montecarlo_configuration,
)
from tardis.simulation import Simulation


@pytest.mark.xfail(reason="To be implemented")
def test_montecarlo_radial1d():
    assert False


@pytest.fixture(scope="function")
def montecarlo_main_loop_config(
    config_montecarlo_1e5_verysimple,
):
    montecarlo_configuration.LEGACY_MODE_ENABLED = True
    # Setup model config from verysimple

    config_montecarlo_1e5_verysimple.montecarlo.last_no_of_packets = 1e5
    config_montecarlo_1e5_verysimple.montecarlo.no_of_virtual_packets = 0
    config_montecarlo_1e5_verysimple.montecarlo.iterations = 1
    config_montecarlo_1e5_verysimple.plasma.line_interaction_type = "macroatom"

    del config_montecarlo_1e5_verysimple["config_dirname"]
    return config_montecarlo_1e5_verysimple


def test_montecarlo_main_loop(
    montecarlo_main_loop_config,
    regression_data,
    atomic_dataset,
):
    atomic_dataset = deepcopy(atomic_dataset)
    montecarlo_main_loop_simulation = Simulation.from_config(
        montecarlo_main_loop_config,
        atom_data=atomic_dataset,
        virtual_packet_logging=False,
    )
    montecarlo_main_loop_simulation.run_convergence()
    montecarlo_main_loop_simulation.run_final()

    expected_hdf_store = regression_data.sync_hdf_store(
        montecarlo_main_loop_simulation
    )

    # Load compare data from refdata

    expected_nu = expected_hdf_store["/simulation/transport/output_nu"]
    expected_energy = expected_hdf_store["/simulation/transport/output_energy"]
    expected_nu_bar_estimator = expected_hdf_store[
        "/simulation/transport/nu_bar_estimator"
    ]
    expected_j_estimator = expected_hdf_store[
        "/simulation/transport/j_estimator"
    ]
    expected_hdf_store.close()
    actual_energy = montecarlo_main_loop_simulation.transport.output_energy
    actual_nu = montecarlo_main_loop_simulation.transport.output_nu
    actual_nu_bar_estimator = (
        montecarlo_main_loop_simulation.transport.nu_bar_estimator
    )
    actual_j_estimator = montecarlo_main_loop_simulation.transport.j_estimator

    # Compare
    npt.assert_allclose(
        actual_nu_bar_estimator, expected_nu_bar_estimator, rtol=1e-13
    )
    npt.assert_allclose(actual_j_estimator, expected_j_estimator, rtol=1e-13)
    npt.assert_allclose(actual_energy, expected_energy, rtol=1e-13)
    npt.assert_allclose(actual_nu, expected_nu, rtol=1e-13)


<<<<<<< HEAD
@pytest.mark.xfail
=======
>>>>>>> 74cf7a23
def test_montecarlo_main_loop_vpacket_log(
    montecarlo_main_loop_config,
    regression_data,
    atomic_dataset,
):
    atomic_dataset = deepcopy(atomic_dataset)
    montecarlo_main_loop_config.montecarlo.no_of_virtual_packets = 5

    montecarlo_main_loop_simulation = Simulation.from_config(
        montecarlo_main_loop_config,
        atom_data=atomic_dataset,
        virtual_packet_logging=True,
    )
    montecarlo_main_loop_simulation.run_convergence()
    montecarlo_main_loop_simulation.run_final()

    expected_hdf_store = regression_data.sync_hdf_store(
        montecarlo_main_loop_simulation
    )

    expected_nu = expected_hdf_store["/simulation/transport/output_nu"]
    expected_energy = expected_hdf_store["/simulation/transport/output_energy"]
    expected_nu_bar_estimator = expected_hdf_store[
        "/simulation/transport/nu_bar_estimator"
    ]
    expected_j_estimator = expected_hdf_store[
        "/simulation/transport/j_estimator"
    ]
    expected_vpacket_log_nus = expected_hdf_store[
        "/simulation/transport/virt_packet_nus"
    ]
    expected_vpacket_log_energies = expected_hdf_store[
        "/simulation/transport/virt_packet_energies"
    ]

<<<<<<< HEAD
    actual_energy = (
        sim.transport.transport_state.packet_collection.output_energies
    )
    actual_nu = sim.transport.transport_state.packet_collection.output_nus
    actual_nu_bar_estimator = (
        sim.transport.transport_state.estimators.nu_bar_estimator
    )
    actual_j_estimator = sim.transport.transport_state.estimators.j_estimator
=======
    transport = montecarlo_main_loop_simulation.transport
    actual_energy = transport.output_energy
    actual_nu = transport.output_nu
    actual_nu_bar_estimator = transport.nu_bar_estimator
    actual_j_estimator = montecarlo_main_loop_simulation.transport.j_estimator
    actual_vpacket_log_nus = transport.virt_packet_nus
    actual_vpacket_log_energies = transport.virt_packet_energies
>>>>>>> 74cf7a23
    expected_hdf_store.close()
    # Compare
    npt.assert_allclose(
        actual_nu_bar_estimator,
        expected_nu_bar_estimator,
        rtol=1e-12,
        atol=1e-15,
    )
<<<<<<< HEAD
    npt.assert_allclose(actual_j_estimator, expected_j_estimator, rtol=1e-13)
    npt.assert_allclose(actual_energy.value, expected_energy, rtol=1e-13)
    npt.assert_allclose(actual_nu.value, expected_nu, rtol=1e-13)
    npt.assert_allclose(
        actual_vpacket_log_nus, expected_vpacket_log_nus, rtol=1e-13
    )
    npt.assert_allclose(
        actual_vpacket_log_energies, expected_vpacket_log_energies, rtol=1e-13
=======
    npt.assert_allclose(
        actual_j_estimator, expected_j_estimator, rtol=1e-12, atol=1e-15
    )
    npt.assert_allclose(
        actual_energy.value, expected_energy, rtol=1e-12, atol=1e-15
    )
    npt.assert_allclose(actual_nu.value, expected_nu, rtol=1e-12, atol=1e-15)
    npt.assert_allclose(
        actual_vpacket_log_nus, expected_vpacket_log_nus, rtol=1e-12, atol=1e-15
    )
    npt.assert_allclose(
        actual_vpacket_log_energies,
        expected_vpacket_log_energies,
        rtol=1e-12,
        atol=1e-15,
>>>>>>> 74cf7a23
    )<|MERGE_RESOLUTION|>--- conflicted
+++ resolved
@@ -1,10 +1,3 @@
-<<<<<<< HEAD
-import pytest
-import pandas as pd
-
-import numpy.testing as npt
-=======
->>>>>>> 74cf7a23
 from copy import deepcopy
 
 import numpy.testing as npt
@@ -78,14 +71,10 @@
         actual_nu_bar_estimator, expected_nu_bar_estimator, rtol=1e-13
     )
     npt.assert_allclose(actual_j_estimator, expected_j_estimator, rtol=1e-13)
-    npt.assert_allclose(actual_energy, expected_energy, rtol=1e-13)
-    npt.assert_allclose(actual_nu, expected_nu, rtol=1e-13)
+    npt.assert_allclose(actual_energy.value, expected_energy, rtol=1e-13)
+    npt.assert_allclose(actual_nu.value, expected_nu, rtol=1e-13)
 
 
-<<<<<<< HEAD
-@pytest.mark.xfail
-=======
->>>>>>> 74cf7a23
 def test_montecarlo_main_loop_vpacket_log(
     montecarlo_main_loop_config,
     regression_data,
@@ -121,7 +110,6 @@
         "/simulation/transport/virt_packet_energies"
     ]
 
-<<<<<<< HEAD
     actual_energy = (
         sim.transport.transport_state.packet_collection.output_energies
     )
@@ -130,15 +118,6 @@
         sim.transport.transport_state.estimators.nu_bar_estimator
     )
     actual_j_estimator = sim.transport.transport_state.estimators.j_estimator
-=======
-    transport = montecarlo_main_loop_simulation.transport
-    actual_energy = transport.output_energy
-    actual_nu = transport.output_nu
-    actual_nu_bar_estimator = transport.nu_bar_estimator
-    actual_j_estimator = montecarlo_main_loop_simulation.transport.j_estimator
-    actual_vpacket_log_nus = transport.virt_packet_nus
-    actual_vpacket_log_energies = transport.virt_packet_energies
->>>>>>> 74cf7a23
     expected_hdf_store.close()
     # Compare
     npt.assert_allclose(
@@ -147,16 +126,6 @@
         rtol=1e-12,
         atol=1e-15,
     )
-<<<<<<< HEAD
-    npt.assert_allclose(actual_j_estimator, expected_j_estimator, rtol=1e-13)
-    npt.assert_allclose(actual_energy.value, expected_energy, rtol=1e-13)
-    npt.assert_allclose(actual_nu.value, expected_nu, rtol=1e-13)
-    npt.assert_allclose(
-        actual_vpacket_log_nus, expected_vpacket_log_nus, rtol=1e-13
-    )
-    npt.assert_allclose(
-        actual_vpacket_log_energies, expected_vpacket_log_energies, rtol=1e-13
-=======
     npt.assert_allclose(
         actual_j_estimator, expected_j_estimator, rtol=1e-12, atol=1e-15
     )
@@ -172,5 +141,4 @@
         expected_vpacket_log_energies,
         rtol=1e-12,
         atol=1e-15,
->>>>>>> 74cf7a23
     )