import pytest
import pandas as pd

import numpy.testing as npt
from copy import deepcopy
from tardis.base import run_tardis
from pandas.testing import assert_frame_equal

from tardis.montecarlo import (
    montecarlo_configuration as montecarlo_configuration,
)
from tardis.montecarlo.montecarlo_numba.base import montecarlo_radial1d
from tardis.simulation import Simulation


@pytest.fixture(scope="function")
def montecarlo_main_loop_config(
    config_montecarlo_1e5_verysimple,
):
    montecarlo_configuration.LEGACY_MODE_ENABLED = True
    # Setup model config from verysimple

    config_montecarlo_1e5_verysimple.montecarlo.last_no_of_packets = 1e5
    config_montecarlo_1e5_verysimple.montecarlo.no_of_virtual_packets = 0
    config_montecarlo_1e5_verysimple.montecarlo.iterations = 1
    config_montecarlo_1e5_verysimple.plasma.line_interaction_type = "macroatom"

    del config_montecarlo_1e5_verysimple["config_dirname"]
    return config_montecarlo_1e5_verysimple


@pytest.mark.xfail(reason="To be implemented")
def test_montecarlo_radial1d(
    montecarlo_main_loop_config,
    atomic_dataset,
):
    atomic_data = deepcopy(atomic_dataset)

    montecarlo_configuration.ENABLE_VPACKET_TRACKING = True

    sim = Simulation.from_config(
        montecarlo_main_loop_config, atom_data=atomic_data
    )
    transport_state = sim.transport.initialize_transport_state(
        sim.simulation_state,
        sim.plasma,
        no_of_packets=int(1e5),
        no_of_virtual_packets=3,
        iteration=0,
    )
    montecarlo_radial1d(
        transport_state,
        sim.simulation_state.time_explosion,
        iteration=0,
        total_iterations=5,
        show_progress_bars=False,
    )

    assert True
    # assert transport_state.no_of_packets == 1e5


<<<<<<< HEAD
def test_montecarlo_main_loop(
    montecarlo_main_loop_config,
    atomic_dataset,
    tardis_ref_path,
    request,
):
    montecarlo_configuration.LEGACY_MODE_ENABLED = True
    # Setup model config from verysimple

    atomic_data = deepcopy(atomic_dataset)

    sim = Simulation.from_config(
        montecarlo_main_loop_config, atom_data=atomic_data
=======
@pytest.fixture(scope="function")
def montecarlo_main_loop_config(
    config_montecarlo_1e5_verysimple,
):
    montecarlo_configuration.LEGACY_MODE_ENABLED = True
    # Setup model config from verysimple

    config_montecarlo_1e5_verysimple.montecarlo.last_no_of_packets = 1e5
    config_montecarlo_1e5_verysimple.montecarlo.no_of_virtual_packets = 0
    config_montecarlo_1e5_verysimple.montecarlo.iterations = 1
    config_montecarlo_1e5_verysimple.plasma.line_interaction_type = "macroatom"

    del config_montecarlo_1e5_verysimple["config_dirname"]
    return config_montecarlo_1e5_verysimple


def test_montecarlo_main_loop(
    montecarlo_main_loop_config,
    regression_data,
    atomic_dataset,
):
    atomic_dataset = deepcopy(atomic_dataset)
    montecarlo_main_loop_simulation = Simulation.from_config(
        montecarlo_main_loop_config,
        atom_data=atomic_dataset,
        virtual_packet_logging=False,
>>>>>>> 537e7d36
    )
    montecarlo_main_loop_simulation.run_convergence()
    montecarlo_main_loop_simulation.run_final()

    expected_hdf_store = regression_data.sync_hdf_store(
        montecarlo_main_loop_simulation
    )

    # Load compare data from refdata

    expected_nu = expected_hdf_store["/simulation/transport/output_nu"]
    expected_energy = expected_hdf_store["/simulation/transport/output_energy"]
    expected_nu_bar_estimator = expected_hdf_store[
        "/simulation/transport/nu_bar_estimator"
    ]
    expected_j_estimator = expected_hdf_store[
        "/simulation/transport/j_estimator"
    ]
    expected_hdf_store.close()
    actual_energy = montecarlo_main_loop_simulation.transport.output_energy
    actual_nu = montecarlo_main_loop_simulation.transport.output_nu
    actual_nu_bar_estimator = (
        montecarlo_main_loop_simulation.transport.nu_bar_estimator
    )
    actual_j_estimator = montecarlo_main_loop_simulation.transport.j_estimator

    # Compare
    npt.assert_allclose(
        actual_nu_bar_estimator, expected_nu_bar_estimator, rtol=1e-13
    )
    npt.assert_allclose(actual_j_estimator, expected_j_estimator, rtol=1e-13)
    npt.assert_allclose(actual_energy, expected_energy, rtol=1e-13)
    npt.assert_allclose(actual_nu, expected_nu, rtol=1e-13)


@pytest.mark.xfail
def test_montecarlo_main_loop_vpacket_log(
    montecarlo_main_loop_config,
    regression_data,
    atomic_dataset,
):
    atomic_dataset = deepcopy(atomic_dataset)
    montecarlo_main_loop_config.montecarlo.no_of_virtual_packets = 5

    montecarlo_main_loop_simulation = Simulation.from_config(
        montecarlo_main_loop_config,
        atom_data=atomic_dataset,
        virtual_packet_logging=True,
    )
    montecarlo_main_loop_simulation.run_convergence()
    montecarlo_main_loop_simulation.run_final()

    expected_hdf_store = regression_data.sync_hdf_store(
        montecarlo_main_loop_simulation
    )

    expected_nu = expected_hdf_store["/simulation/transport/output_nu"]
    expected_energy = expected_hdf_store["/simulation/transport/output_energy"]
    expected_nu_bar_estimator = expected_hdf_store[
        "/simulation/transport/nu_bar_estimator"
    ]
    expected_j_estimator = expected_hdf_store[
        "/simulation/transport/j_estimator"
    ]
    expected_vpacket_log_nus = expected_hdf_store[
        "/simulation/transport/virt_packet_nus"
    ]
    expected_vpacket_log_energies = expected_hdf_store[
        "/simulation/transport/virt_packet_energies"
    ]

    actual_energy = (
        sim.transport.transport_state.packet_collection.output_energies
    )
    actual_nu = sim.transport.transport_state.packet_collection.output_nus
    actual_nu_bar_estimator = (
        sim.transport.transport_state.estimators.nu_bar_estimator
    )
    actual_j_estimator = sim.transport.transport_state.estimators.j_estimator
    expected_hdf_store.close()
    # Compare
    npt.assert_allclose(
        actual_nu_bar_estimator, expected_nu_bar_estimator, rtol=1e-13
    )
    npt.assert_allclose(actual_j_estimator, expected_j_estimator, rtol=1e-13)
<<<<<<< HEAD
    npt.assert_allclose(actual_energy, expected_energy, rtol=1e-13)
    npt.assert_allclose(actual_nu, expected_nu, rtol=1e-13)


def test_montecarlo_main_loop_vpacket_tracker(
    montecarlo_main_loop_config,
    tardis_ref_path,
    request,
    atomic_dataset,
):
    atomic_dataset = deepcopy(atomic_dataset)
    montecarlo_main_loop_config.montecarlo.no_of_virtual_packets = 5

    montecarlo_main_loop_simulation = Simulation.from_config(
        montecarlo_main_loop_config,
        atom_data=atomic_dataset,
        virtual_packet_logging=True,
    )

    montecarlo_main_loop_simulation.run_convergence()
    montecarlo_main_loop_simulation.run_final()

    compare_fname = os.path.join(
        tardis_ref_path, "montecarlo_1e5_compare_data.h5"
    )
    if request.config.getoption("--generate-reference"):
        montecarlo_main_loop_simulation.to_hdf(compare_fname, overwrite=True)

    # Load compare data from refdata
    expected_nu = pd.read_hdf(
        compare_fname, key="/simulation/transport/output_nu"
    ).values
    expected_energy = pd.read_hdf(
        compare_fname, key="/simulation/transport/output_energy"
    ).values
    expected_nu_bar_estimator = pd.read_hdf(
        compare_fname, key="/simulation/transport/nu_bar_estimator"
    ).values
    expected_j_estimator = pd.read_hdf(
        compare_fname, key="/simulation/transport/j_estimator"
    ).values

    transport_state = montecarlo_main_loop_simulation.transport.transport_state

    actual_energy = transport_state.packet_collection.output_energies
    actual_nu = transport_state.packet_collection.output_nus
    actual_nu_bar_estimator = transport_state.estimators.nu_bar_estimator
    actual_j_estimator = transport_state.estimators.j_estimator

    # Compare
    npt.assert_allclose(
        actual_nu_bar_estimator, expected_nu_bar_estimator, rtol=1e-13
    )
    npt.assert_allclose(actual_j_estimator, expected_j_estimator, rtol=1e-13)
    npt.assert_allclose(actual_energy, expected_energy, rtol=1e-13)
    npt.assert_allclose(actual_nu, expected_nu, rtol=1e-13)
=======
    npt.assert_allclose(actual_energy.value, expected_energy, rtol=1e-13)
    npt.assert_allclose(actual_nu.value, expected_nu, rtol=1e-13)
    npt.assert_allclose(
        actual_vpacket_log_nus, expected_vpacket_log_nus, rtol=1e-13
    )
    npt.assert_allclose(
        actual_vpacket_log_energies, expected_vpacket_log_energies, rtol=1e-13
    )
>>>>>>> 537e7d36
<|MERGE_RESOLUTION|>--- conflicted
+++ resolved
@@ -11,6 +11,11 @@
 )
 from tardis.montecarlo.montecarlo_numba.base import montecarlo_radial1d
 from tardis.simulation import Simulation
+
+
+@pytest.mark.xfail(reason="To be implemented")
+def test_montecarlo_radial1d():
+    assert False
 
 
 @pytest.fixture(scope="function")
@@ -60,7 +65,6 @@
     # assert transport_state.no_of_packets == 1e5
 
 
-<<<<<<< HEAD
 def test_montecarlo_main_loop(
     montecarlo_main_loop_config,
     atomic_dataset,
@@ -71,24 +75,7 @@
     # Setup model config from verysimple
 
     atomic_data = deepcopy(atomic_dataset)
-
-    sim = Simulation.from_config(
-        montecarlo_main_loop_config, atom_data=atomic_data
-=======
-@pytest.fixture(scope="function")
-def montecarlo_main_loop_config(
-    config_montecarlo_1e5_verysimple,
-):
-    montecarlo_configuration.LEGACY_MODE_ENABLED = True
-    # Setup model config from verysimple
-
-    config_montecarlo_1e5_verysimple.montecarlo.last_no_of_packets = 1e5
-    config_montecarlo_1e5_verysimple.montecarlo.no_of_virtual_packets = 0
-    config_montecarlo_1e5_verysimple.montecarlo.iterations = 1
-    config_montecarlo_1e5_verysimple.plasma.line_interaction_type = "macroatom"
-
-    del config_montecarlo_1e5_verysimple["config_dirname"]
-    return config_montecarlo_1e5_verysimple
+    return montecarlo_main_loop_config
 
 
 def test_montecarlo_main_loop(
@@ -101,7 +88,6 @@
         montecarlo_main_loop_config,
         atom_data=atomic_dataset,
         virtual_packet_logging=False,
->>>>>>> 537e7d36
     )
     montecarlo_main_loop_simulation.run_convergence()
     montecarlo_main_loop_simulation.run_final()
@@ -187,9 +173,14 @@
         actual_nu_bar_estimator, expected_nu_bar_estimator, rtol=1e-13
     )
     npt.assert_allclose(actual_j_estimator, expected_j_estimator, rtol=1e-13)
-<<<<<<< HEAD
-    npt.assert_allclose(actual_energy, expected_energy, rtol=1e-13)
-    npt.assert_allclose(actual_nu, expected_nu, rtol=1e-13)
+    npt.assert_allclose(actual_energy.value, expected_energy, rtol=1e-13)
+    npt.assert_allclose(actual_nu.value, expected_nu, rtol=1e-13)
+    npt.assert_allclose(
+        actual_vpacket_log_nus, expected_vpacket_log_nus, rtol=1e-13
+    )
+    npt.assert_allclose(
+        actual_vpacket_log_energies, expected_vpacket_log_energies, rtol=1e-13
+    )
 
 
 def test_montecarlo_main_loop_vpacket_tracker(
@@ -243,14 +234,4 @@
     )
     npt.assert_allclose(actual_j_estimator, expected_j_estimator, rtol=1e-13)
     npt.assert_allclose(actual_energy, expected_energy, rtol=1e-13)
-    npt.assert_allclose(actual_nu, expected_nu, rtol=1e-13)
-=======
-    npt.assert_allclose(actual_energy.value, expected_energy, rtol=1e-13)
-    npt.assert_allclose(actual_nu.value, expected_nu, rtol=1e-13)
-    npt.assert_allclose(
-        actual_vpacket_log_nus, expected_vpacket_log_nus, rtol=1e-13
-    )
-    npt.assert_allclose(
-        actual_vpacket_log_energies, expected_vpacket_log_energies, rtol=1e-13
-    )
->>>>>>> 537e7d36
+    npt.assert_allclose(actual_nu, expected_nu, rtol=1e-13)