--- conflicted
+++ resolved
@@ -121,7 +121,6 @@
         compare_fname, key="/simulation/transport/j_estimator"
     ).values
 
-<<<<<<< HEAD
     actual_energy = (
         sim.transport.transport_state.packet_collection.output_energies
     )
@@ -130,15 +129,6 @@
         sim.transport.transport_state.estimators.nu_bar_estimator
     )
     actual_j_estimator = sim.transport.transport_state.estimators.j_estimator
-=======
-    transport = montecarlo_main_loop_simulation.transport
-    actual_energy = transport.output_energy
-    actual_nu = transport.output_nu
-    actual_nu_bar_estimator = transport.nu_bar_estimator
-    actual_j_estimator = montecarlo_main_loop_simulation.transport.j_estimator
-    actual_vpacket_log_nus = transport.virt_packet_nus
-    actual_vpacket_log_energies = transport.virt_packet_energies
->>>>>>> d5cb35dd
 
     # Compare
     npt.assert_allclose(
