--- conflicted
+++ resolved
@@ -19,6 +19,8 @@
 
 @pytest.fixture(scope="function")
 def montecarlo_main_loop_config(
+@pytest.fixture(scope="function")
+def montecarlo_main_loop_config(
     config_montecarlo_1e5_verysimple,
 ):
     montecarlo_configuration.LEGACY_MODE_ENABLED = True
@@ -31,7 +33,6 @@
 
     del config_montecarlo_1e5_verysimple["config_dirname"]
     return config_montecarlo_1e5_verysimple
-<<<<<<< HEAD
 
 
 def test_montecarlo_main_loop(
@@ -44,75 +45,6 @@
         montecarlo_main_loop_config,
         atom_data=atomic_dataset,
         virtual_packet_logging=False,
-=======
-
-
-def test_montecarlo_main_loop(
-    montecarlo_main_loop_config,
-    tardis_ref_path,
-    request,
-    atomic_dataset,
-):
-    atomic_dataset = deepcopy(atomic_dataset)
-    montecarlo_main_loop_simulation = Simulation.from_config(
-        montecarlo_main_loop_config,
-        atom_data=atomic_dataset,
-        virtual_packet_logging=False,
-    )
-    montecarlo_main_loop_simulation.run_convergence()
-    montecarlo_main_loop_simulation.run_final()
-
-    compare_fname = os.path.join(
-        tardis_ref_path, "montecarlo_1e5_compare_data.h5"
-    )
-    if request.config.getoption("--generate-reference"):
-        montecarlo_main_loop_simulation.to_hdf(compare_fname, overwrite=True)
-
-    # Load compare data from refdata
-    expected_nu = pd.read_hdf(
-        compare_fname, key="/simulation/transport/output_nu"
-    ).values
-    expected_energy = pd.read_hdf(
-        compare_fname, key="/simulation/transport/output_energy"
-    ).values
-    expected_nu_bar_estimator = pd.read_hdf(
-        compare_fname, key="/simulation/transport/nu_bar_estimator"
-    ).values
-    expected_j_estimator = pd.read_hdf(
-        compare_fname, key="/simulation/transport/j_estimator"
-    ).values
-
-    actual_energy = montecarlo_main_loop_simulation.transport.output_energy
-    actual_nu = montecarlo_main_loop_simulation.transport.output_nu
-    actual_nu_bar_estimator = (
-        montecarlo_main_loop_simulation.transport.nu_bar_estimator
-    )
-    actual_j_estimator = montecarlo_main_loop_simulation.transport.j_estimator
-
-    # Compare
-    npt.assert_allclose(
-        actual_nu_bar_estimator, expected_nu_bar_estimator, rtol=1e-13
-    )
-    npt.assert_allclose(actual_j_estimator, expected_j_estimator, rtol=1e-13)
-    npt.assert_allclose(actual_energy.value, expected_energy, rtol=1e-13)
-    npt.assert_allclose(actual_nu.value, expected_nu, rtol=1e-13)
-
-
-@pytest.mark.xfail(reason="need to store virtual packet data in hdf5")
-def test_montecarlo_main_loop_vpacket_log(
-    montecarlo_main_loop_config,
-    tardis_ref_path,
-    request,
-    atomic_dataset,
-):
-    atomic_dataset = deepcopy(atomic_dataset)
-    montecarlo_main_loop_config.montecarlo.no_of_virtual_packets = 5
-
-    montecarlo_main_loop_simulation = Simulation.from_config(
-        montecarlo_main_loop_config,
-        atom_data=atomic_dataset,
-        virtual_packet_logging=True,
->>>>>>> df439d89
     )
     montecarlo_main_loop_simulation.run_convergence()
     montecarlo_main_loop_simulation.run_final()
@@ -120,7 +52,6 @@
     expected_hdf_store = regression_data.sync_hdf_store(
         montecarlo_main_loop_simulation
     )
-<<<<<<< HEAD
 
     # Load compare data from refdata
 
@@ -139,32 +70,6 @@
         montecarlo_main_loop_simulation.transport.nu_bar_estimator
     )
     actual_j_estimator = montecarlo_main_loop_simulation.transport.j_estimator
-=======
-    if request.config.getoption("--generate-reference"):
-        montecarlo_main_loop_simulation.to_hdf(compare_fname, overwrite=True)
-
-    # Load compare data from refdata
-    expected_nu = pd.read_hdf(
-        compare_fname, key="/simulation/transport/output_nu"
-    ).values
-    expected_energy = pd.read_hdf(
-        compare_fname, key="/simulation/transport/output_energy"
-    ).values
-    expected_nu_bar_estimator = pd.read_hdf(
-        compare_fname, key="/simulation/transport/nu_bar_estimator"
-    ).values
-    expected_j_estimator = pd.read_hdf(
-        compare_fname, key="/simulation/transport/j_estimator"
-    ).values
-
-    transport = montecarlo_main_loop_simulation.transport
-    actual_energy = transport.output_energy
-    actual_nu = transport.output_nu
-    actual_nu_bar_estimator = transport.nu_bar_estimator
-    actual_j_estimator = montecarlo_main_loop_simulation.transport.j_estimator
-    actual_vpacket_log_nus = transport.virt_packet_nus
-    actual_vpacket_log_energies = transport.virt_packet_energies
->>>>>>> df439d89
 
     # Compare
     npt.assert_allclose(
