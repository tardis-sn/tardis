import numpy as np
import pytest

import tardis.montecarlo.montecarlo_configuration as numba_config
import tardis.montecarlo.estimators.radfield_mc_estimators
import tardis.montecarlo.montecarlo_numba.numba_interface as numba_interface
import tardis.montecarlo.montecarlo_numba.opacities as opacities
import tardis.montecarlo.montecarlo_numba.r_packet as r_packet
import tardis.montecarlo.montecarlo_numba.utils as utils
import tardis.transport.frame_transformations as frame_transformations
import tardis.transport.geometry.calculate_distances as calculate_distances
import tardis.transport.r_packet_transport as r_packet_transport
from tardis import constants as const
from tardis.model.geometry.radial1d import NumbaRadial1DGeometry
from tardis.montecarlo.estimators.radfield_estimator_calcs import (
    update_line_estimators,
)

C_SPEED_OF_LIGHT = const.c.to("cm/s").value
SIGMA_THOMSON = const.sigma_T.to("cm^2").value

from numpy.testing import (
    assert_allclose,
    assert_almost_equal,
)


@pytest.fixture(scope="function")
def geometry():
    return NumbaRadial1DGeometry(
        r_inner=np.array([6.912e14, 8.64e14], dtype=np.float64),
        r_outer=np.array([8.64e14, 1.0368e15], dtype=np.float64),
        v_inner=np.array([-1, -1], dtype=np.float64),
        v_outer=np.array([-1, -1], dtype=np.float64),
    )


@pytest.fixture(scope="function")
def model():
    return numba_interface.NumbaModel(
        time_explosion=5.2e7,
    )


@pytest.fixture(scope="function")
def estimators():
    return tardis.montecarlo.estimators.radfield_mc_estimators.RadiationFieldMCEstimators(
        j_estimator=np.array([0.0, 0.0], dtype=np.float64),
        nu_bar_estimator=np.array([0.0, 0.0], dtype=np.float64),
        j_blue_estimator=np.array(
            [[0.0, 0.0, 0.0], [0.0, 0.0, 0.0]], dtype=np.float64
        ),
        Edotlu_estimator=np.array(
            [[0.0, 0.0, 1.0], [0.0, 0.0, 1.0]], dtype=np.float64
        ),
        photo_ion_estimator=np.empty((0, 0), dtype=np.float64),
        stim_recomb_estimator=np.empty((0, 0), dtype=np.float64),
        bf_heating_estimator=np.empty((0, 0), dtype=np.float64),
        stim_recomb_cooling_estimator=np.empty((0, 0), dtype=np.float64),
        photo_ion_estimator_statistics=np.empty((0, 0), dtype=np.int64),
    )


@pytest.mark.parametrize(
    ["packet_params", "expected_params"],
    [
        ({"mu": 0.3, "r": 7.5e14}, {"d_boundary": 259376919351035.88}),
        ({"mu": -0.3, "r": 7.5e13}, {"d_boundary": -664987228972291.5}),
        ({"mu": -0.3, "r": 7.5e14}, {"d_boundary": 709376919351035.9}),
    ],
)
def test_calculate_distance_boundary(packet_params, expected_params, geometry):
    mu = packet_params["mu"]
    r = packet_params["r"]

    d_boundary = calculate_distances.calculate_distance_boundary(
        r, mu, geometry.r_inner[0], geometry.r_outer[0]
    )

    # Accuracy to within 0.1cm
    assert_almost_equal(d_boundary[0], expected_params["d_boundary"], decimal=1)


#
#
# TODO: split this into two tests - one to assert errors and other for d_line
@pytest.mark.parametrize(
    ["packet_params", "expected_params"],
    [
        (
            {"nu_line": 0.1, "next_line_id": 0, "is_last_line": True},
            {"tardis_error": None, "d_line": 1e99},
        ),
        (
            {"nu_line": 0.2, "next_line_id": 1, "is_last_line": False},
            {"tardis_error": None, "d_line": 7.792353908000001e17},
        ),
        (
            {"nu_line": 0.5, "next_line_id": 1, "is_last_line": False},
            {"tardis_error": utils.MonteCarloException, "d_line": 0.0},
        ),
        (
            {"nu_line": 0.6, "next_line_id": 0, "is_last_line": False},
            {"tardis_error": utils.MonteCarloException, "d_line": 0.0},
        ),
    ],
)
def test_calculate_distance_line(
    packet_params, expected_params, static_packet, model
):
    nu_line = packet_params["nu_line"]
    is_last_line = packet_params["is_last_line"]

    time_explosion = model.time_explosion

    doppler_factor = frame_transformations.get_doppler_factor(
        static_packet.r, static_packet.mu, time_explosion, False
    )
    comov_nu = static_packet.nu * doppler_factor

    d_line = 0
    obtained_tardis_error = None
    try:
        d_line = calculate_distances.calculate_distance_line(
            static_packet,
            comov_nu,
            is_last_line,
            nu_line,
            time_explosion,
<<<<<<< HEAD
            False,
=======
            enable_full_relativity=False,
>>>>>>> 328ec77d
        )
    except utils.MonteCarloException:
        obtained_tardis_error = utils.MonteCarloException

    assert_almost_equal(d_line, expected_params["d_line"])
    assert obtained_tardis_error == expected_params["tardis_error"]


@pytest.mark.parametrize(
    ["electron_density", "tau_event"], [(1e-5, 1.0), (1e10, 1e10)]
)
def test_calculate_distance_electron(electron_density, tau_event):
    actual = calculate_distances.calculate_distance_electron(
        electron_density, tau_event
    )
    expected = tau_event / (electron_density * SIGMA_THOMSON)

    assert_almost_equal(actual, expected)


@pytest.mark.parametrize(
    ["electron_density", "distance"],
    [(1e-5, 1.0), (1e10, 1e10), (-1, 0), (-1e10, -1e10)],
)
def test_calculate_tau_electron(electron_density, distance):
    actual = opacities.calculate_tau_electron(electron_density, distance)
    expected = electron_density * SIGMA_THOMSON * distance

    assert_almost_equal(actual, expected)


def test_get_random_mu(set_seed_fixture):
    """
    Ensure that different calls results
    """
    set_seed_fixture(1963)

    output1 = utils.get_random_mu()
    assert output1 == 0.9136407866175174


@pytest.mark.parametrize(
    [
        "cur_line_id",
        "distance_trace",
        "time_explosion",
        "expected_j_blue",
        "expected_Edotlu",
    ],
    [
        (
            0,
            1e12,
            5.2e7,
            [[2.249673812803061, 0.0, 0.0], [0.0, 0.0, 0.0]],
            [[2.249673812803061 * 0.4, 0.0, 1.0], [0.0, 0.0, 1.0]],
        ),
        (
            0,
            0,
            5.2e7,
            [[2.249675256109242, 0.0, 0.0], [0.0, 0.0, 0.0]],
            [
                [2.249675256109242 * 0.4, 0.0, 1.0],
                [0.0, 0.0, 1.0],
            ],
        ),
        (
            1,
            1e5,
            1e10,
            [[0.0, 0.0, 0.0], [2.249998311331767, 0.0, 0.0]],
            [[0.0, 0.0, 1.0], [2.249998311331767 * 0.4, 0.0, 1.0]],
        ),
    ],
)
def test_update_line_estimators(
    estimators,
    static_packet,
    cur_line_id,
    distance_trace,
    time_explosion,
    expected_j_blue,
    expected_Edotlu,
):
    update_line_estimators(
        estimators,
        static_packet,
        cur_line_id,
        distance_trace,
        time_explosion,
        enable_full_relativity=False,
    )

    assert_allclose(estimators.j_blue_estimator, expected_j_blue)
    assert_allclose(estimators.Edotlu_estimator, expected_Edotlu)


# TODO set RNG consistently
# TODO: update this test to use the correct trace_packet
@pytest.mark.xfail(reason="Need to fix estimator differences across runs")
def test_trace_packet(
    packet,
    verysimple_numba_model,
    verysimple_opacity_state,
    verysimple_estimators,
    set_seed_fixture,
):
    set_seed_fixture(1963)
    packet.initialize_line_id(verysimple_opacity_state, verysimple_numba_model)
    distance, interaction_type, delta_shell = r_packet_transport.trace_packet(
        packet,
        verysimple_numba_model,
        verysimple_opacity_state,
        verysimple_estimators,
        continuum_processes_enabled=False,
        enable_full_relativity=False,
        disable_line_scattering=False,
    )

    assert delta_shell == 1
    assert interaction_type == 3
    assert_almost_equal(distance, 22978745222176.88)


@pytest.mark.xfail(reason="bug in full relativity")
@pytest.mark.parametrize("ENABLE_FULL_RELATIVITY", [True, False])
@pytest.mark.parametrize(
    ["packet_params", "expected_params"],
    [
        (
            {"nu": 0.4, "mu": 0.3, "energy": 0.9, "r": 7.5e14},
            {
                "mu": 0.3120599529139568,
                "r": 753060422542573.9,
                "j": 8998701024436.969,
                "nubar": 3598960894542.354,
            },
        ),
        (
            {"nu": 0.6, "mu": -0.5, "energy": 0.5, "r": 8.1e14},
            {
                "mu": -0.4906548373534084,
                "r": 805046582503149.2,
                "j": 5001298975563.031,
                "nubar": 3001558973156.1387,
            },
        ),
    ],
)
def test_move_r_packet(
    packet_params,
    expected_params,
    packet,
    model,
    estimators,
    ENABLE_FULL_RELATIVITY,
):
    distance = 1.0e13
    packet.nu = packet_params["nu"]
    packet.mu = packet_params["mu"]
    packet.energy = packet_params["energy"]
    packet.r = packet_params["r"]

    numba_config.ENABLE_FULL_RELATIVITY = ENABLE_FULL_RELATIVITY
    r_packet_transport.move_r_packet.recompile()  # This must be done as move_r_packet was jitted with ENABLE_FULL_RELATIVITY
    doppler_factor = frame_transformations.get_doppler_factor(
        packet.r, packet.mu, model.time_explosion, ENABLE_FULL_RELATIVITY
    )

    r_packet_transport.move_r_packet(
        packet,
        distance,
        model.time_explosion,
        estimators,
        ENABLE_FULL_RELATIVITY,
    )

    assert_almost_equal(packet.mu, expected_params["mu"])
    assert_almost_equal(packet.r, expected_params["r"])

    expected_j = expected_params["j"]
    expected_nubar = expected_params["nubar"]

    if ENABLE_FULL_RELATIVITY:
        expected_j *= doppler_factor
        expected_nubar *= doppler_factor

    numba_config.ENABLE_FULL_RELATIVITY = False
    assert_allclose(
        estimators.j_estimator[packet.current_shell_id], expected_j, rtol=5e-7
    )
    assert_allclose(
        estimators.nu_bar_estimator[packet.current_shell_id],
        expected_nubar,
        rtol=5e-7,
    )


@pytest.mark.xfail(reason="To be implemented")
def test_set_estimators():
    pass


@pytest.mark.xfail(reason="To be implemented")
def test_set_estimators_full_relativity():
    pass


@pytest.mark.xfail(reason="To be implemented")
def test_line_emission():
    pass


@pytest.mark.parametrize(
    ["current_shell_id", "delta_shell", "no_of_shells"],
    [(132, 11, 132), (132, 1, 133), (132, 2, 133)],
)
def test_move_packet_across_shell_boundary_emitted(
    packet, current_shell_id, delta_shell, no_of_shells
):
    packet.current_shell_id = current_shell_id
    r_packet_transport.move_packet_across_shell_boundary(
        packet, delta_shell, no_of_shells
    )
    assert packet.status == r_packet.PacketStatus.EMITTED


@pytest.mark.parametrize(
    ["current_shell_id", "delta_shell", "no_of_shells"],
    [(132, -133, 132), (132, -133, 133), (132, -1e9, 133)],
)
def test_move_packet_across_shell_boundary_reabsorbed(
    packet, current_shell_id, delta_shell, no_of_shells
):
    packet.current_shell_id = current_shell_id
    r_packet_transport.move_packet_across_shell_boundary(
        packet, delta_shell, no_of_shells
    )
    assert packet.status == r_packet.PacketStatus.REABSORBED


@pytest.mark.parametrize(
    ["current_shell_id", "delta_shell", "no_of_shells"],
    [(132, -1, 199), (132, 0, 132), (132, 20, 154)],
)
def test_move_packet_across_shell_boundary_increment(
    packet, current_shell_id, delta_shell, no_of_shells
):
    packet.current_shell_id = current_shell_id
    r_packet_transport.move_packet_across_shell_boundary(
        packet, delta_shell, no_of_shells
    )
    assert packet.current_shell_id == current_shell_id + delta_shell<|MERGE_RESOLUTION|>--- conflicted
+++ resolved
@@ -127,11 +127,7 @@
             is_last_line,
             nu_line,
             time_explosion,
-<<<<<<< HEAD
-            False,
-=======
             enable_full_relativity=False,
->>>>>>> 328ec77d
         )
     except utils.MonteCarloException:
         obtained_tardis_error = utils.MonteCarloException
