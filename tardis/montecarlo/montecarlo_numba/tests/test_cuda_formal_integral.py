--- conflicted
+++ resolved
@@ -1,4 +1,3 @@
-<<<<<<< HEAD
 import pytest
 import numpy as np
 from tardis import constants as c
@@ -33,14 +32,14 @@
     not GPUs_available, reason="No GPU is available to test CUDA function"
 )
 @pytest.mark.parametrize(
-    ["nu", "T"],
+    ["nu", "temperature"],
     [
         (1e14, 1e4),
         (0, 1),
         (1, 1),
     ],
 )
-def test_intensity_black_body_cuda(nu, T):
+def test_intensity_black_body_cuda(nu, temperature):
     """
     Initializes the test of the cuda version
     against the numba implementation of the
@@ -48,21 +47,21 @@
     is done as both results have 15 digits of precision.
     """
     actual = np.zeros(3)
-    black_body_caller[1, 3](nu, T, actual)
-
-    expected = formal_integral_numba.intensity_black_body(nu, T)
+    black_body_caller[1, 3](nu, temperature, actual)
+
+    expected = formal_integral_numba.intensity_black_body(nu, temperature)
 
     ntest.assert_allclose(actual, expected, rtol=1e-14)
 
 
 @cuda.jit
-def black_body_caller(nu, T, actual):
-    """
-    This calls the CUDA function and fills out
-    the array
-    """
-    x = cuda.grid(1)
-    actual[x] = formal_integral_cuda.intensity_black_body_cuda(nu, T)
+def black_body_caller(nu, temperature, actual):
+    """
+    This calls the CUDA function and fills out
+    the array
+    """
+    x = cuda.grid(1)
+    actual[x] = formal_integral_cuda.intensity_black_body_cuda(nu, temperature)
 
 
 @pytest.mark.skipif(
@@ -411,419 +410,4 @@
         formal_integrator_numba.points,
     )[0]
 
-    ntest.assert_allclose(L_cuda, L_numba, rtol=1e-14)
-=======
-import pytest
-import numpy as np
-from tardis import constants as c
-from astropy import units as u
-
-from copy import deepcopy
-import numpy.testing as ntest
-from numba import cuda
-from numba import njit
-from tardis.montecarlo.montecarlo_numba import njit_dict_no_parallel
-
-
-import tardis.montecarlo.montecarlo_numba.formal_integral_cuda as formal_integral_cuda
-import tardis.montecarlo.montecarlo_numba.formal_integral as formal_integral_numba
-from tardis.model.geometry.radial1d import NumbaRadial1DGeometry
-from tardis.montecarlo.montecarlo_numba.numba_interface import NumbaModel
-
-
-from tardis.montecarlo.montecarlo_numba.formal_integral import FormalIntegrator
-from tardis.montecarlo.montecarlo_numba.formal_integral import (
-    NumbaFormalIntegrator,
-)
-
-from tardis.montecarlo import MontecarloRunner
-
-
-# Test cases must also take into account use of a GPU to run. If there is no GPU then the test cases will fail.
-GPUs_available = cuda.is_available()
-
-
-@pytest.mark.skipif(
-    not GPUs_available, reason="No GPU is available to test CUDA function"
-)
-@pytest.mark.parametrize(
-    ["nu", "temperature"],
-    [
-        (1e14, 1e4),
-        (0, 1),
-        (1, 1),
-    ],
-)
-def test_intensity_black_body_cuda(nu, temperature):
-    """
-    Initializes the test of the cuda version
-    against the numba implementation of the
-    intensity_black_body to 15 decimals. This
-    is done as both results have 15 digits of precision.
-    """
-    actual = np.zeros(3)
-    black_body_caller[1, 3](nu, temperature, actual)
-
-    expected = formal_integral_numba.intensity_black_body(nu, temperature)
-
-    ntest.assert_allclose(actual, expected, rtol=1e-14)
-
-
-@cuda.jit
-def black_body_caller(nu, temperature, actual):
-    """
-    This calls the CUDA function and fills out
-    the array
-    """
-    x = cuda.grid(1)
-    actual[x] = formal_integral_cuda.intensity_black_body_cuda(nu, temperature)
-
-
-@pytest.mark.skipif(
-    not GPUs_available, reason="No GPU is available to test CUDA function"
-)
-@pytest.mark.parametrize("N", (1e2, 1e3, 1e4, 1e5))
-def test_trapezoid_integration_cuda(N):
-    """
-    Initializes the test of the cuda version
-    against the numba implementation of the
-    trapezoid_integration to 15 decimals. This
-    is done as both results have 15 digits of precision.
-    """
-    actual = np.zeros(1)
-
-    h = 1.0
-    N = int(N)
-    np.random.seed(12)
-    data = np.random.random(N)
-
-    expected = formal_integral_numba.trapezoid_integration(data, h)
-    trapezoid_integration_caller[1, 1](data, h, actual)
-
-    # This is 1e-13, as more points are added to the integration
-    # there will be more floating point error due to the difference
-    # in how the trapezoid integration is called.
-    ntest.assert_allclose(actual[0], expected, rtol=1e-13)
-
-
-@cuda.jit
-def trapezoid_integration_caller(data, h, actual):
-    """
-    This calls the CUDA function and fills out
-    the array
-    """
-    x = cuda.grid(1)
-    actual[x] = formal_integral_cuda.trapezoid_integration_cuda(data, h)
-
-
-TESTDATA_model = [
-    {
-        "r": np.linspace(1, 2, 3, dtype=np.float64),
-    },
-    {
-        "r": np.linspace(0, 1, 3),
-    },
-    # {"r": np.linspace(1, 2, 10, dtype=np.float64)},
-]
-
-
-@pytest.fixture(scope="function", params=TESTDATA_model)
-def formal_integral_geometry(request):
-    """
-    This gets the Numba model to be used in later tests
-    """
-    r = request.param["r"]
-    geometry = NumbaRadial1DGeometry(
-        r[:-1],
-        r[1:],
-        r[:-1] * c.c.cgs.value,
-        r[1:] * c.c.cgs.value,
-    )
-    return geometry
-
-
-@pytest.fixture(scope="function")
-def formal_integral_model():
-    """
-    This gets the Numba model to be used in later tests
-    """
-    model = NumbaModel(
-        1 / c.c.cgs.value,
-    )
-    return model
-
-
-@pytest.mark.skipif(
-    not GPUs_available, reason="No GPU is available to test CUDA function"
-)
-@pytest.mark.parametrize(["p", "p_loc"], [(0.0, 0), (0.5, 1), (1.0, 2)])
-def test_calculate_z_cuda(
-    formal_integral_geometry, formal_integral_model, p, p_loc
-):
-    """
-    Initializes the test of the cuda version
-    against the numba implementation of the
-    calculate_z to 15 decimals. This is done as
-    both results have 15 digits of precision.
-    """
-    actual = np.zeros(3)
-    inv_t = 1.0 / formal_integral_model.time_explosion
-    size = len(formal_integral_geometry.r_outer)
-    r_outer = formal_integral_geometry.r_outer
-    for r in r_outer:
-        calculate_z_caller[1, 3](r, p, inv_t, actual)
-        expected = formal_integral_numba.calculate_z(r, p, inv_t)
-
-        ntest.assert_allclose(actual[p_loc], expected, rtol=1e-14)
-
-
-@cuda.jit
-def calculate_z_caller(r, p, inv_t, actual):
-    """
-    This calls the CUDA function and fills out
-    the array
-    """
-    x = cuda.grid(1)
-    actual[x] = formal_integral_cuda.calculate_z_cuda(r, p, inv_t)
-
-
-@pytest.mark.skipif(
-    not GPUs_available, reason="No GPU is available to test CUDA function"
-)
-@pytest.mark.parametrize(
-    ["p", "p_loc"],
-    [(1e-5, 0), (1e-3, 1), (0.1, 2), (0.5, 3), (0.99, 4), (1, 5)],
-)
-def test_populate_z(formal_integral_geometry, formal_integral_model, p, p_loc):
-    """
-    Initializes the test of the cuda version
-    against the numba implementation of the
-    populate_z
-    """
-    size = len(formal_integral_geometry.r_inner)
-    oz = np.zeros(size * 2)
-    expected_oz = np.zeros(size * 2)
-    oshell_id = np.zeros_like(oz, dtype=np.int64)
-    expected_oshell_id = np.zeros_like(oz, dtype=np.int64)
-
-    expected = formal_integral_numba.populate_z(
-        formal_integral_geometry,
-        formal_integral_model,
-        p,
-        expected_oz,
-        expected_oshell_id,
-    )
-
-    actual = np.zeros(6)
-    populate_z_caller[1, 6](
-        formal_integral_geometry.r_inner,
-        formal_integral_geometry.r_outer,
-        formal_integral_model.time_explosion,
-        p,
-        oz,
-        oshell_id,
-        actual,
-    )
-
-    ntest.assert_equal(actual[p_loc], expected)
-    ntest.assert_equal(oshell_id, expected_oshell_id)
-    ntest.assert_allclose(oz, expected_oz, atol=1e-4)
-
-
-@cuda.jit
-def populate_z_caller(
-    r_inner, r_outer, time_explosion, p, oz, oshell_id, actual
-):
-    """
-    This calls the CUDA function and fills out
-    the array
-    """
-    x = cuda.grid(1)
-    actual[x] = formal_integral_cuda.populate_z_cuda(
-        r_inner, r_outer, time_explosion, p, oz, oshell_id
-    )
-
-
-@pytest.mark.parametrize(
-    "N",
-    [
-        100,
-        1000,
-        10000,
-    ],
-)
-def test_calculate_p_values(N):
-    """
-    Initializes the test of the cuda version
-    against the numba implementation of the
-    calculate_p_values to 15 decimals. This is done as
-    both results have 15 digits of precision.
-    """
-    r = 1.0
-
-    expected = formal_integral_numba.calculate_p_values(r, N)
-
-    actual = np.zeros_like(expected, dtype=np.float64)
-    actual[::] = formal_integral_cuda.calculate_p_values(r, N)
-
-    ntest.assert_allclose(actual, expected, rtol=1e-14)
-
-
-@pytest.mark.skipif(
-    not GPUs_available, reason="No GPU is available to test CUDA function"
-)
-@pytest.mark.parametrize("nu_insert", np.linspace(3e12, 3e16, 10))
-def test_line_search_cuda(nu_insert, verysimple_numba_plasma):
-    """
-    Initializes the test of the cuda version
-    against the numba implementation of the
-    line_search
-    """
-    actual = np.zeros(1)
-    expected = np.zeros(1)
-    line_list_nu = verysimple_numba_plasma.line_list_nu
-
-    expected[0] = formal_integral_numba.line_search(
-        line_list_nu, nu_insert, len(line_list_nu)
-    )
-
-    line_search_cuda_caller[1, 1](line_list_nu, nu_insert, actual)
-
-    ntest.assert_equal(actual, expected)
-
-
-@cuda.jit
-def line_search_cuda_caller(line_list_nu, nu_insert, actual):
-    """
-    This calls the CUDA function and fills out
-    the array
-    """
-    x = cuda.grid(1)
-    actual[x] = formal_integral_cuda.line_search_cuda(
-        line_list_nu, nu_insert, len(line_list_nu)
-    )
-
-
-@pytest.mark.skipif(
-    not GPUs_available, reason="No GPU is available to test CUDA function"
-)
-@pytest.mark.parametrize(
-    "nu_insert", [*np.linspace(3e12, 3e16, 10), 288786721666522.1]
-)
-def test_reverse_binary_search(nu_insert, verysimple_numba_plasma):
-    """
-    Initializes the test of the cuda version
-    against the numba implementation of the
-    reverse_binary_search. The one extra input not included
-    in np.linspace a low edge case for testing.
-    """
-    actual = np.zeros(1)
-    expected = np.zeros(1)
-    line_list_nu = verysimple_numba_plasma.line_list_nu
-
-    imin = 0
-    imax = len(line_list_nu) - 1
-
-    expected[0] = formal_integral_numba.reverse_binary_search(
-        line_list_nu, nu_insert, imin, imax
-    )
-    reverse_binary_search_cuda_caller[1, 1](
-        line_list_nu, nu_insert, imin, imax, actual
-    )
-
-    ntest.assert_equal(actual, expected)
-
-
-@cuda.jit
-def reverse_binary_search_cuda_caller(
-    line_list_nu, nu_insert, imin, imax, actual
-):
-    """
-    This calls the CUDA function and fills out
-    the array
-    """
-    x = cuda.grid(1)
-    actual[x] = formal_integral_cuda.reverse_binary_search_cuda(
-        line_list_nu, nu_insert, imin, imax
-    )
-
-
-# no_of_packets and iterations match what is used by config_verysimple
-@pytest.mark.skipif(
-    not GPUs_available, reason="No GPU is available to test CUDA function"
-)
-@pytest.mark.parametrize(["no_of_packets", "iterations"], [(200000, 5)])
-def test_full_formal_integral(
-    no_of_packets, iterations, config_verysimple, simulation_verysimple
-):
-    """
-    This function initializes both the cuda and numba formal_integrator,
-    and the runs them and compares results to the 15th decimal place.
-    This is done as both results have 15 digits of precision.
-    """
-    sim = simulation_verysimple
-
-    formal_integrator_numba = FormalIntegrator(
-        sim.model, sim.plasma, sim.runner
-    )
-
-    formal_integrator_cuda = FormalIntegrator(sim.model, sim.plasma, sim.runner)
-
-    # The function calculate_spectrum sets this property, but in order to test the CUDA.
-    # version it is done manually, as well as to speed up the test.
-    formal_integrator_numba.interpolate_shells = max(
-        2 * formal_integrator_numba.model.no_of_shells, 80
-    )
-
-    formal_integrator_cuda.interpolate_shells = max(
-        2 * formal_integrator_cuda.model.no_of_shells, 80
-    )
-
-    res_numba = formal_integrator_numba.make_source_function()
-    att_S_ul_numba = res_numba[0].flatten(order="F")
-    Jred_lu_numba = res_numba[1].values.flatten(order="F")
-    Jblue_lu_numba = res_numba[2].flatten(order="F")
-
-    res_cuda = formal_integrator_cuda.make_source_function()
-    att_S_ul_cuda = res_cuda[0].flatten(order="F")
-    Jred_lu_cuda = res_cuda[1].values.flatten(order="F")
-    Jblue_lu_cuda = res_cuda[2].flatten(order="F")
-
-    formal_integrator_numba.generate_numba_objects()
-    # This is to force the for formal_integrator_numba to use the numba version
-    # as it is automatically set to the CUDA version when there is a GPU available
-    formal_integrator_numba.integrator = NumbaFormalIntegrator(
-        formal_integrator_numba.numba_radial_1d_geometry,
-        formal_integrator_numba.numba_model,
-        formal_integrator_numba.numba_plasma,
-        formal_integrator_numba.points,
-    )
-
-    formal_integrator_cuda.generate_numba_objects()
-
-    L_cuda = formal_integrator_cuda.integrator.formal_integral(
-        formal_integrator_cuda.model.t_inner,
-        sim.runner.spectrum.frequency,
-        sim.runner.spectrum.frequency.shape[0],
-        att_S_ul_cuda,
-        Jred_lu_cuda,
-        Jblue_lu_cuda,
-        formal_integrator_cuda.runner.tau_sobolevs_integ,
-        formal_integrator_cuda.runner.electron_densities_integ,
-        formal_integrator_cuda.points,
-    )[0]
-
-    L_numba = formal_integrator_numba.integrator.formal_integral(
-        formal_integrator_numba.model.t_inner,
-        sim.runner.spectrum.frequency,
-        sim.runner.spectrum.frequency.shape[0],
-        att_S_ul_numba,
-        Jred_lu_numba,
-        Jblue_lu_numba,
-        formal_integrator_numba.runner.tau_sobolevs_integ,
-        formal_integrator_numba.runner.electron_densities_integ,
-        formal_integrator_numba.points,
-    )[0]
-
-    ntest.assert_allclose(L_cuda, L_numba, rtol=1e-14)
->>>>>>> d719b8e2
+    ntest.assert_allclose(L_cuda, L_numba, rtol=1e-14)