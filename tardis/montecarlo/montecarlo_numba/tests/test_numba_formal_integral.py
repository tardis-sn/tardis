--- conflicted
+++ resolved
@@ -1,191 +1,3 @@
-<<<<<<< HEAD
-import pytest
-import numpy as np
-from tardis import constants as c
-
-from copy import deepcopy
-import numpy.testing as ntest
-
-from tardis.util.base import intensity_black_body
-import tardis.montecarlo.montecarlo_numba.formal_integral as formal_integral
-from tardis.montecarlo.montecarlo_numba.numba_interface import NumbaModel
-from tardis.model.geometry.radial1d import NumbaRadial1DGeometry
-
-
-@pytest.mark.parametrize(
-    ["nu", "T"],
-    [
-        (1e14, 1e4),
-        (0, 1),
-        (1, 1),
-    ],
-)
-def test_intensity_black_body(nu, T):
-    func = formal_integral.intensity_black_body
-    actual = func(nu, T)
-    print(actual, type(actual))
-    expected = intensity_black_body(nu, T)
-    ntest.assert_almost_equal(actual, expected)
-
-
-@pytest.mark.parametrize("N", (1e2, 1e3, 1e4, 1e5))
-def test_trapezoid_integration(N):
-    func = formal_integral.trapezoid_integration
-    h = 1.0
-    N = int(N)
-    data = np.random.random(N)
-
-    actual = func(data, h)
-    expected = np.trapz(data)
-
-    ntest.assert_almost_equal(actual, expected)
-
-
-def calculate_z(r, p):
-    return np.sqrt(r * r - p * p)
-
-
-TESTDATA = [
-    {
-        "r": np.linspace(1, 2, 3, dtype=np.float64),
-    },
-    {
-        "r": np.linspace(0, 1, 3),
-    },
-    # {"r": np.linspace(1, 2, 10, dtype=np.float64)},
-]
-
-
-@pytest.fixture(scope="function", params=TESTDATA)
-def formal_integral_geometry(request):
-    r = request.param["r"]
-    geometry = NumbaRadial1DGeometry(
-        r[:-1],
-        r[1:],
-        r[:-1] * c.c.cgs.value,
-        r[1:] * c.c.cgs.value,
-    )
-    return geometry
-
-
-@pytest.fixture(scope="function")
-def formal_integral_model():
-    model = NumbaModel(
-        1 / c.c.cgs.value,
-    )
-    return model
-
-
-@pytest.mark.parametrize("p", [0.0, 0.5, 1.0])
-def test_calculate_z(formal_integral_geometry, formal_integral_model, p):
-
-    func = formal_integral.calculate_z
-    inv_t = 1.0 / formal_integral_model.time_explosion
-    size = len(formal_integral_geometry.r_outer)
-    r_outer = formal_integral_geometry.r_outer
-    for r in r_outer:
-
-        actual = func(r, p, inv_t)
-        if p >= r:
-            assert actual == 0
-        else:
-            desired = np.sqrt(r * r - p * p) * formal_integral.C_INV * inv_t
-            ntest.assert_almost_equal(actual, desired)
-
-
-@pytest.mark.parametrize("p", [0, 0.5, 1])
-def test_populate_z_photosphere(
-    formal_integral_geometry, formal_integral_model, p
-):
-    """
-    Test the case where p < r[0]
-    That means we 'hit' all shells from inside to outside.
-    """
-    integrator = formal_integral.FormalIntegrator(
-        formal_integral_model, None, None
-    )
-    func = formal_integral.populate_z
-    size = len(formal_integral_geometry.r_outer)
-    r_inner = formal_integral_geometry.r_inner
-    r_outer = formal_integral_geometry.r_outer
-
-    p = r_inner[0] * p
-    oz = np.zeros_like(r_inner)
-    oshell_id = np.zeros_like(oz, dtype=np.int64)
-
-    N = func(formal_integral_geometry, formal_integral_model, p, oz, oshell_id)
-    assert N == size
-
-    ntest.assert_allclose(oshell_id, np.arange(0, size, 1))
-
-    ntest.assert_allclose(oz, 1 - calculate_z(r_outer, p), atol=1e-5)
-
-
-@pytest.mark.parametrize("p", [1e-5, 0.5, 0.99, 1])
-def test_populate_z_shells(formal_integral_geometry, formal_integral_model, p):
-    """
-    Test the case where p > r[0]
-    """
-    integrator = formal_integral.FormalIntegrator(
-        formal_integral_model, None, None
-    )
-    func = formal_integral.populate_z
-
-    size = len(formal_integral_geometry.r_inner)
-    r_inner = formal_integral_geometry.r_inner
-    r_outer = formal_integral_geometry.r_outer
-
-    p = r_inner[0] + (r_outer[-1] - r_inner[0]) * p
-    idx = np.searchsorted(r_outer, p, side="right")
-
-    oz = np.zeros(size * 2)
-    oshell_id = np.zeros_like(oz, dtype=np.int64)
-
-    offset = size - idx
-
-    expected_N = (offset) * 2
-    expected_oz = np.zeros_like(oz)
-    expected_oshell_id = np.zeros_like(oshell_id)
-
-    # Calculated way to determine which shells get hit
-    expected_oshell_id[:expected_N] = (
-        np.abs(np.arange(0.5, expected_N, 1) - offset) - 0.5 + idx
-    )
-
-    expected_oz[0:offset] = 1 + calculate_z(
-        r_outer[np.arange(size, idx, -1) - 1], p
-    )
-    expected_oz[offset:expected_N] = 1 - calculate_z(
-        r_outer[np.arange(idx, size, 1)], p
-    )
-
-    N = func(formal_integral_geometry, formal_integral_model, p, oz, oshell_id)
-
-    assert N == expected_N
-
-    ntest.assert_allclose(oshell_id, expected_oshell_id)
-
-    ntest.assert_allclose(oz, expected_oz, atol=1e-5)
-
-
-@pytest.mark.parametrize(
-    "N",
-    [
-        100,
-        1000,
-        10000,
-    ],
-)
-def test_calculate_p_values(N):
-    r = 1.0
-    func = formal_integral.calculate_p_values
-
-    expected = r / (N - 1) * np.arange(0, N, dtype=np.float64)
-    actual = np.zeros_like(expected, dtype=np.float64)
-
-    actual[::] = func(r, N)
-    ntest.assert_allclose(actual, expected)
-=======
 import pytest
 import numpy as np
 from tardis import constants as c
@@ -371,5 +183,4 @@
     actual = np.zeros_like(expected, dtype=np.float64)
 
     actual[::] = func(r, N)
-    ntest.assert_allclose(actual, expected)
->>>>>>> d719b8e2
+    ntest.assert_allclose(actual, expected)