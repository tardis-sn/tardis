<<<<<<< HEAD
from numba import njit
import numpy as np
from tardis.montecarlo.montecarlo_numba import njit_dict, njit_dict_no_parallel
from tardis.montecarlo.montecarlo_numba.numba_interface import (
    LineInteractionType,
)

from tardis.montecarlo import (
    montecarlo_configuration as montecarlo_configuration,
)
from tardis.transport.frame_transformations import (
    get_doppler_factor,
    get_inverse_doppler_factor,
    angle_aberration_CMF_to_LF,
)
from tardis.montecarlo.montecarlo_numba.r_packet import (
    InteractionType,
    PacketStatus,
)
from tardis.montecarlo.montecarlo_numba.utils import get_random_mu
from tardis.montecarlo.montecarlo_numba.macro_atom import (
    macro_atom,
    MacroAtomTransitionType,
)
from tardis import constants as const

K_B = const.k_B.cgs.value
H = const.h.cgs.value


@njit(**njit_dict_no_parallel)
def determine_bf_macro_activation_idx(
    numba_plasma, nu, chi_bf_contributions, active_continua
):
    """
    Determine the macro atom activation level after bound-free absorption.

    Parameters
    ----------
    nu : float
        Comoving frequency of the r-packet.
    chi_bf_contributions : numpy.ndarray, dtype float
        Cumulative distribution of bound-free opacities at frequency
        `nu`.
    active_continua : numpy.ndarray, dtype int
        Continuum ids for which absorption is possible for frequency `nu`.

    Returns
    -------
    float
        Macro atom activation idx.
    """
    # Perform a MC experiment to determine the continuum for absorption
    index = np.searchsorted(chi_bf_contributions, np.random.random())
    continuum_id = active_continua[index]

    # Perform a MC experiment to determine whether thermal or
    # ionization energy is created
    nu_threshold = numba_plasma.photo_ion_nu_threshold_mins[continuum_id]
    fraction_ionization = nu_threshold / nu
    if (
        np.random.random() < fraction_ionization
    ):  # Create ionization energy (i-packet)
        destination_level_idx = numba_plasma.photo_ion_activation_idx[
            continuum_id
        ]
    else:  # Create thermal energy (k-packet)
        destination_level_idx = numba_plasma.k_packet_idx
    return destination_level_idx


@njit(**njit_dict_no_parallel)
def determine_continuum_macro_activation_idx(
    numba_plasma, nu, chi_bf, chi_ff, chi_bf_contributions, active_continua
):
    """
    Determine the macro atom activation level after a continuum absorption.

    Parameters
    ----------
    nu : float
        Comoving frequency of the r-packet.
    chi_bf : numpy.ndarray, dtype float
        Bound-free opacity.
    chi_bf : numpy.ndarray, dtype float
        Free-free opacity.
    chi_bf_contributions : numpy.ndarray, dtype float
        Cumulative distribution of bound-free opacities at frequency
        `nu`.
    active_continua : numpy.ndarray, dtype int
        Continuum ids for which absorption is possible for frequency `nu`.

    Returns
    -------
    float
        Macro atom activation idx.
    """
    fraction_bf = chi_bf / (chi_bf + chi_ff)
    # TODO: In principle, we can also decide here whether a Thomson
    # scattering event happens and need one less RNG call.
    if np.random.random() < fraction_bf:  # Bound-free absorption
        destination_level_idx = determine_bf_macro_activation_idx(
            numba_plasma, nu, chi_bf_contributions, active_continua
        )
    else:  # Free-free absorption (i.e. k-packet creation)
        destination_level_idx = numba_plasma.k_packet_idx
    return destination_level_idx


@njit(**njit_dict_no_parallel)
def sample_nu_free_free(numba_plasma, shell):
    """
    Attributes
    ----------
    nu_ff_sampler : float
        Frequency of the free-free emission process

    """
    T = numba_plasma.t_electrons[shell]
    zrand = np.random.random()
    return -K_B * T / H * np.log(zrand)


@njit(**njit_dict_no_parallel)
def sample_nu_free_bound(numba_plasma, shell, continuum_id):
    """
    Attributes
    ----------
    nu_fb_sampler : float
        Frequency of the free-bounds emission process
    """

    start = numba_plasma.photo_ion_block_references[continuum_id]
    end = numba_plasma.photo_ion_block_references[continuum_id + 1]
    phot_nus_block = numba_plasma.phot_nus[start:end]
    em = numba_plasma.emissivities[start:end, shell]

    zrand = np.random.random()
    idx = np.searchsorted(em, zrand, side="right")

    return phot_nus_block[idx] - (em[idx] - zrand) / (em[idx] - em[idx - 1]) * (
        phot_nus_block[idx] - phot_nus_block[idx - 1]
    )


@njit(**njit_dict_no_parallel)
def continuum_event(
    r_packet,
    time_explosion,
    numba_plasma,
    chi_bf_tot,
    chi_ff,
    chi_bf_contributions,
    current_continua,
):
    """
    continuum event handler - activate the macroatom and run the handler

    Parameters
    ----------
    r_packet : tardis.montecarlo.montecarlo_numba.r_packet.RPacket
    time_explosion : float
    numba_plasma : tardis.montecarlo.montecarlo_numba.numba_interface.NumbaPlasma
    continuum : tardis.montecarlo.montecarlo_numba.numba_interface.Continuum
    """
    old_doppler_factor = get_doppler_factor(
        r_packet.r, r_packet.mu, time_explosion
    )

    r_packet.mu = get_random_mu()
    inverse_doppler_factor = get_inverse_doppler_factor(
        r_packet.r, r_packet.mu, time_explosion
    )
    comov_energy = r_packet.energy * old_doppler_factor
    comov_nu = (
        r_packet.nu * old_doppler_factor
    )  # make sure frequency should be updated
    r_packet.energy = comov_energy * inverse_doppler_factor
    r_packet.nu = comov_nu * inverse_doppler_factor

    destination_level_idx = determine_continuum_macro_activation_idx(
        numba_plasma,
        comov_nu,
        chi_bf_tot,
        chi_ff,
        chi_bf_contributions,
        current_continua,
    )

    macro_atom_event(
        destination_level_idx, r_packet, time_explosion, numba_plasma
    )


@njit(**njit_dict_no_parallel)
def macro_atom_event(
    destination_level_idx, r_packet, time_explosion, numba_plasma
):
    """
    Macroatom event handler - run the macroatom and handle the result

    Parameters
    ----------
    destination_level_idx : int
    r_packet : tardis.montecarlo.montecarlo_numba.r_packet.RPacket
    time_explosion : float
    numba_plasma : tardis.montecarlo.montecarlo_numba.numba_interface.NumbaPlasma
    """

    transition_id, transition_type = macro_atom(
        destination_level_idx, r_packet.current_shell_id, numba_plasma
    )

    if (
        montecarlo_configuration.CONTINUUM_PROCESSES_ENABLED
        and transition_type == MacroAtomTransitionType.FF_EMISSION
    ):
        free_free_emission(r_packet, time_explosion, numba_plasma)

    elif (
        montecarlo_configuration.CONTINUUM_PROCESSES_ENABLED
        and transition_type == MacroAtomTransitionType.BF_EMISSION
    ):
        bound_free_emission(
            r_packet, time_explosion, numba_plasma, transition_id
        )
    elif (
        montecarlo_configuration.CONTINUUM_PROCESSES_ENABLED
        and transition_type == MacroAtomTransitionType.BF_COOLING
    ):
        bf_cooling(r_packet, time_explosion, numba_plasma)

    elif (
        montecarlo_configuration.CONTINUUM_PROCESSES_ENABLED
        and transition_type == MacroAtomTransitionType.ADIABATIC_COOLING
    ):
        adiabatic_cooling(r_packet)

    elif transition_type == MacroAtomTransitionType.BB_EMISSION:
        line_emission(r_packet, transition_id, time_explosion, numba_plasma)
    else:
        raise Exception("No Interaction Found!")


@njit(**njit_dict_no_parallel)
def bf_cooling(r_packet, time_explosion, numba_plasma):
    """
    Bound-Free Cooling - Determine and run bf emission from cooling

    Parameters
    ----------
    r_packet : tardis.montecarlo.montecarlo_numba.r_packet.RPacket
    time_explosion : float
    numba_plasma : tardis.montecarlo.montecarlo_numba.numba_interface.NumbaPlasma
    """

    fb_cooling_prob = numba_plasma.p_fb_deactivation[
        :, r_packet.current_shell_id
    ]
    p = fb_cooling_prob[0]
    i = 0
    zrand = np.random.random()
    while p <= zrand:  # Can't search-sorted this because it's not cumulative
        i += 1
        p += fb_cooling_prob[i]
    continuum_idx = i
    bound_free_emission(r_packet, time_explosion, numba_plasma, continuum_idx)


@njit(**njit_dict_no_parallel)
def adiabatic_cooling(r_packet):
    """
    Adiabatic cooling - equivalent to destruction of the packet

    Parameters
    ----------
    r_packet: tardis.montecarlo.montecarlo_numba.r_packet.RPacket
    """

    r_packet.status = PacketStatus.ADIABATIC_COOLING


@njit(**njit_dict_no_parallel)
def get_current_line_id(nu, line_list):
    """
    Get the line id corresponding to a frequency nu in a line list

    Parameters
    ----------
    nu : float
    line_list : np.ndarray
    """

    # Note: Since this reverses the array,
    # it may be faster to just write our own reverse-binary-search

    reverse_line_list = line_list[::-1]
    number_of_lines = len(line_list)
    line_id = number_of_lines - np.searchsorted(reverse_line_list, nu)
    return line_id


@njit(**njit_dict_no_parallel)
def free_free_emission(r_packet, time_explosion, numba_plasma):
    """
    Free-Free emission - set the frequency from electron-ion interaction

    Parameters
    ----------
    r_packet : tardis.montecarlo.montecarlo_numba.r_packet.RPacket
    time_explosion : float
    numba_plasma : tardis.montecarlo.montecarlo_numba.numba_interface.NumbaPlasma
    """

    inverse_doppler_factor = get_inverse_doppler_factor(
        r_packet.r, r_packet.mu, time_explosion
    )
    comov_nu = sample_nu_free_free(numba_plasma, r_packet.current_shell_id)
    r_packet.nu = comov_nu * inverse_doppler_factor
    current_line_id = get_current_line_id(comov_nu, numba_plasma.line_list_nu)
    r_packet.next_line_id = current_line_id

    if montecarlo_configuration.full_relativity:
        r_packet.mu = angle_aberration_CMF_to_LF(
            r_packet, time_explosion, r_packet.mu
        )


@njit(**njit_dict_no_parallel)
def bound_free_emission(r_packet, time_explosion, numba_plasma, continuum_id):
    """
    Bound-Free emission - set the frequency from photo-ionization

    Parameters
    ----------
    r_packet : tardis.montecarlo.montecarlo_numba.r_packet.RPacket
    time_explosion : float
    numba_plasma : tardis.montecarlo.montecarlo_numba.numba_interface.NumbaPlasma
    continuum_id : int
    """

    inverse_doppler_factor = get_inverse_doppler_factor(
        r_packet.r, r_packet.mu, time_explosion
    )

    comov_nu = sample_nu_free_bound(
        numba_plasma, r_packet.current_shell_id, continuum_id
    )
    r_packet.nu = comov_nu * inverse_doppler_factor
    current_line_id = get_current_line_id(comov_nu, numba_plasma.line_list_nu)
    r_packet.next_line_id = current_line_id

    if montecarlo_configuration.full_relativity:
        r_packet.mu = angle_aberration_CMF_to_LF(
            r_packet, time_explosion, r_packet.mu
        )


@njit(**njit_dict_no_parallel)
def thomson_scatter(r_packet, time_explosion):
    """
    Thomson scattering — no longer line scattering
    \n1) get the doppler factor at that position with the old angle
    \n2) convert the current energy and nu into the comoving frame with the old mu
    \n3) Scatter and draw new mu - update mu
    \n4) Transform the comoving energy and nu back using the new mu

    Parameters
    ----------
    r_packet : tardis.montecarlo.montecarlo_numba.r_packet.RPacket
    time_explosion : float
        time since explosion in seconds
    """

    old_doppler_factor = get_doppler_factor(
        r_packet.r, r_packet.mu, time_explosion
    )
    comov_nu = r_packet.nu * old_doppler_factor
    comov_energy = r_packet.energy * old_doppler_factor
    r_packet.mu = get_random_mu()
    inverse_new_doppler_factor = get_inverse_doppler_factor(
        r_packet.r, r_packet.mu, time_explosion
    )

    r_packet.nu = comov_nu * inverse_new_doppler_factor
    r_packet.energy = comov_energy * inverse_new_doppler_factor
    if montecarlo_configuration.full_relativity:
        r_packet.mu = angle_aberration_CMF_to_LF(
            r_packet, time_explosion, r_packet.mu
        )
    temp_doppler_factor = get_doppler_factor(
        r_packet.r, r_packet.mu, time_explosion
    )


@njit(**njit_dict_no_parallel)
def line_scatter(r_packet, time_explosion, line_interaction_type, numba_plasma):
    """
    Line scatter function that handles the scattering itself, including new angle drawn, and calculating nu out using macro atom

    Parameters
    ----------
    r_packet : tardis.montecarlo.montecarlo_numba.r_packet.RPacket
    time_explosion : float
    line_interaction_type : enum
    numba_plasma : tardis.montecarlo.montecarlo_numba.numba_interface.NumbaPlasma
    """

    old_doppler_factor = get_doppler_factor(
        r_packet.r, r_packet.mu, time_explosion
    )
    r_packet.mu = get_random_mu()

    inverse_new_doppler_factor = get_inverse_doppler_factor(
        r_packet.r, r_packet.mu, time_explosion
    )

    comov_energy = r_packet.energy * old_doppler_factor
    r_packet.energy = comov_energy * inverse_new_doppler_factor

    if line_interaction_type == LineInteractionType.SCATTER:
        line_emission(
            r_packet, r_packet.next_line_id, time_explosion, numba_plasma
        )
    else:  # includes both macro atom and downbranch - encoded in the transition probabilities
        comov_nu = r_packet.nu * old_doppler_factor  # Is this necessary?
        r_packet.nu = comov_nu * inverse_new_doppler_factor
        activation_level_id = numba_plasma.line2macro_level_upper[
            r_packet.next_line_id
        ]
        macro_atom_event(
            activation_level_id, r_packet, time_explosion, numba_plasma
        )


@njit(**njit_dict_no_parallel)
def line_emission(r_packet, emission_line_id, time_explosion, numba_plasma):
    """
    Sets the frequency of the RPacket properly given the emission channel

    Parameters
    ----------
    r_packet : tardis.montecarlo.montecarlo_numba.r_packet.RPacket
    emission_line_id : int
    time_explosion : float
    numba_plasma : tardis.montecarlo.montecarlo_numba.numba_interface.NumbaPlasma
    """

    r_packet.last_line_interaction_out_id = emission_line_id

    if emission_line_id != r_packet.next_line_id:
        pass
    inverse_doppler_factor = get_inverse_doppler_factor(
        r_packet.r, r_packet.mu, time_explosion
    )
    r_packet.nu = (
        numba_plasma.line_list_nu[emission_line_id] * inverse_doppler_factor
    )
    r_packet.next_line_id = emission_line_id + 1
    nu_line = numba_plasma.line_list_nu[emission_line_id]

    if montecarlo_configuration.full_relativity:
        r_packet.mu = angle_aberration_CMF_to_LF(
            r_packet, time_explosion, r_packet.mu
        )
=======
from numba import njit
import numpy as np
from tardis.montecarlo.montecarlo_numba import njit_dict, njit_dict_no_parallel
from tardis.montecarlo.montecarlo_numba.numba_interface import (
    LineInteractionType,
)

from tardis.montecarlo import (
    montecarlo_configuration as montecarlo_configuration,
)
from tardis.transport.frame_transformations import (
    get_doppler_factor,
    get_inverse_doppler_factor,
    angle_aberration_CMF_to_LF,
)
from tardis.montecarlo.montecarlo_numba.r_packet import (
    InteractionType,
    PacketStatus,
)
from tardis.montecarlo.montecarlo_numba.utils import get_random_mu
from tardis.montecarlo.montecarlo_numba.macro_atom import (
    macro_atom,
    MacroAtomTransitionType,
)
from tardis import constants as const

K_B = const.k_B.cgs.value
H = const.h.cgs.value


@njit(**njit_dict_no_parallel)
def determine_bf_macro_activation_idx(
    numba_plasma, nu, chi_bf_contributions, active_continua
):
    """
    Determine the macro atom activation level after bound-free absorption.

    Parameters
    ----------
    nu : float
        Comoving frequency of the r-packet.
    chi_bf_contributions : numpy.ndarray, dtype float
        Cumulative distribution of bound-free opacities at frequency
        `nu`.
    active_continua : numpy.ndarray, dtype int
        Continuum ids for which absorption is possible for frequency `nu`.

    Returns
    -------
    float
        Macro atom activation idx.
    """
    # Perform a MC experiment to determine the continuum for absorption
    index = np.searchsorted(chi_bf_contributions, np.random.random())
    continuum_id = active_continua[index]

    # Perform a MC experiment to determine whether thermal or
    # ionization energy is created
    nu_threshold = numba_plasma.photo_ion_nu_threshold_mins[continuum_id]
    fraction_ionization = nu_threshold / nu
    if (
        np.random.random() < fraction_ionization
    ):  # Create ionization energy (i-packet)
        destination_level_idx = numba_plasma.photo_ion_activation_idx[
            continuum_id
        ]
    else:  # Create thermal energy (k-packet)
        destination_level_idx = numba_plasma.k_packet_idx
    return destination_level_idx


@njit(**njit_dict_no_parallel)
def determine_continuum_macro_activation_idx(
    numba_plasma, nu, chi_bf, chi_ff, chi_bf_contributions, active_continua
):
    """
    Determine the macro atom activation level after a continuum absorption.

    Parameters
    ----------
    nu : float
        Comoving frequency of the r-packet.
    chi_bf : numpy.ndarray, dtype float
        Bound-free opacity.
    chi_bf : numpy.ndarray, dtype float
        Free-free opacity.
    chi_bf_contributions : numpy.ndarray, dtype float
        Cumulative distribution of bound-free opacities at frequency
        `nu`.
    active_continua : numpy.ndarray, dtype int
        Continuum ids for which absorption is possible for frequency `nu`.

    Returns
    -------
    float
        Macro atom activation idx.
    """
    fraction_bf = chi_bf / (chi_bf + chi_ff)
    # TODO: In principle, we can also decide here whether a Thomson
    # scattering event happens and need one less RNG call.
    if np.random.random() < fraction_bf:  # Bound-free absorption
        destination_level_idx = determine_bf_macro_activation_idx(
            numba_plasma, nu, chi_bf_contributions, active_continua
        )
    else:  # Free-free absorption (i.e. k-packet creation)
        destination_level_idx = numba_plasma.k_packet_idx
    return destination_level_idx


@njit(**njit_dict_no_parallel)
def sample_nu_free_free(numba_plasma, shell):
    """
    Attributes
    ----------
    nu_ff_sampler : float
        Frequency of the free-free emission process

    """
    temperature = numba_plasma.t_electrons[shell]
    zrand = np.random.random()
    return -K_B * temperature / H * np.log(zrand)


@njit(**njit_dict_no_parallel)
def sample_nu_free_bound(numba_plasma, shell, continuum_id):
    """
    Attributes
    ----------
    nu_fb_sampler : float
        Frequency of the free-bounds emission process
    """

    start = numba_plasma.photo_ion_block_references[continuum_id]
    end = numba_plasma.photo_ion_block_references[continuum_id + 1]
    phot_nus_block = numba_plasma.phot_nus[start:end]
    em = numba_plasma.emissivities[start:end, shell]

    zrand = np.random.random()
    idx = np.searchsorted(em, zrand, side="right")

    return phot_nus_block[idx] - (em[idx] - zrand) / (em[idx] - em[idx - 1]) * (
        phot_nus_block[idx] - phot_nus_block[idx - 1]
    )


@njit(**njit_dict_no_parallel)
def continuum_event(
    r_packet,
    time_explosion,
    numba_plasma,
    chi_bf_tot,
    chi_ff,
    chi_bf_contributions,
    current_continua,
):
    """
    continuum event handler - activate the macroatom and run the handler

    Parameters
    ----------
    r_packet : tardis.montecarlo.montecarlo_numba.r_packet.RPacket
    time_explosion : float
    numba_plasma : tardis.montecarlo.montecarlo_numba.numba_interface.NumbaPlasma
    continuum : tardis.montecarlo.montecarlo_numba.numba_interface.Continuum
    """
    old_doppler_factor = get_doppler_factor(
        r_packet.r, r_packet.mu, time_explosion
    )

    r_packet.mu = get_random_mu()
    inverse_doppler_factor = get_inverse_doppler_factor(
        r_packet.r, r_packet.mu, time_explosion
    )
    comov_energy = r_packet.energy * old_doppler_factor
    comov_nu = (
        r_packet.nu * old_doppler_factor
    )  # make sure frequency should be updated
    r_packet.energy = comov_energy * inverse_doppler_factor
    r_packet.nu = comov_nu * inverse_doppler_factor

    destination_level_idx = determine_continuum_macro_activation_idx(
        numba_plasma,
        comov_nu,
        chi_bf_tot,
        chi_ff,
        chi_bf_contributions,
        current_continua,
    )

    macro_atom_event(
        destination_level_idx, r_packet, time_explosion, numba_plasma
    )


@njit(**njit_dict_no_parallel)
def macro_atom_event(
    destination_level_idx, r_packet, time_explosion, numba_plasma
):
    """
    Macroatom event handler - run the macroatom and handle the result

    Parameters
    ----------
    destination_level_idx : int
    r_packet : tardis.montecarlo.montecarlo_numba.r_packet.RPacket
    time_explosion : float
    numba_plasma : tardis.montecarlo.montecarlo_numba.numba_interface.NumbaPlasma
    """

    transition_id, transition_type = macro_atom(
        destination_level_idx, r_packet.current_shell_id, numba_plasma
    )

    if (
        montecarlo_configuration.CONTINUUM_PROCESSES_ENABLED
        and transition_type == MacroAtomTransitionType.FF_EMISSION
    ):
        free_free_emission(r_packet, time_explosion, numba_plasma)

    elif (
        montecarlo_configuration.CONTINUUM_PROCESSES_ENABLED
        and transition_type == MacroAtomTransitionType.BF_EMISSION
    ):
        bound_free_emission(
            r_packet, time_explosion, numba_plasma, transition_id
        )
    elif (
        montecarlo_configuration.CONTINUUM_PROCESSES_ENABLED
        and transition_type == MacroAtomTransitionType.BF_COOLING
    ):
        bf_cooling(r_packet, time_explosion, numba_plasma)

    elif (
        montecarlo_configuration.CONTINUUM_PROCESSES_ENABLED
        and transition_type == MacroAtomTransitionType.ADIABATIC_COOLING
    ):
        adiabatic_cooling(r_packet)

    elif transition_type == MacroAtomTransitionType.BB_EMISSION:
        line_emission(r_packet, transition_id, time_explosion, numba_plasma)
    else:
        raise Exception("No Interaction Found!")


@njit(**njit_dict_no_parallel)
def bf_cooling(r_packet, time_explosion, numba_plasma):
    """
    Bound-Free Cooling - Determine and run bf emission from cooling

    Parameters
    ----------
    r_packet : tardis.montecarlo.montecarlo_numba.r_packet.RPacket
    time_explosion : float
    numba_plasma : tardis.montecarlo.montecarlo_numba.numba_interface.NumbaPlasma
    """

    fb_cooling_prob = numba_plasma.p_fb_deactivation[
        :, r_packet.current_shell_id
    ]
    p = fb_cooling_prob[0]
    i = 0
    zrand = np.random.random()
    while p <= zrand:  # Can't search-sorted this because it's not cumulative
        i += 1
        p += fb_cooling_prob[i]
    continuum_idx = i
    bound_free_emission(r_packet, time_explosion, numba_plasma, continuum_idx)


@njit(**njit_dict_no_parallel)
def adiabatic_cooling(r_packet):
    """
    Adiabatic cooling - equivalent to destruction of the packet

    Parameters
    ----------
    r_packet: tardis.montecarlo.montecarlo_numba.r_packet.RPacket
    """

    r_packet.status = PacketStatus.ADIABATIC_COOLING


@njit(**njit_dict_no_parallel)
def get_current_line_id(nu, line_list):
    """
    Get the line id corresponding to a frequency nu in a line list

    Parameters
    ----------
    nu : float
    line_list : np.ndarray
    """

    # Note: Since this reverses the array,
    # it may be faster to just write our own reverse-binary-search

    reverse_line_list = line_list[::-1]
    number_of_lines = len(line_list)
    line_id = number_of_lines - np.searchsorted(reverse_line_list, nu)
    return line_id


@njit(**njit_dict_no_parallel)
def free_free_emission(r_packet, time_explosion, numba_plasma):
    """
    Free-Free emission - set the frequency from electron-ion interaction

    Parameters
    ----------
    r_packet : tardis.montecarlo.montecarlo_numba.r_packet.RPacket
    time_explosion : float
    numba_plasma : tardis.montecarlo.montecarlo_numba.numba_interface.NumbaPlasma
    """

    inverse_doppler_factor = get_inverse_doppler_factor(
        r_packet.r, r_packet.mu, time_explosion
    )
    comov_nu = sample_nu_free_free(numba_plasma, r_packet.current_shell_id)
    r_packet.nu = comov_nu * inverse_doppler_factor
    current_line_id = get_current_line_id(comov_nu, numba_plasma.line_list_nu)
    r_packet.next_line_id = current_line_id

    if montecarlo_configuration.full_relativity:
        r_packet.mu = angle_aberration_CMF_to_LF(
            r_packet, time_explosion, r_packet.mu
        )


@njit(**njit_dict_no_parallel)
def bound_free_emission(r_packet, time_explosion, numba_plasma, continuum_id):
    """
    Bound-Free emission - set the frequency from photo-ionization

    Parameters
    ----------
    r_packet : tardis.montecarlo.montecarlo_numba.r_packet.RPacket
    time_explosion : float
    numba_plasma : tardis.montecarlo.montecarlo_numba.numba_interface.NumbaPlasma
    continuum_id : int
    """

    inverse_doppler_factor = get_inverse_doppler_factor(
        r_packet.r, r_packet.mu, time_explosion
    )

    comov_nu = sample_nu_free_bound(
        numba_plasma, r_packet.current_shell_id, continuum_id
    )
    r_packet.nu = comov_nu * inverse_doppler_factor
    current_line_id = get_current_line_id(comov_nu, numba_plasma.line_list_nu)
    r_packet.next_line_id = current_line_id

    if montecarlo_configuration.full_relativity:
        r_packet.mu = angle_aberration_CMF_to_LF(
            r_packet, time_explosion, r_packet.mu
        )


@njit(**njit_dict_no_parallel)
def thomson_scatter(r_packet, time_explosion):
    """
    Thomson scattering — no longer line scattering
    \n1) get the doppler factor at that position with the old angle
    \n2) convert the current energy and nu into the comoving frame with the old mu
    \n3) Scatter and draw new mu - update mu
    \n4) Transform the comoving energy and nu back using the new mu

    Parameters
    ----------
    r_packet : tardis.montecarlo.montecarlo_numba.r_packet.RPacket
    time_explosion : float
        time since explosion in seconds
    """

    old_doppler_factor = get_doppler_factor(
        r_packet.r, r_packet.mu, time_explosion
    )
    comov_nu = r_packet.nu * old_doppler_factor
    comov_energy = r_packet.energy * old_doppler_factor
    r_packet.mu = get_random_mu()
    inverse_new_doppler_factor = get_inverse_doppler_factor(
        r_packet.r, r_packet.mu, time_explosion
    )

    r_packet.nu = comov_nu * inverse_new_doppler_factor
    r_packet.energy = comov_energy * inverse_new_doppler_factor
    if montecarlo_configuration.full_relativity:
        r_packet.mu = angle_aberration_CMF_to_LF(
            r_packet, time_explosion, r_packet.mu
        )
    temp_doppler_factor = get_doppler_factor(
        r_packet.r, r_packet.mu, time_explosion
    )


@njit(**njit_dict_no_parallel)
def line_scatter(r_packet, time_explosion, line_interaction_type, numba_plasma):
    """
    Line scatter function that handles the scattering itself, including new angle drawn, and calculating nu out using macro atom

    Parameters
    ----------
    r_packet : tardis.montecarlo.montecarlo_numba.r_packet.RPacket
    time_explosion : float
    line_interaction_type : enum
    numba_plasma : tardis.montecarlo.montecarlo_numba.numba_interface.NumbaPlasma
    """

    old_doppler_factor = get_doppler_factor(
        r_packet.r, r_packet.mu, time_explosion
    )
    r_packet.mu = get_random_mu()

    inverse_new_doppler_factor = get_inverse_doppler_factor(
        r_packet.r, r_packet.mu, time_explosion
    )

    comov_energy = r_packet.energy * old_doppler_factor
    r_packet.energy = comov_energy * inverse_new_doppler_factor

    if line_interaction_type == LineInteractionType.SCATTER:
        line_emission(
            r_packet, r_packet.next_line_id, time_explosion, numba_plasma
        )
    else:  # includes both macro atom and downbranch - encoded in the transition probabilities
        comov_nu = r_packet.nu * old_doppler_factor  # Is this necessary?
        r_packet.nu = comov_nu * inverse_new_doppler_factor
        activation_level_id = numba_plasma.line2macro_level_upper[
            r_packet.next_line_id
        ]
        macro_atom_event(
            activation_level_id, r_packet, time_explosion, numba_plasma
        )


@njit(**njit_dict_no_parallel)
def line_emission(r_packet, emission_line_id, time_explosion, numba_plasma):
    """
    Sets the frequency of the RPacket properly given the emission channel

    Parameters
    ----------
    r_packet : tardis.montecarlo.montecarlo_numba.r_packet.RPacket
    emission_line_id : int
    time_explosion : float
    numba_plasma : tardis.montecarlo.montecarlo_numba.numba_interface.NumbaPlasma
    """

    r_packet.last_line_interaction_out_id = emission_line_id

    if emission_line_id != r_packet.next_line_id:
        pass
    inverse_doppler_factor = get_inverse_doppler_factor(
        r_packet.r, r_packet.mu, time_explosion
    )
    r_packet.nu = (
        numba_plasma.line_list_nu[emission_line_id] * inverse_doppler_factor
    )
    r_packet.next_line_id = emission_line_id + 1
    nu_line = numba_plasma.line_list_nu[emission_line_id]

    if montecarlo_configuration.full_relativity:
        r_packet.mu = angle_aberration_CMF_to_LF(
            r_packet, time_explosion, r_packet.mu
        )
>>>>>>> d719b8e2
<|MERGE_RESOLUTION|>--- conflicted
+++ resolved
@@ -1,4 +1,3 @@
-<<<<<<< HEAD
 from numba import njit
 import numpy as np
 from tardis.montecarlo.montecarlo_numba import njit_dict, njit_dict_no_parallel
@@ -117,9 +116,9 @@
         Frequency of the free-free emission process
 
     """
-    T = numba_plasma.t_electrons[shell]
+    temperature = numba_plasma.t_electrons[shell]
     zrand = np.random.random()
-    return -K_B * T / H * np.log(zrand)
+    return -K_B * temperature / H * np.log(zrand)
 
 
 @njit(**njit_dict_no_parallel)
@@ -463,471 +462,4 @@
     if montecarlo_configuration.full_relativity:
         r_packet.mu = angle_aberration_CMF_to_LF(
             r_packet, time_explosion, r_packet.mu
-        )
-=======
-from numba import njit
-import numpy as np
-from tardis.montecarlo.montecarlo_numba import njit_dict, njit_dict_no_parallel
-from tardis.montecarlo.montecarlo_numba.numba_interface import (
-    LineInteractionType,
-)
-
-from tardis.montecarlo import (
-    montecarlo_configuration as montecarlo_configuration,
-)
-from tardis.transport.frame_transformations import (
-    get_doppler_factor,
-    get_inverse_doppler_factor,
-    angle_aberration_CMF_to_LF,
-)
-from tardis.montecarlo.montecarlo_numba.r_packet import (
-    InteractionType,
-    PacketStatus,
-)
-from tardis.montecarlo.montecarlo_numba.utils import get_random_mu
-from tardis.montecarlo.montecarlo_numba.macro_atom import (
-    macro_atom,
-    MacroAtomTransitionType,
-)
-from tardis import constants as const
-
-K_B = const.k_B.cgs.value
-H = const.h.cgs.value
-
-
-@njit(**njit_dict_no_parallel)
-def determine_bf_macro_activation_idx(
-    numba_plasma, nu, chi_bf_contributions, active_continua
-):
-    """
-    Determine the macro atom activation level after bound-free absorption.
-
-    Parameters
-    ----------
-    nu : float
-        Comoving frequency of the r-packet.
-    chi_bf_contributions : numpy.ndarray, dtype float
-        Cumulative distribution of bound-free opacities at frequency
-        `nu`.
-    active_continua : numpy.ndarray, dtype int
-        Continuum ids for which absorption is possible for frequency `nu`.
-
-    Returns
-    -------
-    float
-        Macro atom activation idx.
-    """
-    # Perform a MC experiment to determine the continuum for absorption
-    index = np.searchsorted(chi_bf_contributions, np.random.random())
-    continuum_id = active_continua[index]
-
-    # Perform a MC experiment to determine whether thermal or
-    # ionization energy is created
-    nu_threshold = numba_plasma.photo_ion_nu_threshold_mins[continuum_id]
-    fraction_ionization = nu_threshold / nu
-    if (
-        np.random.random() < fraction_ionization
-    ):  # Create ionization energy (i-packet)
-        destination_level_idx = numba_plasma.photo_ion_activation_idx[
-            continuum_id
-        ]
-    else:  # Create thermal energy (k-packet)
-        destination_level_idx = numba_plasma.k_packet_idx
-    return destination_level_idx
-
-
-@njit(**njit_dict_no_parallel)
-def determine_continuum_macro_activation_idx(
-    numba_plasma, nu, chi_bf, chi_ff, chi_bf_contributions, active_continua
-):
-    """
-    Determine the macro atom activation level after a continuum absorption.
-
-    Parameters
-    ----------
-    nu : float
-        Comoving frequency of the r-packet.
-    chi_bf : numpy.ndarray, dtype float
-        Bound-free opacity.
-    chi_bf : numpy.ndarray, dtype float
-        Free-free opacity.
-    chi_bf_contributions : numpy.ndarray, dtype float
-        Cumulative distribution of bound-free opacities at frequency
-        `nu`.
-    active_continua : numpy.ndarray, dtype int
-        Continuum ids for which absorption is possible for frequency `nu`.
-
-    Returns
-    -------
-    float
-        Macro atom activation idx.
-    """
-    fraction_bf = chi_bf / (chi_bf + chi_ff)
-    # TODO: In principle, we can also decide here whether a Thomson
-    # scattering event happens and need one less RNG call.
-    if np.random.random() < fraction_bf:  # Bound-free absorption
-        destination_level_idx = determine_bf_macro_activation_idx(
-            numba_plasma, nu, chi_bf_contributions, active_continua
-        )
-    else:  # Free-free absorption (i.e. k-packet creation)
-        destination_level_idx = numba_plasma.k_packet_idx
-    return destination_level_idx
-
-
-@njit(**njit_dict_no_parallel)
-def sample_nu_free_free(numba_plasma, shell):
-    """
-    Attributes
-    ----------
-    nu_ff_sampler : float
-        Frequency of the free-free emission process
-
-    """
-    temperature = numba_plasma.t_electrons[shell]
-    zrand = np.random.random()
-    return -K_B * temperature / H * np.log(zrand)
-
-
-@njit(**njit_dict_no_parallel)
-def sample_nu_free_bound(numba_plasma, shell, continuum_id):
-    """
-    Attributes
-    ----------
-    nu_fb_sampler : float
-        Frequency of the free-bounds emission process
-    """
-
-    start = numba_plasma.photo_ion_block_references[continuum_id]
-    end = numba_plasma.photo_ion_block_references[continuum_id + 1]
-    phot_nus_block = numba_plasma.phot_nus[start:end]
-    em = numba_plasma.emissivities[start:end, shell]
-
-    zrand = np.random.random()
-    idx = np.searchsorted(em, zrand, side="right")
-
-    return phot_nus_block[idx] - (em[idx] - zrand) / (em[idx] - em[idx - 1]) * (
-        phot_nus_block[idx] - phot_nus_block[idx - 1]
-    )
-
-
-@njit(**njit_dict_no_parallel)
-def continuum_event(
-    r_packet,
-    time_explosion,
-    numba_plasma,
-    chi_bf_tot,
-    chi_ff,
-    chi_bf_contributions,
-    current_continua,
-):
-    """
-    continuum event handler - activate the macroatom and run the handler
-
-    Parameters
-    ----------
-    r_packet : tardis.montecarlo.montecarlo_numba.r_packet.RPacket
-    time_explosion : float
-    numba_plasma : tardis.montecarlo.montecarlo_numba.numba_interface.NumbaPlasma
-    continuum : tardis.montecarlo.montecarlo_numba.numba_interface.Continuum
-    """
-    old_doppler_factor = get_doppler_factor(
-        r_packet.r, r_packet.mu, time_explosion
-    )
-
-    r_packet.mu = get_random_mu()
-    inverse_doppler_factor = get_inverse_doppler_factor(
-        r_packet.r, r_packet.mu, time_explosion
-    )
-    comov_energy = r_packet.energy * old_doppler_factor
-    comov_nu = (
-        r_packet.nu * old_doppler_factor
-    )  # make sure frequency should be updated
-    r_packet.energy = comov_energy * inverse_doppler_factor
-    r_packet.nu = comov_nu * inverse_doppler_factor
-
-    destination_level_idx = determine_continuum_macro_activation_idx(
-        numba_plasma,
-        comov_nu,
-        chi_bf_tot,
-        chi_ff,
-        chi_bf_contributions,
-        current_continua,
-    )
-
-    macro_atom_event(
-        destination_level_idx, r_packet, time_explosion, numba_plasma
-    )
-
-
-@njit(**njit_dict_no_parallel)
-def macro_atom_event(
-    destination_level_idx, r_packet, time_explosion, numba_plasma
-):
-    """
-    Macroatom event handler - run the macroatom and handle the result
-
-    Parameters
-    ----------
-    destination_level_idx : int
-    r_packet : tardis.montecarlo.montecarlo_numba.r_packet.RPacket
-    time_explosion : float
-    numba_plasma : tardis.montecarlo.montecarlo_numba.numba_interface.NumbaPlasma
-    """
-
-    transition_id, transition_type = macro_atom(
-        destination_level_idx, r_packet.current_shell_id, numba_plasma
-    )
-
-    if (
-        montecarlo_configuration.CONTINUUM_PROCESSES_ENABLED
-        and transition_type == MacroAtomTransitionType.FF_EMISSION
-    ):
-        free_free_emission(r_packet, time_explosion, numba_plasma)
-
-    elif (
-        montecarlo_configuration.CONTINUUM_PROCESSES_ENABLED
-        and transition_type == MacroAtomTransitionType.BF_EMISSION
-    ):
-        bound_free_emission(
-            r_packet, time_explosion, numba_plasma, transition_id
-        )
-    elif (
-        montecarlo_configuration.CONTINUUM_PROCESSES_ENABLED
-        and transition_type == MacroAtomTransitionType.BF_COOLING
-    ):
-        bf_cooling(r_packet, time_explosion, numba_plasma)
-
-    elif (
-        montecarlo_configuration.CONTINUUM_PROCESSES_ENABLED
-        and transition_type == MacroAtomTransitionType.ADIABATIC_COOLING
-    ):
-        adiabatic_cooling(r_packet)
-
-    elif transition_type == MacroAtomTransitionType.BB_EMISSION:
-        line_emission(r_packet, transition_id, time_explosion, numba_plasma)
-    else:
-        raise Exception("No Interaction Found!")
-
-
-@njit(**njit_dict_no_parallel)
-def bf_cooling(r_packet, time_explosion, numba_plasma):
-    """
-    Bound-Free Cooling - Determine and run bf emission from cooling
-
-    Parameters
-    ----------
-    r_packet : tardis.montecarlo.montecarlo_numba.r_packet.RPacket
-    time_explosion : float
-    numba_plasma : tardis.montecarlo.montecarlo_numba.numba_interface.NumbaPlasma
-    """
-
-    fb_cooling_prob = numba_plasma.p_fb_deactivation[
-        :, r_packet.current_shell_id
-    ]
-    p = fb_cooling_prob[0]
-    i = 0
-    zrand = np.random.random()
-    while p <= zrand:  # Can't search-sorted this because it's not cumulative
-        i += 1
-        p += fb_cooling_prob[i]
-    continuum_idx = i
-    bound_free_emission(r_packet, time_explosion, numba_plasma, continuum_idx)
-
-
-@njit(**njit_dict_no_parallel)
-def adiabatic_cooling(r_packet):
-    """
-    Adiabatic cooling - equivalent to destruction of the packet
-
-    Parameters
-    ----------
-    r_packet: tardis.montecarlo.montecarlo_numba.r_packet.RPacket
-    """
-
-    r_packet.status = PacketStatus.ADIABATIC_COOLING
-
-
-@njit(**njit_dict_no_parallel)
-def get_current_line_id(nu, line_list):
-    """
-    Get the line id corresponding to a frequency nu in a line list
-
-    Parameters
-    ----------
-    nu : float
-    line_list : np.ndarray
-    """
-
-    # Note: Since this reverses the array,
-    # it may be faster to just write our own reverse-binary-search
-
-    reverse_line_list = line_list[::-1]
-    number_of_lines = len(line_list)
-    line_id = number_of_lines - np.searchsorted(reverse_line_list, nu)
-    return line_id
-
-
-@njit(**njit_dict_no_parallel)
-def free_free_emission(r_packet, time_explosion, numba_plasma):
-    """
-    Free-Free emission - set the frequency from electron-ion interaction
-
-    Parameters
-    ----------
-    r_packet : tardis.montecarlo.montecarlo_numba.r_packet.RPacket
-    time_explosion : float
-    numba_plasma : tardis.montecarlo.montecarlo_numba.numba_interface.NumbaPlasma
-    """
-
-    inverse_doppler_factor = get_inverse_doppler_factor(
-        r_packet.r, r_packet.mu, time_explosion
-    )
-    comov_nu = sample_nu_free_free(numba_plasma, r_packet.current_shell_id)
-    r_packet.nu = comov_nu * inverse_doppler_factor
-    current_line_id = get_current_line_id(comov_nu, numba_plasma.line_list_nu)
-    r_packet.next_line_id = current_line_id
-
-    if montecarlo_configuration.full_relativity:
-        r_packet.mu = angle_aberration_CMF_to_LF(
-            r_packet, time_explosion, r_packet.mu
-        )
-
-
-@njit(**njit_dict_no_parallel)
-def bound_free_emission(r_packet, time_explosion, numba_plasma, continuum_id):
-    """
-    Bound-Free emission - set the frequency from photo-ionization
-
-    Parameters
-    ----------
-    r_packet : tardis.montecarlo.montecarlo_numba.r_packet.RPacket
-    time_explosion : float
-    numba_plasma : tardis.montecarlo.montecarlo_numba.numba_interface.NumbaPlasma
-    continuum_id : int
-    """
-
-    inverse_doppler_factor = get_inverse_doppler_factor(
-        r_packet.r, r_packet.mu, time_explosion
-    )
-
-    comov_nu = sample_nu_free_bound(
-        numba_plasma, r_packet.current_shell_id, continuum_id
-    )
-    r_packet.nu = comov_nu * inverse_doppler_factor
-    current_line_id = get_current_line_id(comov_nu, numba_plasma.line_list_nu)
-    r_packet.next_line_id = current_line_id
-
-    if montecarlo_configuration.full_relativity:
-        r_packet.mu = angle_aberration_CMF_to_LF(
-            r_packet, time_explosion, r_packet.mu
-        )
-
-
-@njit(**njit_dict_no_parallel)
-def thomson_scatter(r_packet, time_explosion):
-    """
-    Thomson scattering — no longer line scattering
-    \n1) get the doppler factor at that position with the old angle
-    \n2) convert the current energy and nu into the comoving frame with the old mu
-    \n3) Scatter and draw new mu - update mu
-    \n4) Transform the comoving energy and nu back using the new mu
-
-    Parameters
-    ----------
-    r_packet : tardis.montecarlo.montecarlo_numba.r_packet.RPacket
-    time_explosion : float
-        time since explosion in seconds
-    """
-
-    old_doppler_factor = get_doppler_factor(
-        r_packet.r, r_packet.mu, time_explosion
-    )
-    comov_nu = r_packet.nu * old_doppler_factor
-    comov_energy = r_packet.energy * old_doppler_factor
-    r_packet.mu = get_random_mu()
-    inverse_new_doppler_factor = get_inverse_doppler_factor(
-        r_packet.r, r_packet.mu, time_explosion
-    )
-
-    r_packet.nu = comov_nu * inverse_new_doppler_factor
-    r_packet.energy = comov_energy * inverse_new_doppler_factor
-    if montecarlo_configuration.full_relativity:
-        r_packet.mu = angle_aberration_CMF_to_LF(
-            r_packet, time_explosion, r_packet.mu
-        )
-    temp_doppler_factor = get_doppler_factor(
-        r_packet.r, r_packet.mu, time_explosion
-    )
-
-
-@njit(**njit_dict_no_parallel)
-def line_scatter(r_packet, time_explosion, line_interaction_type, numba_plasma):
-    """
-    Line scatter function that handles the scattering itself, including new angle drawn, and calculating nu out using macro atom
-
-    Parameters
-    ----------
-    r_packet : tardis.montecarlo.montecarlo_numba.r_packet.RPacket
-    time_explosion : float
-    line_interaction_type : enum
-    numba_plasma : tardis.montecarlo.montecarlo_numba.numba_interface.NumbaPlasma
-    """
-
-    old_doppler_factor = get_doppler_factor(
-        r_packet.r, r_packet.mu, time_explosion
-    )
-    r_packet.mu = get_random_mu()
-
-    inverse_new_doppler_factor = get_inverse_doppler_factor(
-        r_packet.r, r_packet.mu, time_explosion
-    )
-
-    comov_energy = r_packet.energy * old_doppler_factor
-    r_packet.energy = comov_energy * inverse_new_doppler_factor
-
-    if line_interaction_type == LineInteractionType.SCATTER:
-        line_emission(
-            r_packet, r_packet.next_line_id, time_explosion, numba_plasma
-        )
-    else:  # includes both macro atom and downbranch - encoded in the transition probabilities
-        comov_nu = r_packet.nu * old_doppler_factor  # Is this necessary?
-        r_packet.nu = comov_nu * inverse_new_doppler_factor
-        activation_level_id = numba_plasma.line2macro_level_upper[
-            r_packet.next_line_id
-        ]
-        macro_atom_event(
-            activation_level_id, r_packet, time_explosion, numba_plasma
-        )
-
-
-@njit(**njit_dict_no_parallel)
-def line_emission(r_packet, emission_line_id, time_explosion, numba_plasma):
-    """
-    Sets the frequency of the RPacket properly given the emission channel
-
-    Parameters
-    ----------
-    r_packet : tardis.montecarlo.montecarlo_numba.r_packet.RPacket
-    emission_line_id : int
-    time_explosion : float
-    numba_plasma : tardis.montecarlo.montecarlo_numba.numba_interface.NumbaPlasma
-    """
-
-    r_packet.last_line_interaction_out_id = emission_line_id
-
-    if emission_line_id != r_packet.next_line_id:
-        pass
-    inverse_doppler_factor = get_inverse_doppler_factor(
-        r_packet.r, r_packet.mu, time_explosion
-    )
-    r_packet.nu = (
-        numba_plasma.line_list_nu[emission_line_id] * inverse_doppler_factor
-    )
-    r_packet.next_line_id = emission_line_id + 1
-    nu_line = numba_plasma.line_list_nu[emission_line_id]
-
-    if montecarlo_configuration.full_relativity:
-        r_packet.mu = angle_aberration_CMF_to_LF(
-            r_packet, time_explosion, r_packet.mu
-        )
->>>>>>> d719b8e2
+        )