--- conflicted
+++ resolved
@@ -100,11 +100,7 @@
     # maybe I'll update the numba_plasma?
     comov_nu = continuum.sample_nu_free_free(r_packet.current_shell_id)
     r_packet.nu = comov_nu * inverse_doppler_factor
-<<<<<<< HEAD
-    current_line_id = get_current_line_id(r_packet.nu, numba_plasma) 
-=======
     current_line_id = get_current_line_id(comov_nu, numba_plasma) 
->>>>>>> 7d8291d0
     r_packet.next_line_id = current_line_id
     
     if montecarlo_configuration.full_relativity:
