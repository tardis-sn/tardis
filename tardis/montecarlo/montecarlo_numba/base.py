import numpy as np
from numba import njit, objmode, prange
from numba.np.ufunc.parallel import get_num_threads, get_thread_id
from numba.typed import List

from tardis.montecarlo.montecarlo_numba import njit_dict
from tardis.montecarlo.montecarlo_numba.numba_interface import (
    NumbaModel,
    RPacketTracker,
)
from tardis.montecarlo.montecarlo_numba.packet_collections import (
    VPacketCollection,
    consolidate_vpacket_tracker,
    initialize_last_interaction_tracker,
)
from tardis.montecarlo.montecarlo_numba.r_packet import (
    PacketStatus,
    RPacket,
)
from tardis.montecarlo.montecarlo_numba.single_packet_loop import (
    single_packet_loop,
)
from tardis.util.base import update_packet_pbar


@njit(**njit_dict)
def montecarlo_main_loop(
    packet_collection,
    geometry_state,
    numba_model,
    opacity_state,
<<<<<<< HEAD
    montecarlo_config_func,
=======
    montecarlo_configuration,
>>>>>>> 328ec77d
    estimators,
    spectrum_frequency,
    number_of_vpackets,
    iteration,
    show_progress_bars,
    total_iterations,
    enable_virtual_packet_logging,
):
    """This is the main loop of the MonteCarlo routine that generates packets
    and sends them through the ejecta.


    Parameters
    ----------
    packet_collection : PacketCollection
        Real packet collection
    geometry_state : GeometryState
        Simulation geometry
    numba_model : NumbaModel
    opacity_state : OpacityState
    estimators : Estimators
    spectrum_frequency :  astropy.units.Quantity
        Frequency bins
    number_of_vpackets : int
        VPackets released per interaction
    iteration : int
        Current iteration number
    show_progress_bars : bool
        Display progress bars
    total_iterations : int
        Maximum number of iterations
    enable_virtual_packet_logging : bool
        Enable virtual packet tracking
    """
    # unpack configuration parts we need
    montecarlo_configuration = montecarlo_config_func()
    VPACKET_SPAWN_START_FREQUENCY = montecarlo_configuration[
        "VPACKET_SPAWN_START_FREQUENCY"
    ]
    VPACKET_SPAWN_END_FREQUENCY = montecarlo_configuration[
        "VPACKET_SPAWN_END_FREQUENCY"
    ]
    TEMPORARY_V_PACKET_BINS = montecarlo_configuration[
        "TEMPORARY_V_PACKET_BINS"
    ]
    INITIAL_TRACKING_ARRAY_LENGTH = montecarlo_configuration[
        "INITIAL_TRACKING_ARRAY_LENGTH"
    ]
    ENABLE_RPACKET_TRACKING = montecarlo_configuration[
        "ENABLE_RPACKET_TRACKING"
    ]

    no_of_packets = len(packet_collection.initial_nus)

    last_interaction_tracker = initialize_last_interaction_tracker(
        no_of_packets
    )

    v_packets_energy_hist = np.zeros_like(spectrum_frequency)
    delta_nu = spectrum_frequency[1] - spectrum_frequency[0]

    # Pre-allocate a list of vpacket collections for later storage
    vpacket_collections = List()
    # Configuring the Tracking for R_Packets
    rpacket_trackers = List()
    for i in range(no_of_packets):
        vpacket_collections.append(
            VPacketCollection(
                i,
                spectrum_frequency,
                VPACKET_SPAWN_START_FREQUENCY,
                VPACKET_SPAWN_END_FREQUENCY,
                number_of_vpackets,
                TEMPORARY_V_PACKET_BINS,
            )
        )
<<<<<<< HEAD
        rpacket_trackers.append(RPacketTracker(INITIAL_TRACKING_ARRAY_LENGTH))
=======
        rpacket_trackers.append(
            RPacketTracker(
                montecarlo_configuration.INITIAL_TRACKING_ARRAY_LENGTH
            )
        )
>>>>>>> 328ec77d

    # Get the ID of the main thread and the number of threads
    main_thread_id = get_thread_id()
    n_threads = get_num_threads()

    # betting get thread_id goes from 0 to num threads
    # Note that get_thread_id() returns values from 0 to n_threads-1,
    # so we iterate from 0 to n_threads-1 to create the estimator_list
<<<<<<< HEAD
    estimator_list = estimators.create_list(n_threads)
=======
    estimator_list = estimators.create_estimator_list(n_threads)
>>>>>>> 328ec77d

    for i in prange(no_of_packets):
        thread_id = get_thread_id()
        if show_progress_bars:
            if thread_id == main_thread_id:
                with objmode:
                    update_amount = 1 * n_threads
                    update_packet_pbar(
                        update_amount,
                        current_iteration=iteration,
                        no_of_packets=no_of_packets,
                        total_iterations=total_iterations,
                    )

        r_packet = RPacket(
            packet_collection.initial_radii[i],
            packet_collection.initial_mus[i],
            packet_collection.initial_nus[i],
            packet_collection.initial_energies[i],
            packet_collection.packet_seeds[i],
            i,
        )
        # Seed the random number generator
        np.random.seed(r_packet.seed)

        # Get the local estimators for this thread
        local_estimators = estimator_list[thread_id]

        # Get the local v_packet_collection for this thread
        vpacket_collection = vpacket_collections[i]

        # RPacket Tracker for this thread
        rpacket_tracker = rpacket_trackers[i]

        loop = single_packet_loop(
            r_packet,
            geometry_state,
            numba_model,
            opacity_state,
            local_estimators,
            vpacket_collection,
            rpacket_tracker,
<<<<<<< HEAD
            montecarlo_config_func,
=======
            montecarlo_configuration,
>>>>>>> 328ec77d
        )
        packet_collection.output_nus[i] = r_packet.nu

        last_interaction_tracker.update_last_interaction(r_packet, i)

        if r_packet.status == PacketStatus.REABSORBED:
            packet_collection.output_energies[i] = -r_packet.energy
            last_interaction_tracker.types[i] = r_packet.last_interaction_type
        elif r_packet.status == PacketStatus.EMITTED:
            packet_collection.output_energies[i] = r_packet.energy
            last_interaction_tracker.types[i] = r_packet.last_interaction_type

        vpacket_collection.finalize_arrays()

        v_packets_idx = np.floor(
            (vpacket_collection.nus - spectrum_frequency[0]) / delta_nu
        ).astype(np.int64)

        for j, idx in enumerate(v_packets_idx):
            if (vpacket_collection.nus[j] < spectrum_frequency[0]) or (
                vpacket_collection.nus[j] > spectrum_frequency[-1]
            ):
                continue
            v_packets_energy_hist[idx] += vpacket_collection.energies[j]

    for sub_estimator in estimator_list:
        estimators.increment(sub_estimator)

    if enable_virtual_packet_logging:
        vpacket_tracker = consolidate_vpacket_tracker(
            vpacket_collections,
            spectrum_frequency,
<<<<<<< HEAD
            VPACKET_SPAWN_START_FREQUENCY,
            VPACKET_SPAWN_END_FREQUENCY,
=======
            montecarlo_configuration.VPACKET_SPAWN_START_FREQUENCY,
            montecarlo_configuration.VPACKET_SPAWN_END_FREQUENCY,
>>>>>>> 328ec77d
        )
    else:
        vpacket_tracker = VPacketCollection(
            -1,
            spectrum_frequency,
            VPACKET_SPAWN_START_FREQUENCY,
            VPACKET_SPAWN_END_FREQUENCY,
            -1,
            1,
        )

    if ENABLE_RPACKET_TRACKING:
        for rpacket_tracker in rpacket_trackers:
            rpacket_tracker.finalize_array()

    return (
        v_packets_energy_hist,
        last_interaction_tracker,
        vpacket_tracker,
        rpacket_trackers,
    )<|MERGE_RESOLUTION|>--- conflicted
+++ resolved
@@ -29,11 +29,7 @@
     geometry_state,
     numba_model,
     opacity_state,
-<<<<<<< HEAD
     montecarlo_config_func,
-=======
-    montecarlo_configuration,
->>>>>>> 328ec77d
     estimators,
     spectrum_frequency,
     number_of_vpackets,
@@ -110,15 +106,7 @@
                 TEMPORARY_V_PACKET_BINS,
             )
         )
-<<<<<<< HEAD
         rpacket_trackers.append(RPacketTracker(INITIAL_TRACKING_ARRAY_LENGTH))
-=======
-        rpacket_trackers.append(
-            RPacketTracker(
-                montecarlo_configuration.INITIAL_TRACKING_ARRAY_LENGTH
-            )
-        )
->>>>>>> 328ec77d
 
     # Get the ID of the main thread and the number of threads
     main_thread_id = get_thread_id()
@@ -127,11 +115,7 @@
     # betting get thread_id goes from 0 to num threads
     # Note that get_thread_id() returns values from 0 to n_threads-1,
     # so we iterate from 0 to n_threads-1 to create the estimator_list
-<<<<<<< HEAD
-    estimator_list = estimators.create_list(n_threads)
-=======
     estimator_list = estimators.create_estimator_list(n_threads)
->>>>>>> 328ec77d
 
     for i in prange(no_of_packets):
         thread_id = get_thread_id()
@@ -174,11 +158,7 @@
             local_estimators,
             vpacket_collection,
             rpacket_tracker,
-<<<<<<< HEAD
             montecarlo_config_func,
-=======
-            montecarlo_configuration,
->>>>>>> 328ec77d
         )
         packet_collection.output_nus[i] = r_packet.nu
 
@@ -211,13 +191,8 @@
         vpacket_tracker = consolidate_vpacket_tracker(
             vpacket_collections,
             spectrum_frequency,
-<<<<<<< HEAD
             VPACKET_SPAWN_START_FREQUENCY,
             VPACKET_SPAWN_END_FREQUENCY,
-=======
-            montecarlo_configuration.VPACKET_SPAWN_START_FREQUENCY,
-            montecarlo_configuration.VPACKET_SPAWN_END_FREQUENCY,
->>>>>>> 328ec77d
         )
     else:
         vpacket_tracker = VPacketCollection(
