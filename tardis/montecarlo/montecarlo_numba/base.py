from numba import prange, njit, jit
import logging
import numpy as np

from tardis.montecarlo.montecarlo_numba.r_packet import (
    RPacket,
    PacketStatus,
)
from tardis.montecarlo.montecarlo_numba.utils import MonteCarloException

from tardis.montecarlo.montecarlo_numba.numba_interface import (
    PacketCollection,
    VPacketCollection,
    NumbaModel,
    numba_plasma_initialize,
    Estimators,
    configuration_initialize,
    create_continuum_class
)

from tardis.montecarlo import (
    montecarlo_configuration as montecarlo_configuration,
)

from tardis.montecarlo.montecarlo_numba.single_packet_loop import (
    single_packet_loop,
)
from tardis.montecarlo.montecarlo_numba import njit_dict
from numba.typed import List


def montecarlo_radial1d(model, plasma, runner):
    packet_collection = PacketCollection(
        runner.input_r,
        runner.input_nu,
        runner.input_mu,
        runner.input_energy,
        runner._output_nu,
        runner._output_energy,
    )

    numba_model = NumbaModel(
        runner.r_inner_cgs,
        runner.r_outer_cgs,
        model.time_explosion.to("s").value,
    )
    numba_plasma = numba_plasma_initialize(plasma, runner.line_interaction_type)
    estimators = Estimators(
        runner.j_estimator,
        runner.nu_bar_estimator,
        runner.j_blue_estimator,
        runner.Edotlu_estimator,
        runner.photo_ion_estimator,
        runner.stim_recomb_estimator,
        runner.bf_heating_estimator,
<<<<<<< HEAD
        runner.stim_recomb_cooling_estimator,
=======
>>>>>>> 814a4d77
        runner.photo_ion_estimator_statistics,
    )
    packet_seeds = montecarlo_configuration.packet_seeds

    number_of_vpackets = montecarlo_configuration.number_of_vpackets
    ContinuumObject = create_continuum_class(plasma.chi_continuum_calculator)

    (
        v_packets_energy_hist,
        last_interaction_type,
        last_interaction_in_nu,
        last_line_interaction_in_id,
        last_line_interaction_out_id,
        virt_packet_nus,
        virt_packet_energies,
        virt_packet_initial_mus,
        virt_packet_initial_rs,
        virt_packet_last_interaction_in_nu,
        virt_packet_last_interaction_type,
        virt_packet_last_line_interaction_in_id,
        virt_packet_last_line_interaction_out_id,
    ) = montecarlo_main_loop(
        packet_collection,
        numba_model,
        numba_plasma,
        estimators,
        runner.spectrum_frequency.value,
        number_of_vpackets,
        packet_seeds,
<<<<<<< HEAD
        plasma.chi_continuum_calculator,
=======

        ContinuumObject
>>>>>>> 814a4d77
    )

    runner._montecarlo_virtual_luminosity.value[:] = v_packets_energy_hist
    runner.last_interaction_type = last_interaction_type
    runner.last_interaction_in_nu = last_interaction_in_nu
    runner.last_line_interaction_in_id = last_line_interaction_in_id
    runner.last_line_interaction_out_id = last_line_interaction_out_id

    if montecarlo_configuration.VPACKET_LOGGING and number_of_vpackets > 0:
        runner.virt_packet_nus = np.concatenate(
            np.array(virt_packet_nus)
        ).ravel()
        runner.virt_packet_energies = np.concatenate(
            np.array(virt_packet_energies)
        ).ravel()
        runner.virt_packet_initial_mus = np.concatenate(
            np.array(virt_packet_initial_mus)
        ).ravel()
        runner.virt_packet_initial_rs = np.concatenate(
            np.array(virt_packet_initial_rs)
        ).ravel()
        runner.virt_packet_last_interaction_in_nu = np.concatenate(
            np.array(virt_packet_last_interaction_in_nu)
        ).ravel()
        runner.virt_packet_last_interaction_type = np.concatenate(
            np.array(virt_packet_last_interaction_type)
        ).ravel()
        runner.virt_packet_last_line_interaction_in_id = np.concatenate(
            np.array(virt_packet_last_line_interaction_in_id)
        ).ravel()
        runner.virt_packet_last_line_interaction_out_id = np.concatenate(
            np.array(virt_packet_last_line_interaction_out_id)
        ).ravel()


@njit(**njit_dict)
def montecarlo_main_loop(
    packet_collection,
    numba_model,
    numba_plasma,
    estimators,
    spectrum_frequency,
    number_of_vpackets,
    packet_seeds,
<<<<<<< HEAD
    chi_continuum_calculator,
=======
    ContinuumObject

>>>>>>> 814a4d77
):
    """
    This is the main loop of the MonteCarlo routine that generates packets
    and sends them through the ejecta.

    Parameters
    ----------
    packet_collection : PacketCollection
    numba_model : NumbaModel
    estimators : NumbaEstimators
    spectrum_frequency : astropy.units.Quantity
        frequency bins
    number_of_vpackets : int
        VPackets released per interaction
    packet_seeds : numpy.array
    """
    output_nus = np.empty_like(packet_collection.packets_output_nu)
    last_interaction_types = (
        np.ones_like(packet_collection.packets_output_nu, dtype=np.int64) * -1
    )
    output_energies = np.empty_like(packet_collection.packets_output_nu)

    last_interaction_in_nus = np.empty_like(packet_collection.packets_output_nu)
    last_line_interaction_in_ids = (
        np.ones_like(packet_collection.packets_output_nu, dtype=np.int64) * -1
    )
    last_line_interaction_out_ids = (
        np.ones_like(packet_collection.packets_output_nu, dtype=np.int64) * -1
    )

    v_packets_energy_hist = np.zeros_like(spectrum_frequency)
    delta_nu = spectrum_frequency[1] - spectrum_frequency[0]

    # Pre-allocate a list of vpacket collections for later storage
    vpacket_collections = List()
    for i in range(len(output_nus)):
        vpacket_collections.append(
            VPacketCollection(
                i,
                spectrum_frequency,
                montecarlo_configuration.v_packet_spawn_start_frequency,
                montecarlo_configuration.v_packet_spawn_end_frequency,
                number_of_vpackets,
                montecarlo_configuration.temporary_v_packet_bins,
            )
        )

    # Arrays for vpacket logging
    virt_packet_nus = []
    virt_packet_energies = []
    virt_packet_initial_mus = []
    virt_packet_initial_rs = []
    virt_packet_last_interaction_in_nu = []
    virt_packet_last_interaction_type = []
    virt_packet_last_line_interaction_in_id = []
    virt_packet_last_line_interaction_out_id = []

    for i in prange(len(output_nus)):
        if montecarlo_configuration.single_packet_seed != -1:
            seed = packet_seeds[montecarlo_configuration.single_packet_seed]
            np.random.seed(seed)
        else:
            seed = packet_seeds[i]
            np.random.seed(seed)
        r_packet = RPacket(
            numba_model.r_inner[0],
            packet_collection.packets_input_mu[i],
            packet_collection.packets_input_nu[i],
            packet_collection.packets_input_energy[i],
            seed,
            i,
        )
        continuum = ContinuumObject()
        vpacket_collection = vpacket_collections[i]

        loop = single_packet_loop(
<<<<<<< HEAD
            r_packet,
            numba_model,
            numba_plasma,
            estimators,
            vpacket_collection,
            chi_continuum_calculator,
=======
            r_packet, numba_model, numba_plasma, estimators, vpacket_collection,
            continuum
>>>>>>> 814a4d77
        )
        # if loop and 'stop' in loop:
        #     raise MonteCarloException

        output_nus[i] = r_packet.nu
        last_interaction_in_nus[i] = r_packet.last_interaction_in_nu
        last_line_interaction_in_ids[i] = r_packet.last_line_interaction_in_id
        last_line_interaction_out_ids[i] = r_packet.last_line_interaction_out_id

        if r_packet.status == PacketStatus.REABSORBED:
            output_energies[i] = -r_packet.energy
            last_interaction_types[i] = r_packet.last_interaction_type
        elif r_packet.status == PacketStatus.EMITTED:
            output_energies[i] = r_packet.energy
            last_interaction_types[i] = r_packet.last_interaction_type

        vpackets_nu = vpacket_collection.nus[: vpacket_collection.idx]
        vpackets_energy = vpacket_collection.energies[: vpacket_collection.idx]
        vpackets_initial_mu = vpacket_collection.initial_mus[: vpacket_collection.idx]
        vpackets_initial_r = vpacket_collection.initial_rs[: vpacket_collection.idx]

        v_packets_idx = np.floor(
            (vpackets_nu - spectrum_frequency[0]) / delta_nu
        ).astype(np.int64)
        # if we're only in a single-packet mode
        # if montecarlo_configuration.single_packet_seed == -1:
        #    break
        for j, idx in enumerate(v_packets_idx):
            if (vpackets_nu[j] < spectrum_frequency[0]) or (
                vpackets_nu[j] > spectrum_frequency[-1]
            ):
                continue
            v_packets_energy_hist[idx] += vpackets_energy[j]

    if montecarlo_configuration.VPACKET_LOGGING:
        for vpacket_collection in vpacket_collections:
            vpackets_nu = vpacket_collection.nus[: vpacket_collection.idx]
            vpackets_energy = vpacket_collection.energies[: vpacket_collection.idx]
            vpackets_initial_mu = vpacket_collection.initial_mus[: vpacket_collection.idx]
            vpackets_initial_r = vpacket_collection.initial_rs[: vpacket_collection.idx]
            virt_packet_nus.append(np.ascontiguousarray(vpackets_nu))
            virt_packet_energies.append(np.ascontiguousarray(vpackets_energy))
            virt_packet_initial_mus.append(np.ascontiguousarray(vpackets_initial_mu))
            virt_packet_initial_rs.append(np.ascontiguousarray(vpackets_initial_r))
            virt_packet_last_interaction_in_nu.append(np.ascontiguousarray(
                vpacket_collection.last_interaction_in_nu[
                    : vpacket_collection.idx
                ])
            )
            virt_packet_last_interaction_type.append(
                np.ascontiguousarray(
                    vpacket_collection.last_interaction_type[
                        : vpacket_collection.idx
                    ]
                )
            )
            virt_packet_last_line_interaction_in_id.append(
                np.ascontiguousarray(
                    vpacket_collection.last_interaction_in_id[
                        : vpacket_collection.idx
                    ]
                )
            )
            virt_packet_last_line_interaction_out_id.append(
                np.ascontiguousarray(
                    vpacket_collection.last_interaction_out_id[
                        : vpacket_collection.idx
                    ]
                )
            )

    packet_collection.packets_output_energy[:] = output_energies[:]
    packet_collection.packets_output_nu[:] = output_nus[:]

    return (
        v_packets_energy_hist,
        last_interaction_types,
        last_interaction_in_nus,
        last_line_interaction_in_ids,
        last_line_interaction_out_ids,
        virt_packet_nus,
        virt_packet_energies,
        virt_packet_initial_mus,
        virt_packet_initial_rs,
        virt_packet_last_interaction_in_nu,
        virt_packet_last_interaction_type,
        virt_packet_last_line_interaction_in_id,
        virt_packet_last_line_interaction_out_id,
    )<|MERGE_RESOLUTION|>--- conflicted
+++ resolved
@@ -53,10 +53,7 @@
         runner.photo_ion_estimator,
         runner.stim_recomb_estimator,
         runner.bf_heating_estimator,
-<<<<<<< HEAD
         runner.stim_recomb_cooling_estimator,
-=======
->>>>>>> 814a4d77
         runner.photo_ion_estimator_statistics,
     )
     packet_seeds = montecarlo_configuration.packet_seeds
@@ -86,12 +83,7 @@
         runner.spectrum_frequency.value,
         number_of_vpackets,
         packet_seeds,
-<<<<<<< HEAD
-        plasma.chi_continuum_calculator,
-=======
-
         ContinuumObject
->>>>>>> 814a4d77
     )
 
     runner._montecarlo_virtual_luminosity.value[:] = v_packets_energy_hist
@@ -136,12 +128,7 @@
     spectrum_frequency,
     number_of_vpackets,
     packet_seeds,
-<<<<<<< HEAD
-    chi_continuum_calculator,
-=======
     ContinuumObject
-
->>>>>>> 814a4d77
 ):
     """
     This is the main loop of the MonteCarlo routine that generates packets
@@ -218,17 +205,16 @@
         vpacket_collection = vpacket_collections[i]
 
         loop = single_packet_loop(
-<<<<<<< HEAD
+
             r_packet,
             numba_model,
             numba_plasma,
             estimators,
             vpacket_collection,
-            chi_continuum_calculator,
-=======
+            continuum,
+
             r_packet, numba_model, numba_plasma, estimators, vpacket_collection,
             continuum
->>>>>>> 814a4d77
         )
         # if loop and 'stop' in loop:
         #     raise MonteCarloException
