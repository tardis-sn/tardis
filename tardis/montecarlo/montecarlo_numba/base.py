from numba import prange, njit, jit
import logging
import numpy as np

from tardis.montecarlo.montecarlo_numba.r_packet import (
    RPacket,
    PacketStatus,
)
from tardis.montecarlo.montecarlo_numba.utils import MonteCarloException

from tardis.montecarlo.montecarlo_numba.numba_interface import (
    PacketCollection,
    VPacketCollection,
    NumbaModel,
    numba_plasma_initialize,
    Estimators,
    configuration_initialize,
    create_continuum_class
)

from tardis.montecarlo import (
    montecarlo_configuration as montecarlo_configuration,
)

from tardis.montecarlo.montecarlo_numba.single_packet_loop import (
    single_packet_loop,
)
from tardis.montecarlo.montecarlo_numba import njit_dict
from numba.typed import List


def montecarlo_radial1d(model, plasma, runner):
    packet_collection = PacketCollection(
        runner.input_r,
        runner.input_nu,
        runner.input_mu,
        runner.input_energy,
        runner._output_nu,
        runner._output_energy,
    )

    numba_model = NumbaModel(
        runner.r_inner_cgs,
        runner.r_outer_cgs,
        model.time_explosion.to("s").value,
    )
    numba_plasma = numba_plasma_initialize(plasma, runner.line_interaction_type)
    estimators = Estimators(
        runner.j_estimator,
        runner.nu_bar_estimator,
        runner.j_blue_estimator,
        runner.Edotlu_estimator,
        runner.photo_ion_estimator,
        runner.stim_recomb_estimator,
        runner.bf_heating_estimator,
        runner.photo_ion_estimator_statistics,
    )
    packet_seeds = montecarlo_configuration.packet_seeds

    number_of_vpackets = montecarlo_configuration.number_of_vpackets
    ContinuumObject = create_continuum_class(plasma.chi_continuum_calculator)

    (
        v_packets_energy_hist,
        last_interaction_type,
        last_interaction_in_nu,
        last_line_interaction_in_id,
        last_line_interaction_out_id,
        virt_packet_nus,
        virt_packet_energies,
        virt_packet_initial_mus,
        virt_packet_initial_rs,
        virt_packet_last_interaction_in_nu,
        virt_packet_last_interaction_type,
        virt_packet_last_line_interaction_in_id,
        virt_packet_last_line_interaction_out_id,
    ) = montecarlo_main_loop(
        packet_collection,
        numba_model,
        numba_plasma,
        estimators,
        runner.spectrum_frequency.value,
        number_of_vpackets,
        packet_seeds,
<<<<<<< HEAD
        ContinuumObject
=======
        plasma.chi_continuum_calculator,
>>>>>>> 76de08dd
    )

    runner._montecarlo_virtual_luminosity.value[:] = v_packets_energy_hist
    runner.last_interaction_type = last_interaction_type
    runner.last_interaction_in_nu = last_interaction_in_nu
    runner.last_line_interaction_in_id = last_line_interaction_in_id
    runner.last_line_interaction_out_id = last_line_interaction_out_id

    if montecarlo_configuration.VPACKET_LOGGING and number_of_vpackets > 0:
        runner.virt_packet_nus = np.concatenate(
            np.array(virt_packet_nus)
        ).ravel()
        runner.virt_packet_energies = np.concatenate(
            np.array(virt_packet_energies)
        ).ravel()
        runner.virt_packet_initial_mus = np.concatenate(
            np.array(virt_packet_initial_mus)
        ).ravel()
        runner.virt_packet_initial_rs = np.concatenate(
            np.array(virt_packet_initial_rs)
        ).ravel()
        runner.virt_packet_last_interaction_in_nu = np.concatenate(
            np.array(virt_packet_last_interaction_in_nu)
        ).ravel()
        runner.virt_packet_last_interaction_type = np.concatenate(
            np.array(virt_packet_last_interaction_type)
        ).ravel()
        runner.virt_packet_last_line_interaction_in_id = np.concatenate(
            np.array(virt_packet_last_line_interaction_in_id)
        ).ravel()
        runner.virt_packet_last_line_interaction_out_id = np.concatenate(
            np.array(virt_packet_last_line_interaction_out_id)
        ).ravel()


@njit(**njit_dict)
def montecarlo_main_loop(
    packet_collection,
    numba_model,
    numba_plasma,
    estimators,
    spectrum_frequency,
    number_of_vpackets,
    packet_seeds,
<<<<<<< HEAD
    ContinuumObject
=======
    chi_continuum_calculator,
>>>>>>> 76de08dd
):
    """
    This is the main loop of the MonteCarlo routine that generates packets
    and sends them through the ejecta.

    Parameters
    ----------
    packet_collection : PacketCollection
    numba_model : NumbaModel
    estimators : NumbaEstimators
    spectrum_frequency : astropy.units.Quantity
        frequency bins
    number_of_vpackets : int
        VPackets released per interaction
    packet_seeds : numpy.array
    """
    output_nus = np.empty_like(packet_collection.packets_output_nu)
    last_interaction_types = (
        np.ones_like(packet_collection.packets_output_nu, dtype=np.int64) * -1
    )
    output_energies = np.empty_like(packet_collection.packets_output_nu)

    last_interaction_in_nus = np.empty_like(packet_collection.packets_output_nu)
    last_line_interaction_in_ids = (
        np.ones_like(packet_collection.packets_output_nu, dtype=np.int64) * -1
    )
    last_line_interaction_out_ids = (
        np.ones_like(packet_collection.packets_output_nu, dtype=np.int64) * -1
    )

    v_packets_energy_hist = np.zeros_like(spectrum_frequency)
    delta_nu = spectrum_frequency[1] - spectrum_frequency[0]

    # Pre-allocate a list of vpacket collections for later storage
    vpacket_collections = List()
    for i in range(len(output_nus)):
        vpacket_collections.append(
            VPacketCollection(
                i,
                spectrum_frequency,
                montecarlo_configuration.v_packet_spawn_start_frequency,
                montecarlo_configuration.v_packet_spawn_end_frequency,
                number_of_vpackets,
                montecarlo_configuration.temporary_v_packet_bins,
            )
        )

    # Arrays for vpacket logging
    virt_packet_nus = []
    virt_packet_energies = []
    virt_packet_initial_mus = []
    virt_packet_initial_rs = []
    virt_packet_last_interaction_in_nu = []
    virt_packet_last_interaction_type = []
    virt_packet_last_line_interaction_in_id = []
    virt_packet_last_line_interaction_out_id = []

    for i in prange(len(output_nus)):
        if montecarlo_configuration.single_packet_seed != -1:
            seed = packet_seeds[montecarlo_configuration.single_packet_seed]
            np.random.seed(seed)
        else:
            seed = packet_seeds[i]
            np.random.seed(seed)
        r_packet = RPacket(
            numba_model.r_inner[0],
            packet_collection.packets_input_mu[i],
            packet_collection.packets_input_nu[i],
            packet_collection.packets_input_energy[i],
            seed,
            i,
        )
        continuum = ContinuumObject()
        vpacket_collection = vpacket_collections[i]

        loop = single_packet_loop(
<<<<<<< HEAD
            r_packet, numba_model, numba_plasma, estimators, vpacket_collection,
            continuum
=======
            r_packet,
            numba_model,
            numba_plasma,
            estimators,
            vpacket_collection,
            chi_continuum_calculator,
>>>>>>> 76de08dd
        )
        # if loop and 'stop' in loop:
        #     raise MonteCarloException

        output_nus[i] = r_packet.nu
        last_interaction_in_nus[i] = r_packet.last_interaction_in_nu
        last_line_interaction_in_ids[i] = r_packet.last_line_interaction_in_id
        last_line_interaction_out_ids[i] = r_packet.last_line_interaction_out_id

        if r_packet.status == PacketStatus.REABSORBED:
            output_energies[i] = -r_packet.energy
            last_interaction_types[i] = r_packet.last_interaction_type
        elif r_packet.status == PacketStatus.EMITTED:
            output_energies[i] = r_packet.energy
            last_interaction_types[i] = r_packet.last_interaction_type

        vpackets_nu = vpacket_collection.nus[: vpacket_collection.idx]
        vpackets_energy = vpacket_collection.energies[: vpacket_collection.idx]
        vpackets_initial_mu = vpacket_collection.initial_mus[: vpacket_collection.idx]
        vpackets_initial_r = vpacket_collection.initial_rs[: vpacket_collection.idx]

        v_packets_idx = np.floor(
            (vpackets_nu - spectrum_frequency[0]) / delta_nu
        ).astype(np.int64)
        # if we're only in a single-packet mode
        # if montecarlo_configuration.single_packet_seed == -1:
        #    break
        for j, idx in enumerate(v_packets_idx):
            if (vpackets_nu[j] < spectrum_frequency[0]) or (
                vpackets_nu[j] > spectrum_frequency[-1]
            ):
                continue
            v_packets_energy_hist[idx] += vpackets_energy[j]

    if montecarlo_configuration.VPACKET_LOGGING:
        for vpacket_collection in vpacket_collections:
            vpackets_nu = vpacket_collection.nus[: vpacket_collection.idx]
            vpackets_energy = vpacket_collection.energies[: vpacket_collection.idx]
            vpackets_initial_mu = vpacket_collection.initial_mus[: vpacket_collection.idx]
            vpackets_initial_r = vpacket_collection.initial_rs[: vpacket_collection.idx]
            virt_packet_nus.append(np.ascontiguousarray(vpackets_nu))
            virt_packet_energies.append(np.ascontiguousarray(vpackets_energy))
            virt_packet_initial_mus.append(np.ascontiguousarray(vpackets_initial_mu))
            virt_packet_initial_rs.append(np.ascontiguousarray(vpackets_initial_r))
            virt_packet_last_interaction_in_nu.append(np.ascontiguousarray(
                vpacket_collection.last_interaction_in_nu[
                    : vpacket_collection.idx
                ])
            )
            virt_packet_last_interaction_type.append(
                np.ascontiguousarray(
                    vpacket_collection.last_interaction_type[
                        : vpacket_collection.idx
                    ]
                )
            )
            virt_packet_last_line_interaction_in_id.append(
                np.ascontiguousarray(
                    vpacket_collection.last_interaction_in_id[
                        : vpacket_collection.idx
                    ]
                )
            )
            virt_packet_last_line_interaction_out_id.append(
                np.ascontiguousarray(
                    vpacket_collection.last_interaction_out_id[
                        : vpacket_collection.idx
                    ]
                )
            )

    packet_collection.packets_output_energy[:] = output_energies[:]
    packet_collection.packets_output_nu[:] = output_nus[:]

    return (
        v_packets_energy_hist,
        last_interaction_types,
        last_interaction_in_nus,
        last_line_interaction_in_ids,
        last_line_interaction_out_ids,
        virt_packet_nus,
        virt_packet_energies,
        virt_packet_initial_mus,
        virt_packet_initial_rs,
        virt_packet_last_interaction_in_nu,
        virt_packet_last_interaction_type,
        virt_packet_last_line_interaction_in_id,
        virt_packet_last_line_interaction_out_id,
    )<|MERGE_RESOLUTION|>--- conflicted
+++ resolved
@@ -82,11 +82,8 @@
         runner.spectrum_frequency.value,
         number_of_vpackets,
         packet_seeds,
-<<<<<<< HEAD
+
         ContinuumObject
-=======
-        plasma.chi_continuum_calculator,
->>>>>>> 76de08dd
     )
 
     runner._montecarlo_virtual_luminosity.value[:] = v_packets_energy_hist
@@ -131,11 +128,8 @@
     spectrum_frequency,
     number_of_vpackets,
     packet_seeds,
-<<<<<<< HEAD
     ContinuumObject
-=======
-    chi_continuum_calculator,
->>>>>>> 76de08dd
+
 ):
     """
     This is the main loop of the MonteCarlo routine that generates packets
@@ -212,17 +206,8 @@
         vpacket_collection = vpacket_collections[i]
 
         loop = single_packet_loop(
-<<<<<<< HEAD
             r_packet, numba_model, numba_plasma, estimators, vpacket_collection,
             continuum
-=======
-            r_packet,
-            numba_model,
-            numba_plasma,
-            estimators,
-            vpacket_collection,
-            chi_continuum_calculator,
->>>>>>> 76de08dd
         )
         # if loop and 'stop' in loop:
         #     raise MonteCarloException
