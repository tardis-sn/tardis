--- conflicted
+++ resolved
@@ -91,14 +91,11 @@
         runner.spectrum_frequency.value,
         number_of_vpackets,
         packet_seeds,
-<<<<<<< HEAD
         iteration=iteration,
         show_progress_bars=show_progress_bars,
         no_of_packets=no_of_packets,
         total_iterations=total_iterations,
-=======
         ContinuumObject
->>>>>>> af637e89
     )
 
     runner._montecarlo_virtual_luminosity.value[:] = v_packets_energy_hist
@@ -144,14 +141,11 @@
     spectrum_frequency,
     number_of_vpackets,
     packet_seeds,
-<<<<<<< HEAD
     iteration,
     show_progress_bars,
     no_of_packets,
     total_iterations,
-=======
     ContinuumObject
->>>>>>> af637e89
 ):
     """
     This is the main loop of the MonteCarlo routine that generates packets
@@ -213,7 +207,6 @@
     virt_packet_last_line_interaction_out_id = []
 
     for i in prange(len(output_nus)):
-<<<<<<< HEAD
         if show_progress_bars:
             with objmode:
                 update_amount  = 1
@@ -224,9 +217,7 @@
                     total_iterations=total_iterations,
                 )
 
-=======
-        
->>>>>>> af637e89
+
         if montecarlo_configuration.single_packet_seed != -1:
             seed = packet_seeds[montecarlo_configuration.single_packet_seed]
             np.random.seed(seed)
