import warnings
import numpy as np
import pandas as pd
import scipy.sparse as sp
import scipy.sparse.linalg as linalg
from scipy.interpolate import interp1d
from astropy import units as u
from tardis import constants as const
from numba import njit, char, float64, int64, typeof, byte, prange
from numba.experimental import jitclass


from tardis.montecarlo.montecarlo_numba.numba_config import SIGMA_THOMSON
from tardis.montecarlo import (
    montecarlo_configuration as montecarlo_configuration,
)
from tardis.montecarlo.montecarlo_numba import njit_dict, njit_dict_no_parallel
from tardis.montecarlo.montecarlo_numba.numba_interface import (
    opacity_state_initialize,
    NumbaModel,
    OpacityState,
)
from tardis.montecarlo.montecarlo_numba.formal_integral_cuda import (
    CudaFormalIntegrator,
)

from tardis.montecarlo.spectrum import TARDISSpectrum

C_INV = 3.33564e-11
M_PI = np.arccos(-1)
KB_CGS = 1.3806488e-16
H_CGS = 6.62606957e-27


class IntegrationError(Exception):
    pass


@njit(**njit_dict)
def numba_formal_integral(
    geometry,
    model,
    plasma,
    iT,
    inu,
    inu_size,
    att_S_ul,
    Jred_lu,
    Jblue_lu,
    tau_sobolev,
    electron_density,
    N,
):
    """
    model, plasma, and estimator are the numba variants

    Returns
    -------
    L : float64 array
        integrated luminosities
    I_nu_p : float64 2D array
        intensities at each p-ray multiplied by p
        frequency x p-ray grid
    """

    # todo: add all the original todos
    # Initialize the output which is shared among threads
    L = np.zeros(inu_size, dtype=np.float64)
    # global read-only values
    size_line, size_shell = tau_sobolev.shape
    size_tau = size_line * size_shell
    R_ph = geometry.r_inner[0]  # make sure these are cgs
    R_max = geometry.r_outer[size_shell - 1]
    pp = np.zeros(N, dtype=np.float64)  # check
    exp_tau = np.zeros(size_tau, dtype=np.float64)
    exp_tau = np.exp(-tau_sobolev.T.ravel())  # maybe make this 2D?
    pp[::] = calculate_p_values(R_max, N)
    line_list_nu = plasma.line_list_nu
    # done with instantiation
    # now loop over wavelength in spectrum
    I_nu_p = np.zeros((inu_size, N), dtype=np.float64)
    for nu_idx in prange(inu_size):
        I_nu = I_nu_p[nu_idx]
        z = np.zeros(2 * size_shell, dtype=np.float64)
        shell_id = np.zeros(2 * size_shell, dtype=np.int64)
        offset = 0
        size_z = 0
        idx_nu_start = 0
        direction = 0
        first = 0
        i = 0
        p = 0.0
        nu_start = 0.0
        nu_end = 0.0
        nu = 0.0
        zstart = 0.0
        zend = 0.0
        escat_contrib = 0.0
        escat_op = 0.0
        Jkkp = 0.0
        pexp_tau = 0
        patt_S_ul = 0
        pJred_lu = 0
        pJblue_lu = 0
        pline = 0

        nu = inu[nu_idx]
        # now loop over discrete values along line
        for p_idx in range(1, N):
            escat_contrib = 0
            p = pp[p_idx]

            # initialize z intersections for p values
            size_z = populate_z(
                geometry, model, p, z, shell_id
            )  # check returns
            # initialize I_nu
            if p <= R_ph:
                I_nu[p_idx] = intensity_black_body(nu * z[0], iT)
            else:
                I_nu[p_idx] = 0

            # find first contributing lines
            nu_start = nu * z[0]
            nu_end = nu * z[1]
            idx_nu_start = line_search(plasma.line_list_nu, nu_start, size_line)
            offset = shell_id[0] * size_line
            # start tracking accumulated e-scattering optical depth
            zstart = model.time_explosion / C_INV * (1.0 - z[0])
            # Initialize "pointers"
            pline = int(idx_nu_start)
            pexp_tau = int(offset + idx_nu_start)
            patt_S_ul = int(offset + idx_nu_start)
            pJred_lu = int(offset + idx_nu_start)
            pJblue_lu = int(offset + idx_nu_start)

            # flag for first contribution to integration on current p-ray
            first = 1
            nu_ends = nu * z[1:]
            nu_ends_idxs = size_line - np.searchsorted(
                line_list_nu[::-1], nu_ends, side="right"
            )
            # loop over all interactions
            for i in range(size_z - 1):
                escat_op = electron_density[int(shell_id[i])] * SIGMA_THOMSON
                nu_end = nu_ends[i]
                nu_end_idx = nu_ends_idxs[i]
                for _ in range(max(nu_end_idx - pline, 0)):
                    # calculate e-scattering optical depth to next resonance point
                    zend = (
                        model.time_explosion
                        / C_INV
                        * (1.0 - line_list_nu[pline] / nu)
                    )  # check

                    if first == 1:
                        # first contribution to integration
                        # NOTE: this treatment of I_nu_b (given
                        #   by boundary conditions) is not in Lucy 1999;
                        #   should be re-examined carefully
                        escat_contrib += (
                            (zend - zstart)
                            * escat_op
                            * (Jblue_lu[pJblue_lu] - I_nu[p_idx])
                        )
                        first = 0
                    else:
                        # Account for e-scattering, c.f. Eqs 27, 28 in Lucy 1999
                        Jkkp = 0.5 * (Jred_lu[pJred_lu] + Jblue_lu[pJblue_lu])
                        escat_contrib += (
                            (zend - zstart) * escat_op * (Jkkp - I_nu[p_idx])
                        )
                        # this introduces the necessary ffset of one element between
                        # pJblue_lu and pJred_lu
                        pJred_lu += 1
                    I_nu[p_idx] += escat_contrib
                    # // Lucy 1999, Eq 26
                    I_nu[p_idx] *= exp_tau[pexp_tau]
                    I_nu[p_idx] += att_S_ul[patt_S_ul]

                    # // reset e-scattering opacity
                    escat_contrib = 0
                    zstart = zend

                    pline += 1
                    pexp_tau += 1
                    patt_S_ul += 1
                    pJblue_lu += 1

                # calculate e-scattering optical depth to grid cell boundary

                Jkkp = 0.5 * (Jred_lu[pJred_lu] + Jblue_lu[pJblue_lu])
                zend = (
                    model.time_explosion / C_INV * (1.0 - nu_end / nu)
                )  # check
                escat_contrib += (
                    (zend - zstart) * escat_op * (Jkkp - I_nu[p_idx])
                )
                zstart = zend

                # advance pointers
                direction = int((shell_id[i + 1] - shell_id[i]) * size_line)
                pexp_tau += direction
                patt_S_ul += direction
                pJred_lu += direction
                pJblue_lu += direction
            I_nu[p_idx] *= p
        L[nu_idx] = 8 * M_PI * M_PI * trapezoid_integration(I_nu, R_max / N)

    return L, I_nu_p


# integrator_spec = [
#    ("model", NumbaModel.class_type.instance_type),
#    ("plasma", OpacityState.class_type.instance_type),
#    ("points", int64),
# ]


# @jitclass(integrator_spec)
class NumbaFormalIntegrator(object):
    """
    Helper class for performing the formal integral
    with numba.
    """

    def __init__(self, geometry, model, plasma, points=1000):
        self.geometry = geometry
        self.model = model
        self.plasma = plasma
        self.points = points

    def formal_integral(
        self,
        iT,
        inu,
        inu_size,
        att_S_ul,
        Jred_lu,
        Jblue_lu,
        tau_sobolev,
        electron_density,
        N,
    ):
        """
        Simple wrapper for the numba implementation of the formal integral
        """
        return numba_formal_integral(
            self.geometry,
            self.model,
            self.plasma,
            iT,
            inu,
            inu_size,
            att_S_ul,
            Jred_lu,
            Jblue_lu,
            tau_sobolev,
            electron_density,
            N,
        )


class FormalIntegrator(object):
    """
    Class containing the formal integrator.

    If there is a NVIDIA CUDA GPU available,
    the formal integral will automatically run
    on it. If multiple GPUs are available, it will
    choose the first one that it sees. You can
    read more about selecting different GPUs on
    Numba's CUDA documentation.

    Parameters
    ----------
    model : tardis.model.SimulationState
    plasma : tardis.plasma.BasePlasma
    transport : tardis.montecarlo.MontecarloTransport
    points : int64
    """

    def __init__(self, simulation_state, plasma, transport, points=1000):
        self.simulation_state = simulation_state
        self.transport = transport
        self.points = points
        if plasma:
            self.plasma = opacity_state_initialize(
                plasma, transport.line_interaction_type
            )
            self.atomic_data = plasma.atomic_data
            self.original_plasma = plasma
            self.levels_index = plasma.levels

    def generate_numba_objects(self):
        """instantiate the numba interface objects
        needed for computing the formal integral"""
        from tardis.model.geometry.radial1d import NumbaRadial1DGeometry

        self.numba_radial_1d_geometry = NumbaRadial1DGeometry(
            self.transport.r_inner_i,
            self.transport.r_outer_i,
            self.transport.r_inner_i
            / self.simulation_state.time_explosion.to("s").value,
            self.transport.r_outer_i
            / self.simulation_state.time_explosion.to("s").value,
        )
        self.numba_model = NumbaModel(
            self.simulation_state.time_explosion.cgs.value,
        )
        self.opacity_state = opacity_state_initialize(
            self.original_plasma, self.transport.line_interaction_type
        )
        if self.transport.use_gpu:
            self.integrator = CudaFormalIntegrator(
                self.numba_radial_1d_geometry,
                self.numba_model,
                self.opacity_state,
                self.points,
            )
        else:
            self.integrator = NumbaFormalIntegrator(
                self.numba_radial_1d_geometry,
                self.numba_model,
                self.opacity_state,
                self.points,
            )

    def check(self, raises=True):
        """
        A method that determines if the formal integral can be performed with
        the current configuration settings

        The function returns False if the configuration conflicts with the
        required settings. If raises evaluates to True, then a
        IntegrationError is raised instead
        """

        def raise_or_return(message):
            if raises:
                raise IntegrationError(message)
            else:
                warnings.warn(message)
                return False

        for obj in (self.simulation_state, self.plasma, self.transport):
            if obj is None:
                return raise_or_return(
                    "The integrator is missing either model, plasma or "
                    "transport. Please make sure these are provided to the "
                    "FormalIntegrator."
                )

        if not self.transport.line_interaction_type in [
            "downbranch",
            "macroatom",
        ]:
            return raise_or_return(
                "The FormalIntegrator currently only works for "
                'line_interaction_type == "downbranch"'
                'and line_interaction_type == "macroatom"'
            )

        if montecarlo_configuration.CONTINUUM_PROCESSES_ENABLED:
            return raise_or_return(
                "The FormalIntegrator currently does not work for "
                "continuum interactions."
            )

        return True

    def calculate_spectrum(
        self, frequency, points=None, interpolate_shells=0, raises=True
    ):
        # Very crude implementation
        # The c extension needs bin centers (or something similar)
        # while TARDISSpectrum needs bin edges
        self.check(raises)
        N = points or self.points
        if interpolate_shells == 0:  # Default Value
            interpolate_shells = max(2 * self.simulation_state.no_of_shells, 80)
            warnings.warn(
                "The number of interpolate_shells was not "
                f"specified. The value was set to {interpolate_shells}."
            )
        self.interpolate_shells = interpolate_shells
        frequency = frequency.to("Hz", u.spectral())

        luminosity = u.Quantity(self.formal_integral(frequency, N), "erg") * (
            frequency[1] - frequency[0]
        )

        # Ugly hack to convert to 'bin edges'
        frequency = u.Quantity(
            np.concatenate(
                [
                    frequency.value,
                    [frequency.value[-1] + np.diff(frequency.value)[-1]],
                ]
            ),
            frequency.unit,
        )

        return TARDISSpectrum(frequency, luminosity)

    def make_source_function(self):
        """
        Calculates the source function using the line absorption rate estimator `Edotlu_estimator`

        Formally it calculates the expression ( 1 - exp(-tau_ul) ) S_ul but this product is what we need later,
        so there is no need to factor out the source function explicitly.

        Parameters
        ----------
        model : tardis.model.SimulationState

        Returns
        -------
        Numpy array containing ( 1 - exp(-tau_ul) ) S_ul ordered by wavelength of the transition u -> l
        """
        simulation_state = self.simulation_state
        transport = self.transport
        montecarlo_transport_state = transport.transport_state

        # macro_ref = self.atomic_data.macro_atom_references
        macro_ref = self.atomic_data.macro_atom_references
        # macro_data = self.atomic_data.macro_atom_data
        macro_data = self.original_plasma.macro_atom_data

        no_lvls = len(self.levels_index)
        no_shells = len(simulation_state.dilution_factor)

        if transport.line_interaction_type == "macroatom":
            internal_jump_mask = (macro_data.transition_type >= 0).values
            ma_int_data = macro_data[internal_jump_mask]
            internal = self.original_plasma.transition_probabilities[
                internal_jump_mask
            ]

            source_level_idx = ma_int_data.source_level_idx.values
            destination_level_idx = ma_int_data.destination_level_idx.values

        Edotlu_norm_factor = 1 / (
            montecarlo_transport_state.packet_collection.time_of_simulation
            * simulation_state.volume
        )
        exptau = 1 - np.exp(-self.original_plasma.tau_sobolevs)
        Edotlu = (
            Edotlu_norm_factor
            * exptau
<<<<<<< HEAD
            * montecarlo_transport_state.estimators.Edotlu_estimator
=======
            * montecarlo_transport_state.radfield_mc_estimators.Edotlu_estimator
>>>>>>> 234c5860
        )

        # The following may be achieved by calling the appropriate plasma
        # functions
        Jbluelu_norm_factor = (
            (
                const.c.cgs
                * simulation_state.time_explosion
                / (
                    4
                    * np.pi
                    * montecarlo_transport_state.time_of_simulation
                    * simulation_state.volume
                )
            )
            .to("1/(cm^2 s)")
            .value
        )
        # Jbluelu should already by in the correct order, i.e. by wavelength of
        # the transition l->u
        Jbluelu = (
<<<<<<< HEAD
            transport.transport_state.estimators.j_blue_estimator
=======
            transport.transport_state.radfield_mc_estimators.j_blue_estimator
>>>>>>> 234c5860
            * Jbluelu_norm_factor
        )

        upper_level_index = self.atomic_data.lines.index.droplevel(
            "level_number_lower"
        )
        e_dot_lu = pd.DataFrame(Edotlu.values, index=upper_level_index)
        e_dot_u = e_dot_lu.groupby(level=[0, 1, 2]).sum()
        e_dot_u_src_idx = macro_ref.loc[e_dot_u.index].references_idx.values

        if transport.line_interaction_type == "macroatom":
            C_frame = pd.DataFrame(
                columns=np.arange(no_shells), index=macro_ref.index
            )
            q_indices = (source_level_idx, destination_level_idx)
            for shell in range(no_shells):
                Q = sp.coo_matrix(
                    (internal[shell], q_indices), shape=(no_lvls, no_lvls)
                )
                inv_N = sp.identity(no_lvls) - Q
                e_dot_u_vec = np.zeros(no_lvls)
                e_dot_u_vec[e_dot_u_src_idx] = e_dot_u[shell].values
                C_frame[shell] = linalg.spsolve(inv_N.T, e_dot_u_vec)

        e_dot_u.index.names = [
            "atomic_number",
            "ion_number",
            "source_level_number",
        ]  # To make the q_ul e_dot_u product work, could be cleaner
        transitions = self.original_plasma.atomic_data.macro_atom_data[
            self.original_plasma.atomic_data.macro_atom_data.transition_type
            == -1
        ].copy()
        transitions_index = transitions.set_index(
            ["atomic_number", "ion_number", "source_level_number"]
        ).index.copy()
        tmp = self.original_plasma.transition_probabilities[
            (self.atomic_data.macro_atom_data.transition_type == -1).values
        ]
        q_ul = tmp.set_index(transitions_index)
        t = simulation_state.time_explosion.value
        t = simulation_state.time_explosion.value
        lines = self.atomic_data.lines.set_index("line_id")
        wave = lines.wavelength_cm.loc[
            transitions.transition_line_id
        ].values.reshape(-1, 1)
        if transport.line_interaction_type == "macroatom":
            e_dot_u = C_frame.loc[e_dot_u.index]
        att_S_ul = wave * (q_ul * e_dot_u) * t / (4 * np.pi)

        result = pd.DataFrame(
            att_S_ul.values, index=transitions.transition_line_id.values
        )
        att_S_ul = result.loc[lines.index.values].values

        # Jredlu should already by in the correct order, i.e. by wavelength of
        # the transition l->u (similar to Jbluelu)
        Jredlu = Jbluelu * np.exp(-self.original_plasma.tau_sobolevs) + att_S_ul
        if self.interpolate_shells > 0:
            (
                att_S_ul,
                Jredlu,
                Jbluelu,
                e_dot_u,
            ) = self.interpolate_integrator_quantities(
                att_S_ul, Jredlu, Jbluelu, e_dot_u
            )
        else:
            transport.r_inner_i = (
                montecarlo_transport_state.geometry_state.r_inner
            )
            transport.r_outer_i = (
                montecarlo_transport_state.geometry_state.r_outer
            )
            transport.tau_sobolevs_integ = (
                self.original_plasma.tau_sobolevs.values
            )
            transport.electron_densities_integ = (
                self.original_plasma.electron_densities.values
            )

        return att_S_ul, Jredlu, Jbluelu, e_dot_u

    def interpolate_integrator_quantities(
        self, att_S_ul, Jredlu, Jbluelu, e_dot_u
    ):
        transport = self.transport
        mct_state = transport.transport_state
        plasma = self.original_plasma
        nshells = self.interpolate_shells
        r_middle = (
            mct_state.geometry_state.r_inner + mct_state.geometry_state.r_outer
        ) / 2.0

        r_integ = np.linspace(
            mct_state.geometry_state.r_inner[0],
            mct_state.geometry_state.r_outer[-1],
            nshells,
        )
        transport.r_inner_i = r_integ[:-1]
        transport.r_outer_i = r_integ[1:]

        r_middle_integ = (r_integ[:-1] + r_integ[1:]) / 2.0

        transport.electron_densities_integ = interp1d(
            r_middle,
            plasma.electron_densities,
            fill_value="extrapolate",
            kind="nearest",
        )(r_middle_integ)
        # Assume tau_sobolevs to be constant within a shell
        # (as in the MC simulation)
        transport.tau_sobolevs_integ = interp1d(
            r_middle,
            plasma.tau_sobolevs,
            fill_value="extrapolate",
            kind="nearest",
        )(r_middle_integ)
        att_S_ul = interp1d(r_middle, att_S_ul, fill_value="extrapolate")(
            r_middle_integ
        )
        Jredlu = pd.DataFrame(
            interp1d(r_middle, Jredlu, fill_value="extrapolate")(r_middle_integ)
        )
        Jbluelu = interp1d(r_middle, Jbluelu, fill_value="extrapolate")(
            r_middle_integ
        )
        e_dot_u = interp1d(r_middle, e_dot_u, fill_value="extrapolate")(
            r_middle_integ
        )

        # Set negative values from the extrapolation to zero
        att_S_ul = att_S_ul.clip(0.0)
        Jbluelu = Jbluelu.clip(0.0)
        Jredlu = Jredlu.clip(0.0)
        e_dot_u = e_dot_u.clip(0.0)
        return att_S_ul, Jredlu, Jbluelu, e_dot_u

    def formal_integral(self, nu, N):
        """Do the formal integral with the numba
        routines"""
        # TODO: get rid of storage later on

        res = self.make_source_function()

        att_S_ul = res[0].flatten(order="F")
        Jred_lu = res[1].values.flatten(order="F")
        Jblue_lu = res[2].flatten(order="F")

        self.generate_numba_objects()
        L, I_nu_p = self.integrator.formal_integral(
            self.simulation_state.t_inner,
            nu,
            nu.shape[0],
            att_S_ul,
            Jred_lu,
            Jblue_lu,
            self.transport.tau_sobolevs_integ,
            self.transport.electron_densities_integ,
            N,
        )
        R_max = self.transport.r_outer_i[-1]
        ps = calculate_p_values(R_max, N)[None, :]
        I_nu_p[:, 1:] /= ps[:, 1:]
        self.transport.I_nu_p = I_nu_p
        self.transport.p_rays = ps

        I_nu = self.transport.I_nu_p * ps
        L_test = np.array(
            [
                8 * M_PI * M_PI * trapezoid_integration((I_nu)[i, :], R_max / N)
                for i in range(nu.shape[0])
            ]
        )
        error = np.max(np.abs((L_test - L) / L))
        assert (
            error < 1e-7
        ), f"Incorrect I_nu_p values, max relative difference:{error}"

        return np.array(L, np.float64)


@njit(**njit_dict_no_parallel)
def populate_z(geometry, model, p, oz, oshell_id):
    """Calculate p line intersections

    This function calculates the intersection points of the p-line with
    each shell

    Inputs:
        :p: (double) distance of the integration line to the center
        :oz: (array of doubles) will be set with z values. the array is truncated
                    by the value `1`.
        :oshell_id: (int64) will be set with the corresponding shell_ids
    """
    # abbreviations
    r = geometry.r_outer
    N = len(geometry.r_inner)  # check
    inv_t = 1 / model.time_explosion
    z = 0
    offset = N

    if p <= geometry.r_inner[0]:
        # intersect the photosphere
        for i in range(N):
            oz[i] = 1 - calculate_z(r[i], p, inv_t)
            oshell_id[i] = i
        return N
    else:
        # no intersection with photosphere
        # that means we intersect each shell twice
        for i in range(N):
            z = calculate_z(r[i], p, inv_t)
            if z == 0:
                continue
            if offset == N:
                offset = i
            # calculate the index in the resulting array
            i_low = N - i - 1  # the far intersection with the shell
            i_up = N + i - 2 * offset  # the nearer intersection with the shell

            # setting the arrays; check return them?
            oz[i_low] = 1 + z
            oshell_id[i_low] = i
            oz[i_up] = 1 - z
            oshell_id[i_up] = i
        return 2 * (N - offset)


@njit(**njit_dict_no_parallel)
def calculate_z(r, p, inv_t):
    """Calculate distance to p line

    Calculate half of the length of the p-line inside a shell
    of radius r in terms of unit length (c * t_exp).
    If shell and p-line do not intersect, return 0.

    Inputs:
        :r: (double) radius of the shell
        :p: (double) distance of the p-line to the center of the supernova
        :inv_t: (double) inverse time_explosio is needed to norm to unit-length
    """
    if r > p:
        return np.sqrt(r * r - p * p) * C_INV * inv_t
    else:
        return 0


class BoundsError(IndexError):
    pass


@njit(**njit_dict_no_parallel)
def line_search(nu, nu_insert, number_of_lines):
    """
    Insert a value in to an array of line frequencies

    Inputs:
        :nu: (array) line frequencies
        :nu_insert: (int) value of nu key
        :number_of_lines: (int) number of lines in the line list

    Outputs:
        index of the next line ot the red.
                If the key value is redder
                 than the reddest line returns number_of_lines.
    """
    # TODO: fix the TARDIS_ERROR_OK
    # tardis_error_t ret_val = TARDIS_ERROR_OK # check
    imin = 0
    imax = number_of_lines - 1
    if nu_insert > nu[imin]:
        result = imin
    elif nu_insert < nu[imax]:
        result = imax + 1
    else:
        result = reverse_binary_search(nu, nu_insert, imin, imax)
        result = result + 1
    return result


@njit(**njit_dict_no_parallel)
def reverse_binary_search(x, x_insert, imin, imax):
    """Look for a place to insert a value in an inversely sorted float array.

    Inputs:
        :x: (array) an inversely (largest to lowest) sorted float array
        :x_insert: (value) a value to insert
        :imin: (int) lower bound
        :imax: (int) upper bound

    Outputs:
        index of the next boundary to the left
    """
    # ret_val = TARDIS_ERROR_OK # check
    if (x_insert > x[imin]) or (x_insert < x[imax]):
        raise BoundsError  # check
    return len(x) - 1 - np.searchsorted(x[::-1], x_insert, side="right")


@njit(**njit_dict_no_parallel)
def trapezoid_integration(array, h):
    """in the future, let's just replace
    this with the numpy trapz
    since it is numba compatable
    """
    return np.trapz(array, dx=h)


@njit(**njit_dict_no_parallel)
def intensity_black_body(nu, temperature):
    """
    Calculate the blackbody intensity.

    Parameters
    ----------
    nu : float64
        frequency
    temperature : float64
        Temperature

    Returns
    -------
    float64
    """
    if nu == 0:
        return np.nan  # to avoid ZeroDivisionError
    beta_rad = 1 / (KB_CGS * temperature)
    coefficient = 2 * H_CGS * C_INV * C_INV
    return coefficient * nu * nu * nu / (np.exp(H_CGS * nu * beta_rad) - 1)


@njit(**njit_dict_no_parallel)
def calculate_p_values(R_max, N):
    """This can probably be replaced with a simpler function"""
    return np.arange(N).astype(np.float64) * R_max / (N - 1)<|MERGE_RESOLUTION|>--- conflicted
+++ resolved
@@ -448,11 +448,7 @@
         Edotlu = (
             Edotlu_norm_factor
             * exptau
-<<<<<<< HEAD
-            * montecarlo_transport_state.estimators.Edotlu_estimator
-=======
             * montecarlo_transport_state.radfield_mc_estimators.Edotlu_estimator
->>>>>>> 234c5860
         )
 
         # The following may be achieved by calling the appropriate plasma
@@ -474,11 +470,7 @@
         # Jbluelu should already by in the correct order, i.e. by wavelength of
         # the transition l->u
         Jbluelu = (
-<<<<<<< HEAD
-            transport.transport_state.estimators.j_blue_estimator
-=======
             transport.transport_state.radfield_mc_estimators.j_blue_estimator
->>>>>>> 234c5860
             * Jbluelu_norm_factor
         )
 
