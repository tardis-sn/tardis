import warnings
import numpy as np
from astropy import units as u
from tardis.io.util import HDFWriterMixin


class TARDISSpectrum(HDFWriterMixin):
    """
    TARDISSpectrum(_frequency, luminosity)

    _frequency: astropy.units.Quantity with unit 'Hz' or a length
        These are bin edges of frequency or wavelenght bins for the spectrum.

    luminosity: astropy.units.Quantity with unit Energy per second
        The luminosity in each bin of the spectrum.

    After manually adding a distance attribute, the properties 'flux_nu' and
    'flux_lambda' become available
    """

    hdf_properties = [
        "_frequency",
        "luminosity",
        "delta_frequency",
        "wavelength",
        "luminosity_density_lambda",
    ]

    def __init__(self, _frequency, luminosity):

        # Check for correct inputs
        if not _frequency.shape[0] == luminosity.shape[0] + 1:
            raise ValueError(
                "shape of '_frequency' and 'luminosity' are not compatible"
                f": '{_frequency.shape[0]}' and '{luminosity.shape[0]}'"
            )
        self._frequency = _frequency.to("Hz", u.spectral())
        self.luminosity = luminosity.to("erg / s")

        l_nu_unit = u.def_unit('erg\ s^{-1}\ Hz^{-1}', u.Unit('erg/(s Hz)'))
        l_lambda_unit = u.def_unit('erg\ s^{-1}\ \\AA^{-1}', u.Unit('erg/(s AA)'))

        self.frequency = self._frequency[:-1]
        self.delta_frequency = self._frequency[1] - self._frequency[0]
        self.wavelength = self.frequency.to("angstrom", u.spectral())

        self.luminosity_density_nu = (
            self.luminosity / self.delta_frequency
        ).to(l_nu_unit)
        self.luminosity_density_lambda = self.f_nu_to_f_lambda(
            self.luminosity_density_nu,
        ).to(l_lambda_unit)

    @property
    def flux_nu(self):
        warnings.simplefilter("always", DeprecationWarning)
        warnings.warn(
            "TARDISSpectrum.flux_nu is deprecated, "
            "please use TARDISSpectrum.luminosity_to_flux() in the "
            "future.",
            category=DeprecationWarning,
            stacklevel=2,
        )
        warnings.simplefilter("default", DeprecationWarning)
        try:
            return self.luminosity_to_flux(
                self.luminosity_density_nu, self.distance
            )
        except AttributeError:
            flux = "flux_nu"
            raise AttributeError(
                "distance is required as attribute of"
                f'{self.__class__.__name__} to calculate "{flux}"'
            )

    @property
    def flux_lambda(self):
        warnings.simplefilter("always", DeprecationWarning)
        warnings.warn(
            "TARDISSpectrum.flux_lambda is deprecated, "
            "please use TARDISSpectrum.luminosity_to_flux() in the "
            "future.",
            category=DeprecationWarning,
            stacklevel=2,
        )
        warnings.simplefilter("default", DeprecationWarning)
        try:
            return self.luminosity_to_flux(
                self.luminosity_density_lambda, self.distance
            )
        except AttributeError:
            flux_lambda = "flux_lambda"
            raise AttributeError(
                "distance is required as attribute of"
                f'{self.__class__.__name__} to calculate "{flux_lambda}"'
            )

    @staticmethod
    def luminosity_to_flux(luminosity, distance):
        return luminosity / (4 * np.pi * distance.to("cm") ** 2)

    def f_nu_to_f_lambda(self, f_nu):
        return f_nu * self.frequency / self.wavelength

    def plot(self, ax=None, mode="wavelength", **kwargs):
        """plots the TARDISSpectrum

        Parameters
        ----------
        ax : matplotlib.axes.Axes, optional
            axes to plot on, by default None
        mode : str, optional
            plot against wavelength or frequency, by default "wavelength"
        """        
        if ax is None:
            from matplotlib.pyplot import gca

            ax = gca()
        if mode == "wavelength":
<<<<<<< HEAD
            ax.plot(self.wavelength.value, self.luminosity_density_lambda.value, **kwargs)
            ax.set_xlabel(
                f"Wavelength [{self.wavelength.unit.to_string('latex_inline')}]"
            )
            ax.set_ylabel(
                f"$L_\\lambda$ [{self.luminosity_density_lambda.unit.to_string('latex_inline')}]"
            )
        elif mode == "frequency":
            ax.plot(self.frequency.value, self.luminosity_density_nu.value, **kwargs)
            ax.set_xlabel(
                f"Frequency [{self.frequency.unit.to_string('latex_inline')}]"
=======
            ax.plot(
                self.wavelength.value,
                self.luminosity_density_lambda.value,
                **kwargs,
>>>>>>> cc0410ec
            )
            ax.set_xlabel(f"Wavelength [{self.wavelength.unit._repr_latex_()}]")
            ax.set_ylabel(
                f"$L_\\nu$ [{self.luminosity_density_nu.unit.to_string('latex_inline')}]"
            )
        else:
            warnings.warn(f"Did not find plotting mode {mode}, doing nothing.")

    def to_ascii(self, fname, mode="luminosity_density"):
        if mode == "luminosity_density":
            np.savetxt(
                fname,
                list(
                    zip(
                        self.wavelength.value,
                        self.luminosity_density_lambda.value,
                    )
                ),
            )
        elif mode == "flux":
            np.savetxt(
                fname, zip(self.wavelength.value, self.flux_lambda.value)
            )
        else:
            raise NotImplementedError(
                'only mode "luminosity_density"' 'and "flux" are implemented'
            )<|MERGE_RESOLUTION|>--- conflicted
+++ resolved
@@ -117,7 +117,6 @@
 
             ax = gca()
         if mode == "wavelength":
-<<<<<<< HEAD
             ax.plot(self.wavelength.value, self.luminosity_density_lambda.value, **kwargs)
             ax.set_xlabel(
                 f"Wavelength [{self.wavelength.unit.to_string('latex_inline')}]"
@@ -129,12 +128,6 @@
             ax.plot(self.frequency.value, self.luminosity_density_nu.value, **kwargs)
             ax.set_xlabel(
                 f"Frequency [{self.frequency.unit.to_string('latex_inline')}]"
-=======
-            ax.plot(
-                self.wavelength.value,
-                self.luminosity_density_lambda.value,
-                **kwargs,
->>>>>>> cc0410ec
             )
             ax.set_xlabel(f"Wavelength [{self.wavelength.unit._repr_latex_()}]")
             ax.set_ylabel(
