--- conflicted
+++ resolved
@@ -277,7 +277,6 @@
   packet->status = status;
 }
 
-<<<<<<< HEAD
 INLINE
 int rpacket_get_id (rpacket_t * packet)
 {
@@ -288,7 +287,8 @@
 void rpacket_set_id (rpacket_t * packet, int id)
 {
   packet->id = id;
-=======
+}
+
 /* New getter and setter methods for continuum implementation*/
 
 INLINE void
@@ -361,7 +361,6 @@
 rpacket_get_current_continuum_id (rpacket_t * packet)
 {
   return packet->current_continuum_id;
->>>>>>> 03bd07ef
 }
 
 /* Other accessor methods. */
