--- conflicted
+++ resolved
@@ -8,14 +8,6 @@
 #include <stdlib.h>
 #include <math.h>
 
-<<<<<<< HEAD
-=======
-#ifdef __clang__
-#define INLINE extern inline
-#else
-#define INLINE inline
-#endif
-
 typedef struct photo_xsect_1level
 {
   double * nu;
@@ -23,7 +15,6 @@
   int64_t no_of_points;
 } photo_xsect_1level;
 
->>>>>>> 56919f3b
 typedef struct StorageModel
 {
   double *packet_nus;
@@ -89,7 +80,8 @@
   double *ion_population;
   int64_t no_of_ions;
   ContinuumProcessesStatus cont_status;
-<<<<<<< HEAD
+  FreeFreeStatus ff_status;
+  photo_xsect_1level **photo_xsect;
   double *virt_packet_nus;
   double *virt_packet_energies;
   double *virt_packet_last_interaction_in_nu;
@@ -98,10 +90,6 @@
   int64_t *virt_packet_last_line_interaction_out_id;
   int64_t virt_packet_count;
   int64_t virt_array_size;
-=======
-  FreeFreeStatus ff_status;
-  photo_xsect_1level **photo_xsect;
->>>>>>> 56919f3b
 } storage_model_t;
 
 #endif // TARDIS_STORAGE_H