import os
import pandas as pd
import numpy as np
import pytest
from astropy import units as u
from numpy.testing import assert_almost_equal
from pathlib import Path

###
# Save and Load
###


@pytest.fixture(scope="module", autouse=True)
def to_hdf_buffer(hdf_file_path, simulation_verysimple_vpacket_tracking):
    simulation_verysimple_vpacket_tracking.transport.to_hdf(
        hdf_file_path, name="transport", overwrite=True
    )
<<<<<<< HEAD
    simulation_verysimple.transport.transport_state.to_hdf(
        hdf_file_path, name="transport_state", overwrite=True
    )


transport_properties = [
    "last_interaction_in_nu",
=======
    simulation_verysimple_vpacket_tracking.transport.transport_state.to_hdf(
        hdf_file_path, name="transport_state", overwrite=True
    )


transport_properties = [None]


@pytest.mark.xfail(reason="No HDF properties being written currently")
@pytest.mark.parametrize("attr", transport_properties)
def test_hdf_transport(
    hdf_file_path, simulation_verysimple_vpacket_tracking, attr
):
    actual = getattr(simulation_verysimple_vpacket_tracking.transport, attr)
    if hasattr(actual, "cgs"):
        actual = actual.cgs.value
    path = f"transport/{attr}"
    expected = pd.read_hdf(hdf_file_path, path)
    assert_almost_equal(actual, expected.values)


transport_state_properties = [
    "output_nu",
    "output_energy",
    "nu_bar_estimator",
    "j_estimator",
    "montecarlo_virtual_luminosity",
    "packet_luminosity",
    # These are nested properties that should be tested differently
    # "spectrum",
    # "spectrum_virtual",
    # "spectrum_reabsorbed",
    # This is a scalar and should be tested differently
    # "time_of_simulation",
    "emitted_packet_mask",
>>>>>>> 234c5860
    "last_interaction_type",
    "last_interaction_in_nu",
    "last_line_interaction_out_id",
    "last_line_interaction_in_id",
    "last_line_interaction_shell_id",
<<<<<<< HEAD
]


@pytest.mark.parametrize("attr", transport_properties)
def test_hdf_transport(hdf_file_path, simulation_verysimple, attr):
    actual = getattr(simulation_verysimple.transport.transport_state, attr)
    if hasattr(actual, "cgs"):
        actual = actual.cgs.value
    path = f"transport_state/{attr}"
    expected = pd.read_hdf(hdf_file_path, path)
    assert_almost_equal(actual, expected.values)


transport_state_properties = [
    "output_nu",
    "output_energy",
    "nu_bar_estimator",
    "j_estimator",
    "montecarlo_virtual_luminosity",
    "packet_luminosity",
]


@pytest.mark.parametrize("attr", transport_state_properties)
def test_hdf_transport_state(hdf_file_path, simulation_verysimple, attr):
    actual = getattr(simulation_verysimple.transport.transport_state, attr)
=======
    "virt_packet_nus",
    "virt_packet_energies",
    "virt_packet_initial_rs",
    "virt_packet_initial_mus",
    "virt_packet_last_interaction_in_nu",
    "virt_packet_last_interaction_type",
    "virt_packet_last_line_interaction_in_id",
    "virt_packet_last_line_interaction_out_id",
    "virt_packet_last_line_interaction_shell_id",
]


@pytest.mark.parametrize("attr", transport_state_properties)
def test_hdf_transport_state(
    hdf_file_path, simulation_verysimple_vpacket_tracking, attr
):
    actual = getattr(
        simulation_verysimple_vpacket_tracking.transport.transport_state, attr
    )
>>>>>>> 234c5860
    if hasattr(actual, "cgs"):
        actual = actual.cgs.value
    path = f"transport_state/{attr}"
    expected = pd.read_hdf(hdf_file_path, path)
    assert_almost_equal(actual, expected.values)<|MERGE_RESOLUTION|>--- conflicted
+++ resolved
@@ -16,15 +16,6 @@
     simulation_verysimple_vpacket_tracking.transport.to_hdf(
         hdf_file_path, name="transport", overwrite=True
     )
-<<<<<<< HEAD
-    simulation_verysimple.transport.transport_state.to_hdf(
-        hdf_file_path, name="transport_state", overwrite=True
-    )
-
-
-transport_properties = [
-    "last_interaction_in_nu",
-=======
     simulation_verysimple_vpacket_tracking.transport.transport_state.to_hdf(
         hdf_file_path, name="transport_state", overwrite=True
     )
@@ -60,40 +51,11 @@
     # This is a scalar and should be tested differently
     # "time_of_simulation",
     "emitted_packet_mask",
->>>>>>> 234c5860
     "last_interaction_type",
     "last_interaction_in_nu",
     "last_line_interaction_out_id",
     "last_line_interaction_in_id",
     "last_line_interaction_shell_id",
-<<<<<<< HEAD
-]
-
-
-@pytest.mark.parametrize("attr", transport_properties)
-def test_hdf_transport(hdf_file_path, simulation_verysimple, attr):
-    actual = getattr(simulation_verysimple.transport.transport_state, attr)
-    if hasattr(actual, "cgs"):
-        actual = actual.cgs.value
-    path = f"transport_state/{attr}"
-    expected = pd.read_hdf(hdf_file_path, path)
-    assert_almost_equal(actual, expected.values)
-
-
-transport_state_properties = [
-    "output_nu",
-    "output_energy",
-    "nu_bar_estimator",
-    "j_estimator",
-    "montecarlo_virtual_luminosity",
-    "packet_luminosity",
-]
-
-
-@pytest.mark.parametrize("attr", transport_state_properties)
-def test_hdf_transport_state(hdf_file_path, simulation_verysimple, attr):
-    actual = getattr(simulation_verysimple.transport.transport_state, attr)
-=======
     "virt_packet_nus",
     "virt_packet_energies",
     "virt_packet_initial_rs",
@@ -113,7 +75,6 @@
     actual = getattr(
         simulation_verysimple_vpacket_tracking.transport.transport_state, attr
     )
->>>>>>> 234c5860
     if hasattr(actual, "cgs"):
         actual = actual.cgs.value
     path = f"transport_state/{attr}"
