# functions that are important for the general usage of TARDIS


def run_tardis(
    config,
    atom_data=None,
    packet_source=None,
    simulation_callbacks=[],
    virtual_packet_logging=False,
<<<<<<< HEAD
    show_cplots=True,
    **kwargs,
=======
    log_state=None,
    specific=None,
>>>>>>> 719fedb7
):
    """
    This function is one of the core functions to run TARDIS from a given
    config object.

    It will return a model object containing

    Parameters
    ----------
    config : str or dict or tardis.io.config_reader.Configuration
        filename of configuration yaml file or dictionary or TARDIS Configuration object
    atom_data : str or tardis.atomic.AtomData
        if atom_data is a string it is interpreted as a path to a file storing
        the atomic data. Atomic data to use for this TARDIS simulation. If set to None, the
        atomic data will be loaded according to keywords set in the configuration
        [default=None]
    virtual_packet_logging : bool
        option to enable virtual packet logging
        [default=False]

    Returns
    -------
    Simulation
    """
    from tardis import logging_state
    from tardis.io.config_reader import Configuration
    from tardis.io.atom_data.base import AtomData
    from tardis.simulation import Simulation

    if isinstance(config, Configuration):
        tardis_config = config
    else:
        try:
            tardis_config = Configuration.from_yaml(config)
        except TypeError:
            tardis_config = Configuration.from_config_dict(config)

<<<<<<< HEAD
    if not isinstance(show_cplots, bool):
        raise TypeError("Expected bool in show_cplots argument")
=======
    logging_state(log_state, tardis_config, specific)

    if atom_data is not None:
        try:
            atom_data = AtomData.from_hdf(atom_data)
        except TypeError:
            atom_data = atom_data
>>>>>>> 719fedb7

    simulation = Simulation.from_config(
        tardis_config,
        packet_source=packet_source,
        atom_data=atom_data,
        virtual_packet_logging=virtual_packet_logging,
        show_cplots=show_cplots,
        **kwargs,
    )
    for cb in simulation_callbacks:
        simulation.add_callback(*cb)

    simulation.run()

    return simulation<|MERGE_RESOLUTION|>--- conflicted
+++ resolved
@@ -7,13 +7,10 @@
     packet_source=None,
     simulation_callbacks=[],
     virtual_packet_logging=False,
-<<<<<<< HEAD
     show_cplots=True,
-    **kwargs,
-=======
     log_state=None,
     specific=None,
->>>>>>> 719fedb7
+    **kwargs,
 ):
     """
     This function is one of the core functions to run TARDIS from a given
@@ -51,10 +48,9 @@
         except TypeError:
             tardis_config = Configuration.from_config_dict(config)
 
-<<<<<<< HEAD
     if not isinstance(show_cplots, bool):
         raise TypeError("Expected bool in show_cplots argument")
-=======
+
     logging_state(log_state, tardis_config, specific)
 
     if atom_data is not None:
@@ -62,7 +58,6 @@
             atom_data = AtomData.from_hdf(atom_data)
         except TypeError:
             atom_data = atom_data
->>>>>>> 719fedb7
 
     simulation = Simulation.from_config(
         tardis_config,
