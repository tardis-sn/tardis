--- conflicted
+++ resolved
@@ -7,10 +7,7 @@
     packet_source=None,
     simulation_callbacks=[],
     virtual_packet_logging=False,
-<<<<<<< HEAD
     verbose=0,
-=======
->>>>>>> 8239d292
 ):
     """
     This function is one of the core functions to run TARDIS from a given
