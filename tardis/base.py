--- conflicted
+++ resolved
@@ -6,12 +6,9 @@
     atom_data=None,
     packet_source=None,
     simulation_callbacks=[],
-<<<<<<< HEAD
     verbosity=None,
     save=None,
-=======
     virtual_packet_logging=False,
->>>>>>> 3534d39d
 ):
     """
     This function is one of the core functions to run TARDIS from a given
