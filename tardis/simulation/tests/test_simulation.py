<<<<<<< HEAD
import os

import pytest
import logging

from tardis.io.config_reader import Configuration
from tardis.simulation import Simulation
from tardis import run_tardis

import numpy as np
import pandas as pd
import pandas.util.testing as pdt
import astropy.units as u


@pytest.fixture(scope="module")
def refdata(tardis_ref_data):
    def get_ref_data(key):
        return tardis_ref_data[os.path.join("test_simulation", key)]

    return get_ref_data


@pytest.fixture(scope="module")
def config():
    return Configuration.from_yaml(
        "tardis/io/tests/data/tardis_configv1_verysimple.yml"
    )


@pytest.fixture(scope="module")
def simulation_one_loop(
    atomic_data_fname, config, tardis_ref_data, generate_reference
):
    config.atom_data = atomic_data_fname
    config.montecarlo.iterations = 2
    config.montecarlo.no_of_packets = int(4e4)
    config.montecarlo.last_no_of_packets = int(4e4)

    simulation = Simulation.from_config(config)
    simulation.run()

    if not generate_reference:
        return simulation
    else:
        simulation.hdf_properties = [
            "iterations_w",
            "iterations_t_rad",
            "iterations_electron_densities",
            "iterations_t_inner",
        ]
        simulation.model.hdf_properties = ["t_radiative", "dilution_factor"]
        simulation.runner.hdf_properties = [
            "j_estimator",
            "nu_bar_estimator",
            "output_nu",
            "output_energy",
        ]
        simulation.to_hdf(
            tardis_ref_data, "", "test_simulation", overwrite=True
        )
        simulation.model.to_hdf(
            tardis_ref_data, "", "test_simulation", overwrite=True
        )
        simulation.runner.to_hdf(
            tardis_ref_data, "", "test_simulation", overwrite=True
        )
        pytest.skip("Reference data was generated during this run.")


@pytest.mark.parametrize(
    "name",
    [
        "nu_bar_estimator",
        "j_estimator",
        "t_radiative",
        "dilution_factor",
        "output_nu",
        "output_energy",
    ],
)
def test_plasma_estimates(simulation_one_loop, refdata, name):
    try:
        actual = getattr(simulation_one_loop.runner, name)
    except AttributeError:
        actual = getattr(simulation_one_loop.model, name)

    actual = pd.Series(actual)

    pdt.assert_almost_equal(actual, refdata(name))


@pytest.mark.parametrize(
    "name",
    [
        "iterations_w",
        "iterations_t_rad",
        "iterations_electron_densities",
        "iterations_t_inner",
    ],
)
def test_plasma_state_iterations(simulation_one_loop, refdata, name):
    actual = getattr(simulation_one_loop, name)

    try:
        actual = pd.Series(actual)
    except Exception:
        actual = pd.DataFrame(actual)

    pdt.assert_almost_equal(actual, refdata(name))


@pytest.fixture(scope="module")
def simulation_without_loop(atomic_data_fname, config):

    config.atom_data = atomic_data_fname
    config.montecarlo.iterations = 2
    return Simulation.from_config(config)


def test_plasma_state_storer_store(
    atomic_data_fname, config, simulation_without_loop
):

    simulation = simulation_without_loop

    w_test = np.linspace(0, 1, 20)
    t_rad_test = np.linspace(12000, 9000, 20) * u.K
    electron_densities_test = pd.Series(np.linspace(1e7, 1e6, 20))
    t_inner_test = 12500 * u.K

    simulation.store_plasma_state(
        1, w_test, t_rad_test, electron_densities_test, t_inner_test
    )

    np.testing.assert_allclose(simulation.iterations_w[1, :], w_test)
    np.testing.assert_allclose(simulation.iterations_t_rad[1, :], t_rad_test)
    np.testing.assert_allclose(
        simulation.iterations_electron_densities[1, :], electron_densities_test
    )
    np.testing.assert_allclose(simulation.iterations_t_inner[1], t_inner_test)


def test_plasma_state_storer_reshape(
    atomic_data_fname, config, simulation_without_loop
):

    simulation = simulation_without_loop
    simulation.reshape_plasma_state_store(0)

    assert simulation.iterations_t_rad.shape == (1, 20)
    assert simulation.iterations_w.shape == (1, 20)
    assert simulation.iterations_electron_densities.shape == (1, 20)
    assert simulation.iterations_t_inner.shape == (1,)


#     assert_quantity_allclose(
#             t_rad, simulation_compare_data['test1/t_rad'] * u.Unit('K'), atol=0.0 * u.Unit('K'))
=======
import os

import pytest
import logging

from tardis.io.config_reader import Configuration
from tardis.simulation import Simulation
from tardis import run_tardis

import numpy as np
import pandas as pd
import pandas.util.testing as pdt
import astropy.units as u
import tardis


@pytest.fixture(scope="module")
def refdata(tardis_ref_data):
    def get_ref_data(key):
        return tardis_ref_data[os.path.join("test_simulation", key)]

    return get_ref_data


@pytest.fixture(scope="module")
def config():
    return Configuration.from_yaml(
        "tardis/io/tests/data/tardis_configv1_verysimple.yml"
    )


@pytest.fixture(scope="module")
def simulation_one_loop(
    atomic_data_fname, config, tardis_ref_data, generate_reference
):
    config.atom_data = atomic_data_fname
    config.montecarlo.iterations = 2
    config.montecarlo.no_of_packets = int(4e4)
    config.montecarlo.last_no_of_packets = int(4e4)

    simulation = Simulation.from_config(config)
    simulation.run()

    if not generate_reference:
        return simulation
    else:
        simulation.hdf_properties = [
            "iterations_w",
            "iterations_t_rad",
            "iterations_electron_densities",
            "iterations_t_inner",
        ]
        simulation.model.hdf_properties = ["t_radiative", "dilution_factor"]
        simulation.runner.hdf_properties = [
            "j_estimator",
            "nu_bar_estimator",
            "output_nu",
            "output_energy",
        ]
        simulation.to_hdf(
            tardis_ref_data, "", "test_simulation", overwrite=True
        )
        simulation.model.to_hdf(
            tardis_ref_data, "", "test_simulation", overwrite=True
        )
        simulation.runner.to_hdf(
            tardis_ref_data, "", "test_simulation", overwrite=True
        )
        pytest.skip("Reference data was generated during this run.")


@pytest.mark.parametrize(
    "name",
    [
        "nu_bar_estimator",
        "j_estimator",
        "t_radiative",
        "dilution_factor",
        "output_nu",
        "output_energy",
    ],
)
def test_plasma_estimates(simulation_one_loop, refdata, name):
    try:
        actual = getattr(simulation_one_loop.runner, name)
    except AttributeError:
        actual = getattr(simulation_one_loop.model, name)

    actual = pd.Series(actual)

    pdt.assert_almost_equal(actual, refdata(name))


@pytest.mark.parametrize(
    "name",
    [
        "iterations_w",
        "iterations_t_rad",
        "iterations_electron_densities",
        "iterations_t_inner",
    ],
)
def test_plasma_state_iterations(simulation_one_loop, refdata, name):
    actual = getattr(simulation_one_loop, name)

    try:
        actual = pd.Series(actual)
    except Exception:
        actual = pd.DataFrame(actual)

    pdt.assert_almost_equal(actual, refdata(name))


@pytest.fixture(scope="module")
def simulation_without_loop(atomic_data_fname, config):

    config.atom_data = atomic_data_fname
    config.montecarlo.iterations = 2
    return Simulation.from_config(config)


def test_plasma_state_storer_store(
    atomic_data_fname, config, simulation_without_loop
):

    simulation = simulation_without_loop

    w_test = np.linspace(0, 1, 20)
    t_rad_test = np.linspace(12000, 9000, 20) * u.K
    electron_densities_test = pd.Series(np.linspace(1e7, 1e6, 20))
    t_inner_test = 12500 * u.K

    simulation.store_plasma_state(
        1, w_test, t_rad_test, electron_densities_test, t_inner_test
    )

    np.testing.assert_allclose(simulation.iterations_w[1, :], w_test)
    np.testing.assert_allclose(simulation.iterations_t_rad[1, :], t_rad_test)
    np.testing.assert_allclose(
        simulation.iterations_electron_densities[1, :], electron_densities_test
    )
    np.testing.assert_allclose(simulation.iterations_t_inner[1], t_inner_test)


def test_plasma_state_storer_reshape(
    atomic_data_fname, config, simulation_without_loop
):

    simulation = simulation_without_loop
    simulation.reshape_plasma_state_store(0)

    assert simulation.iterations_t_rad.shape == (1, 20)
    assert simulation.iterations_w.shape == (1, 20)
    assert simulation.iterations_electron_densities.shape == (1, 20)
    assert simulation.iterations_t_inner.shape == (1,)


#     assert_quantity_allclose(
#             t_rad, simulation_compare_data['test1/t_rad'] * u.Unit('K'), atol=0.0 * u.Unit('K'))


def test_version_tag(simulation_without_loop):
    simulation = simulation_without_loop
    assert simulation.version == tardis.__version__
>>>>>>> d719b8e2
<|MERGE_RESOLUTION|>--- conflicted
+++ resolved
@@ -1,163 +1,3 @@
-<<<<<<< HEAD
-import os
-
-import pytest
-import logging
-
-from tardis.io.config_reader import Configuration
-from tardis.simulation import Simulation
-from tardis import run_tardis
-
-import numpy as np
-import pandas as pd
-import pandas.util.testing as pdt
-import astropy.units as u
-
-
-@pytest.fixture(scope="module")
-def refdata(tardis_ref_data):
-    def get_ref_data(key):
-        return tardis_ref_data[os.path.join("test_simulation", key)]
-
-    return get_ref_data
-
-
-@pytest.fixture(scope="module")
-def config():
-    return Configuration.from_yaml(
-        "tardis/io/tests/data/tardis_configv1_verysimple.yml"
-    )
-
-
-@pytest.fixture(scope="module")
-def simulation_one_loop(
-    atomic_data_fname, config, tardis_ref_data, generate_reference
-):
-    config.atom_data = atomic_data_fname
-    config.montecarlo.iterations = 2
-    config.montecarlo.no_of_packets = int(4e4)
-    config.montecarlo.last_no_of_packets = int(4e4)
-
-    simulation = Simulation.from_config(config)
-    simulation.run()
-
-    if not generate_reference:
-        return simulation
-    else:
-        simulation.hdf_properties = [
-            "iterations_w",
-            "iterations_t_rad",
-            "iterations_electron_densities",
-            "iterations_t_inner",
-        ]
-        simulation.model.hdf_properties = ["t_radiative", "dilution_factor"]
-        simulation.runner.hdf_properties = [
-            "j_estimator",
-            "nu_bar_estimator",
-            "output_nu",
-            "output_energy",
-        ]
-        simulation.to_hdf(
-            tardis_ref_data, "", "test_simulation", overwrite=True
-        )
-        simulation.model.to_hdf(
-            tardis_ref_data, "", "test_simulation", overwrite=True
-        )
-        simulation.runner.to_hdf(
-            tardis_ref_data, "", "test_simulation", overwrite=True
-        )
-        pytest.skip("Reference data was generated during this run.")
-
-
-@pytest.mark.parametrize(
-    "name",
-    [
-        "nu_bar_estimator",
-        "j_estimator",
-        "t_radiative",
-        "dilution_factor",
-        "output_nu",
-        "output_energy",
-    ],
-)
-def test_plasma_estimates(simulation_one_loop, refdata, name):
-    try:
-        actual = getattr(simulation_one_loop.runner, name)
-    except AttributeError:
-        actual = getattr(simulation_one_loop.model, name)
-
-    actual = pd.Series(actual)
-
-    pdt.assert_almost_equal(actual, refdata(name))
-
-
-@pytest.mark.parametrize(
-    "name",
-    [
-        "iterations_w",
-        "iterations_t_rad",
-        "iterations_electron_densities",
-        "iterations_t_inner",
-    ],
-)
-def test_plasma_state_iterations(simulation_one_loop, refdata, name):
-    actual = getattr(simulation_one_loop, name)
-
-    try:
-        actual = pd.Series(actual)
-    except Exception:
-        actual = pd.DataFrame(actual)
-
-    pdt.assert_almost_equal(actual, refdata(name))
-
-
-@pytest.fixture(scope="module")
-def simulation_without_loop(atomic_data_fname, config):
-
-    config.atom_data = atomic_data_fname
-    config.montecarlo.iterations = 2
-    return Simulation.from_config(config)
-
-
-def test_plasma_state_storer_store(
-    atomic_data_fname, config, simulation_without_loop
-):
-
-    simulation = simulation_without_loop
-
-    w_test = np.linspace(0, 1, 20)
-    t_rad_test = np.linspace(12000, 9000, 20) * u.K
-    electron_densities_test = pd.Series(np.linspace(1e7, 1e6, 20))
-    t_inner_test = 12500 * u.K
-
-    simulation.store_plasma_state(
-        1, w_test, t_rad_test, electron_densities_test, t_inner_test
-    )
-
-    np.testing.assert_allclose(simulation.iterations_w[1, :], w_test)
-    np.testing.assert_allclose(simulation.iterations_t_rad[1, :], t_rad_test)
-    np.testing.assert_allclose(
-        simulation.iterations_electron_densities[1, :], electron_densities_test
-    )
-    np.testing.assert_allclose(simulation.iterations_t_inner[1], t_inner_test)
-
-
-def test_plasma_state_storer_reshape(
-    atomic_data_fname, config, simulation_without_loop
-):
-
-    simulation = simulation_without_loop
-    simulation.reshape_plasma_state_store(0)
-
-    assert simulation.iterations_t_rad.shape == (1, 20)
-    assert simulation.iterations_w.shape == (1, 20)
-    assert simulation.iterations_electron_densities.shape == (1, 20)
-    assert simulation.iterations_t_inner.shape == (1,)
-
-
-#     assert_quantity_allclose(
-#             t_rad, simulation_compare_data['test1/t_rad'] * u.Unit('K'), atol=0.0 * u.Unit('K'))
-=======
 import os
 
 import pytest
@@ -321,5 +161,4 @@
 
 def test_version_tag(simulation_without_loop):
     simulation = simulation_without_loop
-    assert simulation.version == tardis.__version__
->>>>>>> d719b8e2
+    assert simulation.version == tardis.__version__