import logging
import time
from collections import OrderedDict
from pathlib import Path

import numpy as np
import pandas as pd
from astropy import units as u
from IPython.display import display

import tardis
from tardis import constants as const
from tardis.io.atom_data.base import AtomData
from tardis.io.configuration.config_reader import ConfigurationError
from tardis.io.util import HDFWriterMixin
from tardis.model import SimulationState
<<<<<<< HEAD
from tardis.montecarlo import (
    montecarlo_configuration as montecarlo_configuration,
=======
from tardis.model.parse_input import initialize_packet_source
from tardis.montecarlo import montecarlo_configuration as mc_config_module
from tardis.montecarlo.base import MonteCarloTransportSolver
from tardis.montecarlo.montecarlo_numba.r_packet import (
    rpacket_trackers_to_dataframe,
>>>>>>> 3dfcb528
)
from tardis.montecarlo.base import MontecarloTransportSolver
from tardis.plasma.standard_plasmas import assemble_plasma
from tardis.util.base import is_notebook
from tardis.visualization import ConvergencePlots

# Adding logging support
logger = logging.getLogger(__name__)


class PlasmaStateStorerMixin:
    """Mixin class to provide the capability to the simulation object of
    storing plasma information and the inner boundary temperature during each
    MC iteration.

    Currently, storage for the dilution factor, the radiation temperature and
    the electron density in each cell is provided. Additionally, the
    temperature at the inner boundary is saved.
    """

    def __init__(self, iterations, no_of_shells):
        self.iterations_w = np.zeros((iterations, no_of_shells))
        self.iterations_t_rad = np.zeros((iterations, no_of_shells)) * u.K
        self.iterations_electron_densities = np.zeros(
            (iterations, no_of_shells)
        )
        self.iterations_t_inner = np.zeros(iterations) * u.K

    def store_plasma_state(self, i, w, t_rad, electron_densities, t_inner):
        """Store current plasma information and inner boundary temperature
        used in iterated i.

        Parameters
        ----------
        i : int
            current iteration index (0 for the first)
        w : np.ndarray
            dilution factor
        t_rad : astropy.units.Quantity
            radiation temperature
        electron_densities : np.ndarray
            electron density
        t_inner : astropy.units.Quantity
            temperature of inner boundary
        """
        self.iterations_w[i, :] = w
        self.iterations_t_rad[i, :] = t_rad
        self.iterations_electron_densities[i, :] = electron_densities.values
        self.iterations_t_inner[i] = t_inner

    def reshape_plasma_state_store(self, executed_iterations):
        """Reshapes the storage arrays in case convergence was reached before
        all specified iterations were executed.

        Parameters
        ----------
        executed_iterations : int
            iteration index, i.e. number of iterations executed minus one!
        """
        self.iterations_w = self.iterations_w[: executed_iterations + 1, :]
        self.iterations_t_rad = self.iterations_t_rad[
            : executed_iterations + 1, :
        ]
        self.iterations_electron_densities = self.iterations_electron_densities[
            : executed_iterations + 1, :
        ]
        self.iterations_t_inner = self.iterations_t_inner[
            : executed_iterations + 1
        ]


class Simulation(PlasmaStateStorerMixin, HDFWriterMixin):
    """A composite object containing all the required information for a
    simulation.

    Parameters
    ----------
    converged : bool
    iterations : int
    model : tardis.model.SimulationState
    plasma : tardis.plasma.BasePlasma
    transport : tardis.montecarlo.MontecarloTransport
    no_of_packets : int
    last_no_of_packets : int
    no_of_virtual_packets : int
    luminosity_nu_start : astropy.units.Quantity
    luminosity_nu_end : astropy.units.Quantity
    luminosity_requested : astropy.units.Quantity
    convergence_plots_kwargs: dict
    """

    hdf_properties = [
        "simulation_state",
        "plasma",
        "transport",
        "iterations_w",
        "iterations_t_rad",
        "iterations_electron_densities",
        "iterations_t_inner",
    ]
    hdf_name = "simulation"

    def __init__(
        self,
        iterations,
        simulation_state,
        plasma,
        transport,
        no_of_packets,
        no_of_virtual_packets,
        luminosity_nu_start,
        luminosity_nu_end,
        last_no_of_packets,
        luminosity_requested,
        convergence_strategy,
        show_convergence_plots,
        convergence_plots_kwargs,
        show_progress_bars,
    ):
        super(Simulation, self).__init__(
            iterations, simulation_state.no_of_shells
        )

        self.converged = False
        self.iterations = iterations
        self.iterations_executed = 0
        self.simulation_state = simulation_state
        self.plasma = plasma
        self.transport = transport
        self.no_of_packets = no_of_packets
        self.last_no_of_packets = last_no_of_packets
        self.no_of_virtual_packets = no_of_virtual_packets
        self.luminosity_nu_start = luminosity_nu_start
        self.luminosity_nu_end = luminosity_nu_end
        self.luminosity_requested = luminosity_requested
        self.show_progress_bars = show_progress_bars
        self.version = tardis.__version__

        if convergence_strategy.type in ("damped"):
            self.convergence_strategy = convergence_strategy
            self.converged = False
            self.consecutive_converges_count = 0
        elif convergence_strategy.type in ("custom"):
            raise NotImplementedError(
                "Convergence strategy type is custom; "
                "you need to implement your specific treatment!"
            )
        else:
            raise ValueError(
                f"Convergence strategy type is "
                f"not damped or custom "
                f"- input is {convergence_strategy.type}"
            )

        if show_convergence_plots:
            self.convergence_plots = ConvergencePlots(
                iterations=self.iterations, **convergence_plots_kwargs
            )

            if "export_convergence_plots" in convergence_plots_kwargs:
                if not isinstance(
                    convergence_plots_kwargs["export_convergence_plots"], bool
                ):
                    raise TypeError(
                        "Expected bool in export_convergence_plots argument"
                    )
                self.export_convergence_plots = convergence_plots_kwargs[
                    "export_convergence_plots"
                ]
            else:
                self.export_convergence_plots = False

        self._callbacks = OrderedDict()
        self._cb_next_id = 0

        montecarlo_configuration.CONTINUUM_PROCESSES_ENABLED = (
            not self.plasma.continuum_interaction_species.empty
        )

    def estimate_t_inner(
        self, input_t_inner, luminosity_requested, t_inner_update_exponent=-0.5
    ):
        emitted_luminosity = (
            self.transport.transport_state.calculate_emitted_luminosity(
                self.luminosity_nu_start, self.luminosity_nu_end
            )
        )

        luminosity_ratios = (
            (emitted_luminosity / luminosity_requested).to(1).value
        )

        return input_t_inner * luminosity_ratios**t_inner_update_exponent

    @staticmethod
    def damped_converge(value, estimated_value, damping_factor):
        # FIXME: Should convergence strategy have its own class containing this
        # as a method
        return value + damping_factor * (estimated_value - value)

    def _get_convergence_status(
        self, t_rad, w, t_inner, estimated_t_rad, estimated_w, estimated_t_inner
    ):
        # FIXME: Move the convergence checking in its own class.
        no_of_shells = self.simulation_state.no_of_shells

        convergence_t_rad = (
            abs(t_rad - estimated_t_rad) / estimated_t_rad
        ).value
        convergence_w = abs(w - estimated_w) / estimated_w
        convergence_t_inner = (
            abs(t_inner - estimated_t_inner) / estimated_t_inner
        ).value

        fraction_t_rad_converged = (
            np.count_nonzero(
                convergence_t_rad < self.convergence_strategy.t_rad.threshold
            )
            / no_of_shells
        )

        t_rad_converged = (
            fraction_t_rad_converged > self.convergence_strategy.fraction
        )

        fraction_w_converged = (
            np.count_nonzero(
                convergence_w < self.convergence_strategy.w.threshold
            )
            / no_of_shells
        )

        w_converged = fraction_w_converged > self.convergence_strategy.fraction

        t_inner_converged = (
            convergence_t_inner < self.convergence_strategy.t_inner.threshold
        )

        if np.all([t_rad_converged, w_converged, t_inner_converged]):
            hold_iterations = self.convergence_strategy.hold_iterations
            self.consecutive_converges_count += 1
            logger.info(
                f"Iteration converged {self.consecutive_converges_count:d}/{(hold_iterations + 1):d} consecutive "
                f"times."
            )
            # If an iteration has converged, require hold_iterations more
            # iterations to converge before we conclude that the Simulation
            # is converged.
            return self.consecutive_converges_count == hold_iterations + 1
        else:
            self.consecutive_converges_count = 0
            return False

    def advance_state(self):
        """
        Advances the state of the model and the plasma for the next
        iteration of the simulation. Returns True if the convergence criteria
        are met, else False.

        Returns
        -------
            converged : bool
        """
        (
            estimated_t_rad,
            estimated_w,
        ) = self.transport.transport_state.calculate_radiationfield_properties()
        estimated_t_inner = self.estimate_t_inner(
            self.simulation_state.t_inner,
            self.luminosity_requested,
            t_inner_update_exponent=self.convergence_strategy.t_inner_update_exponent,
        )

        converged = self._get_convergence_status(
            self.simulation_state.t_radiative,
            self.simulation_state.dilution_factor,
            self.simulation_state.t_inner,
            estimated_t_rad,
            estimated_w,
            estimated_t_inner,
        )

        # calculate_next_plasma_state equivalent
        # FIXME: Should convergence strategy have its own class?
        next_t_radiative = self.damped_converge(
            self.simulation_state.t_radiative,
            estimated_t_rad,
            self.convergence_strategy.t_rad.damping_constant,
        )
        next_dilution_factor = self.damped_converge(
            self.simulation_state.dilution_factor,
            estimated_w,
            self.convergence_strategy.w.damping_constant,
        )
        if (
            self.iterations_executed + 1
        ) % self.convergence_strategy.lock_t_inner_cycles == 0:
            next_t_inner = self.damped_converge(
                self.simulation_state.t_inner,
                estimated_t_inner,
                self.convergence_strategy.t_inner.damping_constant,
            )
        else:
            next_t_inner = self.simulation_state.t_inner

        if hasattr(self, "convergence_plots"):
            self.convergence_plots.fetch_data(
                name="t_inner",
                value=self.simulation_state.t_inner.value,
                item_type="value",
            )
            self.convergence_plots.fetch_data(
                name="t_rad",
                value=self.simulation_state.t_radiative,
                item_type="iterable",
            )
            self.convergence_plots.fetch_data(
                name="w",
                value=self.simulation_state.dilution_factor,
                item_type="iterable",
            )
            self.convergence_plots.fetch_data(
                name="velocity",
                value=self.simulation_state.velocity,
                item_type="iterable",
            )

        self.log_plasma_state(
            self.simulation_state.t_radiative,
            self.simulation_state.dilution_factor,
            self.simulation_state.t_inner,
            next_t_radiative,
            next_dilution_factor,
            next_t_inner,
        )
        self.simulation_state.t_radiative = next_t_radiative
        self.simulation_state.dilution_factor = next_dilution_factor
        self.simulation_state.blackbody_packet_source.temperature = next_t_inner

        # model.calculate_j_blues() equivalent
        # model.update_plasmas() equivalent
        # Bad test to see if this is a nlte run
        if "nlte_data" in self.plasma.outputs_dict:
            self.plasma.store_previous_properties()

        update_properties = dict(
            t_rad=self.simulation_state.t_radiative,
            w=self.simulation_state.dilution_factor,
        )
        # A check to see if the plasma is set with JBluesDetailed, in which
        # case it needs some extra kwargs.

        estimators = self.transport.transport_state.estimators
        if "j_blue_estimator" in self.plasma.outputs_dict:
            update_properties.update(
                t_inner=next_t_inner,
                j_blue_estimator=estimators.j_blue_estimator,
            )
        if "gamma_estimator" in self.plasma.outputs_dict:
            update_properties.update(
                gamma_estimator=estimators.photo_ion_estimator,
                alpha_stim_estimator=estimators.stim_recomb_estimator,
                bf_heating_coeff_estimator=estimators.bf_heating_estimator,
                stim_recomb_cooling_coeff_estimator=estimators.stim_recomb_cooling_estimator,
            )

        self.plasma.update(**update_properties)

        return converged

    def iterate(self, no_of_packets, no_of_virtual_packets=0):
        logger.info(
            f"\n\tStarting iteration {(self.iterations_executed + 1):d} of {self.iterations:d}"
        )

        transport_state = self.transport.initialize_transport_state(
            self.simulation_state,
            self.plasma,
            no_of_packets,
            no_of_virtual_packets=no_of_virtual_packets,
            iteration=self.iterations_executed,
        )

        self.transport.run(
            transport_state,
            time_explosion=self.simulation_state.time_explosion,
            iteration=self.iterations_executed,
            total_iterations=self.iterations,
            show_progress_bars=self.show_progress_bars,
        )
<<<<<<< HEAD

=======
>>>>>>> 3dfcb528
        output_energy = (
            self.transport.transport_state.packet_collection.output_energies
        )
        if np.sum(output_energy < 0) == len(output_energy):
            logger.critical("No r-packet escaped through the outer boundary.")

        emitted_luminosity = (
            self.transport.transport_state.calculate_emitted_luminosity(
                self.luminosity_nu_start, self.luminosity_nu_end
            )
        )
        reabsorbed_luminosity = (
            self.transport.transport_state.calculate_reabsorbed_luminosity(
                self.luminosity_nu_start, self.luminosity_nu_end
            )
        )
        if hasattr(self, "convergence_plots"):
            self.convergence_plots.fetch_data(
                name="Emitted",
                value=emitted_luminosity.value,
                item_type="value",
            )
            self.convergence_plots.fetch_data(
                name="Absorbed",
                value=reabsorbed_luminosity.value,
                item_type="value",
            )
            self.convergence_plots.fetch_data(
                name="Requested",
                value=self.luminosity_requested.value,
                item_type="value",
            )

        self.log_run_results(emitted_luminosity, reabsorbed_luminosity)
        self.iterations_executed += 1

    def run_convergence(self):
        """
        run the simulation
        """
        start_time = time.time()
        while self.iterations_executed < self.iterations - 1:
            self.store_plasma_state(
                self.iterations_executed,
                self.simulation_state.dilution_factor,
                self.simulation_state.t_radiative,
                self.plasma.electron_densities,
                self.simulation_state.t_inner,
            )
            self.iterate(self.no_of_packets)
            self.converged = self.advance_state()
            if hasattr(self, "convergence_plots"):
                self.convergence_plots.update()
            self._call_back()
            if self.converged:
                if self.convergence_strategy.stop_if_converged:
                    break

        logger.info(
            f"\n\tSimulation finished in {self.iterations_executed:d} iterations "
            f"\n\tSimulation took {(time.time() - start_time):.2f} s\n"
        )

    def run_final(self):
        """
        run the last iteration of the simulation
        """
        self.store_plasma_state(
            self.iterations_executed,
            self.simulation_state.dilution_factor,
            self.simulation_state.t_radiative,
            self.plasma.electron_densities,
            self.simulation_state.t_inner,
        )
        self.iterate(self.last_no_of_packets, self.no_of_virtual_packets)

        self.reshape_plasma_state_store(self.iterations_executed)
        if hasattr(self, "convergence_plots"):
            self.convergence_plots.fetch_data(
                name="t_inner",
                value=self.simulation_state.t_inner.value,
                item_type="value",
            )
            self.convergence_plots.update(
                export_convergence_plots=self.export_convergence_plots,
                last=True,
            )

        self._call_back()

    def log_plasma_state(
        self,
        t_rad,
        dilution_factor,
        t_inner,
        next_t_rad,
        next_dilution_factor,
        next_t_inner,
        log_sampling=5,
    ):
        """
        Logging the change of the plasma state

        Parameters
        ----------
        t_rad : astropy.units.Quanity
            current t_rad
        w : astropy.units.Quanity
            current w
        next_t_rad : astropy.units.Quanity
            next t_rad
        next_w : astropy.units.Quanity
            next_w
        log_sampling : int
            the n-th shells to be plotted

        Returns
        -------
        """
        plasma_state_log = pd.DataFrame(
            index=np.arange(len(t_rad)),
            columns=["t_rad", "next_t_rad", "w", "next_w"],
        )
        plasma_state_log["t_rad"] = t_rad
        plasma_state_log["next_t_rad"] = next_t_rad
        plasma_state_log["w"] = dilution_factor
        plasma_state_log["next_w"] = next_dilution_factor
        plasma_state_log.columns.name = "Shell No."

        if is_notebook():
            logger.info("\n\tPlasma stratification:")

            # Displaying the DataFrame only when the logging level is NOTSET, DEBUG or INFO
            if logger.level <= logging.INFO:
                if not logger.filters:
                    display(
                        plasma_state_log.iloc[::log_sampling].style.format(
                            "{:.3g}"
                        )
                    )
                elif logger.filters[0].log_level == 20:
                    display(
                        plasma_state_log.iloc[::log_sampling].style.format(
                            "{:.3g}"
                        )
                    )
        else:
            output_df = ""
            plasma_output = plasma_state_log.iloc[::log_sampling].to_string(
                float_format=lambda x: f"{x:.3g}",
                justify="center",
            )
            for value in plasma_output.split("\n"):
                output_df = output_df + f"\t{value}\n"
            logger.info("\n\tPlasma stratification:")
            logger.info(f"\n{output_df}")

        logger.info(
            f"\n\tCurrent t_inner = {t_inner:.3f}\n\tExpected t_inner for next iteration = {next_t_inner:.3f}\n"
        )

    def log_run_results(self, emitted_luminosity, absorbed_luminosity):
        logger.info(
            f"\n\tLuminosity emitted   = {emitted_luminosity:.3e}\n"
            f"\tLuminosity absorbed  = {absorbed_luminosity:.3e}\n"
            f"\tLuminosity requested = {self.luminosity_requested:.3e}\n"
        )

    def _call_back(self):
        for cb, args in self._callbacks.values():
            cb(self, *args)

    def add_callback(self, cb_func, *args):
        """
        Add a function which will be called
        after every iteration.

        The cb_func signature must look like:
        cb_func(simulation, extra_arg1, ...)

        Parameters
        ----------
        cb_func : callable
            The callback function
        arg1 :
            The first additional arguments passed to the callable function
        ...

        Returns
        -------
        : int
            The callback ID
        """
        cb_id = self._cb_next_id
        self._callbacks[cb_id] = (cb_func, args)
        self._cb_next_id += 1
        return cb_id

    def remove_callback(self, id):
        """
        Remove the callback with a specific ID (which was returned by
        add_callback)

        Parameters
        ----------
        id : int
            The callback ID

        Returns
        -------
        : True if the callback was successfully removed.
        """
        try:
            del self._callbacks[id]
            return True
        except KeyError:
            logger.debug(f"Call Back was not found in {self._callbacks.keys()}")
            return False

    @classmethod
    def from_config(
        cls,
        config,
        packet_source=None,
        virtual_packet_logging=False,
        show_convergence_plots=True,
        show_progress_bars=True,
        **kwargs,
    ):
        """
        Create a new Simulation instance from a Configuration object.

        Parameters
        ----------
        config : tardis.io.config_reader.Configuration

        **kwargs
            Allow overriding some structures, such as model, plasma, atomic data
            and the transport, instead of creating them from the configuration
            object.

        Returns
        -------
        Simulation
        """
        # Allow overriding some config structures. This is useful in some
        # unit tests, and could be extended in all the from_config classmethods.

        atom_data = kwargs.get("atom_data", None)
        if atom_data is None:
            if "atom_data" in config:
                if Path(config.atom_data).is_absolute():
                    atom_data_fname = config.atom_data
                else:
                    atom_data_fname = (
                        Path(config.config_dirname) / config.atom_data
                    )

            else:
                raise ValueError(
                    "No atom_data option found in the configuration."
                )

            logger.info(f"\n\tReading Atomic Data from {atom_data_fname}")

            try:
                atom_data = AtomData.from_hdf(atom_data_fname)
            except TypeError as e:
                print(
                    e,
                    "Error might be from the use of an old-format of the atomic database, \n"
                    "please see https://github.com/tardis-sn/tardis-refdata/tree/master/atom_data"
                    " for the most recent version.",
                )
                raise
        if "model" in kwargs:
            simulation_state = kwargs["model"]
        else:
            if hasattr(config, "csvy_model"):
                simulation_state = SimulationState.from_csvy(
                    config, atom_data=atom_data
                )
            else:
                simulation_state = SimulationState.from_config(
                    config, atom_data=atom_data
                )
            if packet_source is not None:
<<<<<<< HEAD
                simulation_state.packet_source = packet_source
=======
                simulation_state.packet_source = initialize_packet_source(
                    config, simulation_state.geometry, packet_source
                )
>>>>>>> 3dfcb528
        if "plasma" in kwargs:
            plasma = kwargs["plasma"]
        else:
            plasma = assemble_plasma(
                config,
                simulation_state,
                atom_data=atom_data,
            )
        if "transport" in kwargs:
            if packet_source is not None:
                raise ConfigurationError(
                    "Cannot specify packet_source and transport at the same time."
                )
            transport = kwargs["transport"]
        else:
<<<<<<< HEAD
            transport = MontecarloTransportSolver.from_config(
                config,
                packet_source=simulation_state.packet_source,
                enable_vpacket_tracking=virtual_packet_logging,
=======
            transport = MonteCarloTransportSolver.from_config(
                config,
                packet_source=simulation_state.packet_source,
                enable_virtual_packet_logging=virtual_packet_logging,
>>>>>>> 3dfcb528
            )

        convergence_plots_config_options = [
            "plasma_plot_config",
            "t_inner_luminosities_config",
            "plasma_cmap",
            "t_inner_luminosities_colors",
            "export_convergence_plots",
        ]
        convergence_plots_kwargs = {}
        for item in set(convergence_plots_config_options).intersection(
            kwargs.keys()
        ):
            convergence_plots_kwargs[item] = kwargs[item]

        luminosity_nu_start = config.supernova.luminosity_wavelength_end.to(
            u.Hz, u.spectral()
        )

        if u.isclose(
            config.supernova.luminosity_wavelength_start, 0 * u.angstrom
        ):
            luminosity_nu_end = np.inf * u.Hz
        else:
            luminosity_nu_end = (
                const.c / config.supernova.luminosity_wavelength_start
            ).to(u.Hz)

        last_no_of_packets = config.montecarlo.last_no_of_packets
        if last_no_of_packets is None or last_no_of_packets < 0:
            last_no_of_packets = config.montecarlo.no_of_packets
        last_no_of_packets = int(last_no_of_packets)

        return cls(
            iterations=config.montecarlo.iterations,
            simulation_state=simulation_state,
            plasma=plasma,
            transport=transport,
            show_convergence_plots=show_convergence_plots,
            no_of_packets=int(config.montecarlo.no_of_packets),
            no_of_virtual_packets=int(config.montecarlo.no_of_virtual_packets),
            luminosity_nu_start=luminosity_nu_start,
            luminosity_nu_end=luminosity_nu_end,
            last_no_of_packets=last_no_of_packets,
            luminosity_requested=config.supernova.luminosity_requested.cgs,
            convergence_strategy=config.montecarlo.convergence_strategy,
            convergence_plots_kwargs=convergence_plots_kwargs,
            show_progress_bars=show_progress_bars,
        )<|MERGE_RESOLUTION|>--- conflicted
+++ resolved
@@ -14,16 +14,8 @@
 from tardis.io.configuration.config_reader import ConfigurationError
 from tardis.io.util import HDFWriterMixin
 from tardis.model import SimulationState
-<<<<<<< HEAD
 from tardis.montecarlo import (
     montecarlo_configuration as montecarlo_configuration,
-=======
-from tardis.model.parse_input import initialize_packet_source
-from tardis.montecarlo import montecarlo_configuration as mc_config_module
-from tardis.montecarlo.base import MonteCarloTransportSolver
-from tardis.montecarlo.montecarlo_numba.r_packet import (
-    rpacket_trackers_to_dataframe,
->>>>>>> 3dfcb528
 )
 from tardis.montecarlo.base import MontecarloTransportSolver
 from tardis.plasma.standard_plasmas import assemble_plasma
@@ -414,10 +406,7 @@
             total_iterations=self.iterations,
             show_progress_bars=self.show_progress_bars,
         )
-<<<<<<< HEAD
-
-=======
->>>>>>> 3dfcb528
+
         output_energy = (
             self.transport.transport_state.packet_collection.output_energies
         )
@@ -705,13 +694,9 @@
                     config, atom_data=atom_data
                 )
             if packet_source is not None:
-<<<<<<< HEAD
-                simulation_state.packet_source = packet_source
-=======
                 simulation_state.packet_source = initialize_packet_source(
                     config, simulation_state.geometry, packet_source
                 )
->>>>>>> 3dfcb528
         if "plasma" in kwargs:
             plasma = kwargs["plasma"]
         else:
@@ -727,17 +712,10 @@
                 )
             transport = kwargs["transport"]
         else:
-<<<<<<< HEAD
-            transport = MontecarloTransportSolver.from_config(
-                config,
-                packet_source=simulation_state.packet_source,
-                enable_vpacket_tracking=virtual_packet_logging,
-=======
             transport = MonteCarloTransportSolver.from_config(
                 config,
                 packet_source=simulation_state.packet_source,
                 enable_virtual_packet_logging=virtual_packet_logging,
->>>>>>> 3dfcb528
             )
 
         convergence_plots_config_options = [
