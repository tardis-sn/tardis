<<<<<<< HEAD
import time
import logging
import numpy as np
import pandas as pd
from astropy import units as u
from tardis import constants as const
from collections import OrderedDict
from tardis import model
from tardis.simulation.convergence_plot import ConvergencePlot
from tardis.montecarlo import MontecarloRunner
from tardis.model import Radial1DModel
from tardis.plasma.standard_plasmas import assemble_plasma
from tardis.io.util import HDFWriterMixin
from tardis.io.config_reader import ConfigurationError
from tardis.util.base import is_notebook
from tardis.montecarlo import montecarlo_configuration as mc_config_module
from tardis.visualization import ConvergencePlots
from IPython.display import display
from tardis.montecarlo.montecarlo_numba.r_packet import (
    rpacket_trackers_to_dataframe,
)

# Adding logging support
logger = logging.getLogger(__name__)


class PlasmaStateStorerMixin(object):
    """Mixin class to provide the capability to the simulation object of
    storing plasma information and the inner boundary temperature during each
    MC iteration.
    Currently, storage for the dilution factor, the radiation temperature and
    the electron density in each cell is provided. Additionally, the
    temperature at the inner boundary is saved.
    """

    def __init__(self, iterations, no_of_shells):

        self.iterations_w = np.zeros((iterations, no_of_shells))
        self.iterations_t_rad = np.zeros((iterations, no_of_shells)) * u.K
        self.iterations_electron_densities = np.zeros(
            (iterations, no_of_shells)
        )
        self.iterations_t_inner = np.zeros(iterations) * u.K

    def store_plasma_state(self, i, w, t_rad, electron_densities, t_inner):
        """Store current plasma information and inner boundary temperature
        used in iterated i.
        Parameters
        ----------
        i : int
            current iteration index (0 for the first)
        w : np.ndarray
            dilution factor
        t_rad : astropy.units.Quantity
            radiation temperature
        electron_densities : np.ndarray
            electron density
        t_inner : astropy.units.Quantity
            temperature of inner boundary
        """
        self.iterations_w[i, :] = w
        self.iterations_t_rad[i, :] = t_rad
        self.iterations_electron_densities[i, :] = electron_densities.values
        self.iterations_t_inner[i] = t_inner

    def reshape_plasma_state_store(self, executed_iterations):
        """Reshapes the storage arrays in case convergence was reached before
        all specified iterations were executed.
        Parameters
        ----------
        executed_iterations : int
            iteration index, i.e. number of iterations executed minus one!
        """
        self.iterations_w = self.iterations_w[: executed_iterations + 1, :]
        self.iterations_t_rad = self.iterations_t_rad[
            : executed_iterations + 1, :
        ]
        self.iterations_electron_densities = self.iterations_electron_densities[
            : executed_iterations + 1, :
        ]
        self.iterations_t_inner = self.iterations_t_inner[
            : executed_iterations + 1
        ]


class Simulation(PlasmaStateStorerMixin, HDFWriterMixin):
    hdf_properties = [
        "model",
        "plasma",
        "runner",
        "iterations_w",
        "iterations_t_rad",
        "iterations_electron_densities",
        "iterations_t_inner",
    ]
    hdf_name = "simulation"

    def __init__(
        self,
        iterations,
        model,
        plasma,
        runner,
        no_of_packets,
        no_of_virtual_packets,
        luminosity_nu_start,
        luminosity_nu_end,
        last_no_of_packets,
        luminosity_requested,
        convergence_strategy,
        nthreads,
        show_convergence_plots,
        convergence_plots_kwargs,
        show_progress_bars,
    ):

        super(Simulation, self).__init__(iterations, model.no_of_shells)

        self.converged = False
        self.iterations = iterations
        self.iterations_executed = 0
        self.model = model
        self.plasma = plasma
        self.runner = runner
        self.no_of_packets = no_of_packets
        self.last_no_of_packets = last_no_of_packets
        self.no_of_virtual_packets = no_of_virtual_packets
        self.luminosity_nu_start = luminosity_nu_start
        self.luminosity_nu_end = luminosity_nu_end
        self.luminosity_requested = luminosity_requested
        self.nthreads = nthreads
        self.show_progress_bars = show_progress_bars

        if convergence_strategy.type in ("damped"):
            self.convergence_strategy = convergence_strategy
            self.converged = False
            self.consecutive_converges_count = 0
        elif convergence_strategy.type in ("custom"):
            raise NotImplementedError(
                "Convergence strategy type is custom; "
                "you need to implement your specific treatment!"
            )
        else:
            raise ValueError(
                f"Convergence strategy type is "
                f"not damped or custom "
                f"- input is {convergence_strategy.type}"
            )

        if show_convergence_plots:
            self.convergence_plots = ConvergencePlots(
                iterations=self.iterations, **convergence_plots_kwargs
            )

            if "export_convergence_plots" in convergence_plots_kwargs:
                if not isinstance(
                    convergence_plots_kwargs["export_convergence_plots"], bool
                ):
                    raise TypeError(
                        "Expected bool in export_convergence_plots argument"
                    )
                self.export_convergence_plots = convergence_plots_kwargs[
                    "export_convergence_plots"
                ]
            else:
                self.export_convergence_plots = False

        self._callbacks = OrderedDict()
        self._cb_next_id = 0

        mc_config_module.CONTINUUM_PROCESSES_ENABLED = (
            not self.plasma.continuum_interaction_species.empty
        )

    def estimate_t_inner(
        self, input_t_inner, luminosity_requested, t_inner_update_exponent=-0.5
    ):
        emitted_luminosity = self.runner.calculate_emitted_luminosity(
            self.luminosity_nu_start, self.luminosity_nu_end
        )

        luminosity_ratios = (
            (emitted_luminosity / luminosity_requested).to(1).value
        )

        return input_t_inner * luminosity_ratios**t_inner_update_exponent

    def advance_state(self):
        """
        Advances the state of the model and the plasma for the next
        iteration of the simulation. Returns True if the convergence criteria
        are met, else False.
        Returns
        -------
            converged : bool
        """
        (
            estimated_t_rad,
            estimated_w,
        ) = self.runner.calculate_radiationfield_properties()
        estimated_t_inner = self.estimate_t_inner(
            self.model.t_inner,
            self.luminosity_requested,
            t_inner_update_exponent=self.convergence_strategy.t_inner_update_exponent,
        )

        converged = ConvergencePlot._get_convergence_status(
            self,
            self.model.t_rad,
            self.model.w,
            self.model.t_inner,
            estimated_t_rad,
            estimated_w,
            estimated_t_inner,
        )

        # calculate_next_plasma_state equivalent
        # FIXME: Should convergence strategy have its own class?
        next_t_rad = ConvergencePlot.damped_converge(
            self,
            self.model.t_rad,
            estimated_t_rad,
            self.convergence_strategy.t_rad.damping_constant,
        )
        next_w = ConvergencePlot.damped_converge(
            self,
            self.model.w,
            estimated_w,
            self.convergence_strategy.w.damping_constant,
        )
        if (
            self.iterations_executed + 1
        ) % self.convergence_strategy.lock_t_inner_cycles == 0:
            next_t_inner = ConvergencePlot.damped_converge(
                self,
                self.model.t_inner,
                estimated_t_inner,
                self.convergence_strategy.t_inner.damping_constant,
            )
        else:
            next_t_inner = self.model.t_inner

        if hasattr(self, "convergence_plots"):
            self.convergence_plots.fetch_data(
                name="t_inner",
                value=self.model.t_inner.value,
                item_type="value",
            )
            self.convergence_plots.fetch_data(
                name="t_rad", value=self.model.t_rad, item_type="iterable"
            )
            self.convergence_plots.fetch_data(
                name="w", value=self.model.w, item_type="iterable"
            )
            self.convergence_plots.fetch_data(
                name="velocity", value=self.model.velocity, item_type="iterable"
            )

        self.log_plasma_state(
            self.model.t_rad,
            self.model.w,
            self.model.t_inner,
            next_t_rad,
            next_w,
            next_t_inner,
        )
        self.model.t_rad = next_t_rad
        self.model.w = next_w
        self.model.t_inner = next_t_inner

        # model.calculate_j_blues() equivalent
        # model.update_plasmas() equivalent
        # Bad test to see if this is a nlte run
        if "nlte_data" in self.plasma.outputs_dict:
            self.plasma.store_previous_properties()

        update_properties = dict(t_rad=self.model.t_rad, w=self.model.w)
        # A check to see if the plasma is set with JBluesDetailed, in which
        # case it needs some extra kwargs.
        if "j_blue_estimator" in self.plasma.outputs_dict:
            update_properties.update(
                t_inner=next_t_inner,
                j_blue_estimator=self.runner.j_blue_estimator,
            )
        if "gamma_estimator" in self.plasma.outputs_dict:
            update_properties.update(
                gamma_estimator=self.runner.photo_ion_estimator,
                alpha_stim_estimator=self.runner.stim_recomb_estimator,
                bf_heating_coeff_estimator=self.runner.bf_heating_estimator,
                stim_recomb_cooling_coeff_estimator=self.runner.stim_recomb_cooling_estimator,
            )

        self.plasma.update(**update_properties)

        return converged

    def iterate(self, no_of_packets, no_of_virtual_packets=0, last_run=False):
        logger.info(
            f"\n\tStarting iteration {(self.iterations_executed + 1):d} of {self.iterations:d}"
        )
        self.runner.run(
            self.model,
            self.plasma,
            no_of_packets,
            no_of_virtual_packets=no_of_virtual_packets,
            nthreads=self.nthreads,
            last_run=last_run,
            iteration=self.iterations_executed,
            total_iterations=self.iterations,
            show_progress_bars=self.show_progress_bars,
        )
        output_energy = self.runner.output_energy
        if np.sum(output_energy < 0) == len(output_energy):
            logger.critical("No r-packet escaped through the outer boundary.")

        emitted_luminosity = self.runner.calculate_emitted_luminosity(
            self.luminosity_nu_start, self.luminosity_nu_end
        )
        reabsorbed_luminosity = self.runner.calculate_reabsorbed_luminosity(
            self.luminosity_nu_start, self.luminosity_nu_end
        )
        if hasattr(self, "convergence_plots"):
            self.convergence_plots.fetch_data(
                name="Emitted",
                value=emitted_luminosity.value,
                item_type="value",
            )
            self.convergence_plots.fetch_data(
                name="Absorbed",
                value=reabsorbed_luminosity.value,
                item_type="value",
            )
            self.convergence_plots.fetch_data(
                name="Requested",
                value=self.luminosity_requested.value,
                item_type="value",
            )

        self.log_run_results(emitted_luminosity, reabsorbed_luminosity)
        self.iterations_executed += 1

    def run(self):
        """
        run the simulation
        """

        start_time = time.time()
        while self.iterations_executed < self.iterations - 1:
            self.store_plasma_state(
                self.iterations_executed,
                self.model.w,
                self.model.t_rad,
                self.plasma.electron_densities,
                self.model.t_inner,
            )
            self.iterate(self.no_of_packets)
            self.converged = self.advance_state()
            if hasattr(self, "convergence_plots"):
                self.convergence_plots.update()
            self._call_back()
            if self.converged:
                if self.convergence_strategy.stop_if_converged:
                    break
        # Last iteration
        self.store_plasma_state(
            self.iterations_executed,
            self.model.w,
            self.model.t_rad,
            self.plasma.electron_densities,
            self.model.t_inner,
        )
        self.iterate(
            self.last_no_of_packets, self.no_of_virtual_packets, last_run=True
        )

        self.reshape_plasma_state_store(self.iterations_executed)
        if hasattr(self, "convergence_plots"):
            self.convergence_plots.fetch_data(
                name="t_inner",
                value=self.model.t_inner.value,
                item_type="value",
            )
            self.convergence_plots.update(
                export_convergence_plots=self.export_convergence_plots,
                last=True,
            )

        if self.runner.rpacket_tracker:
            self.runner.rpacket_tracker_df = rpacket_trackers_to_dataframe(
                self.runner.rpacket_tracker
            )

        logger.info(
            f"\n\tSimulation finished in {self.iterations_executed:d} iterations "
            f"\n\tSimulation took {(time.time() - start_time):.2f} s\n"
        )
        self._call_back()

    def log_plasma_state(
        self,
        t_rad,
        w,
        t_inner,
        next_t_rad,
        next_w,
        next_t_inner,
        log_sampling=5,
    ):
        """
        Logging the change of the plasma state
        Parameters
        ----------
        t_rad : astropy.units.Quanity
            current t_rad
        w : astropy.units.Quanity
            current w
        next_t_rad : astropy.units.Quanity
            next t_rad
        next_w : astropy.units.Quanity
            next_w
        log_sampling : int
            the n-th shells to be plotted
        Returns
        -------
        """

        plasma_state_log = pd.DataFrame(
            index=np.arange(len(t_rad)),
            columns=["t_rad", "next_t_rad", "w", "next_w"],
        )
        plasma_state_log["t_rad"] = t_rad
        plasma_state_log["next_t_rad"] = next_t_rad
        plasma_state_log["w"] = w
        plasma_state_log["next_w"] = next_w
        plasma_state_log.columns.name = "Shell No."

        if is_notebook():
            logger.info("\n\tPlasma stratification:")

            # Displaying the DataFrame only when the logging level is NOTSET, DEBUG or INFO
            if logger.level <= logging.INFO:
                if not logger.filters:
                    display(
                        plasma_state_log.iloc[::log_sampling].style.format(
                            "{:.3g}"
                        )
                    )
                elif logger.filters[0].log_level == 20:
                    display(
                        plasma_state_log.iloc[::log_sampling].style.format(
                            "{:.3g}"
                        )
                    )
        else:
            output_df = ""
            plasma_output = plasma_state_log.iloc[::log_sampling].to_string(
                float_format=lambda x: "{:.3g}".format(x),
                justify="center",
            )
            for value in plasma_output.split("\n"):
                output_df = output_df + "\t{}\n".format(value)
            logger.info("\n\tPlasma stratification:")
            logger.info(f"\n{output_df}")

        logger.info(
            f"\n\tCurrent t_inner = {t_inner:.3f}\n\tExpected t_inner for next iteration = {next_t_inner:.3f}\n"
        )

    def log_run_results(self, emitted_luminosity, absorbed_luminosity):
        logger.info(
            f"\n\tLuminosity emitted   = {emitted_luminosity:.3e}\n"
            f"\tLuminosity absorbed  = {absorbed_luminosity:.3e}\n"
            f"\tLuminosity requested = {self.luminosity_requested:.3e}\n"
        )

    def _call_back(self):
        for cb, args in self._callbacks.values():
            cb(self, *args)

    def add_callback(self, cb_func, *args):
        """
        Add a function which will be called
        after every iteration.
        The cb_func signature must look like:
        cb_func(simulation, extra_arg1, ...)
        Parameters
        ----------
        cb_func : callable
            The callback function
        arg1 :
            The first additional arguments passed to the callable function
        ...
        Returns
        -------
        : int
            The callback ID
        """
        cb_id = self._cb_next_id
        self._callbacks[cb_id] = (cb_func, args)
        self._cb_next_id += 1
        return cb_id

    def remove_callback(self, id):
        """
        Remove the callback with a specific ID (which was returned by
        add_callback)
        Parameters
        ----------
        id : int
            The callback ID
        Returns
        -------
        : True if the callback was successfully removed.
        """
        try:
            del self._callbacks[id]
            return True
        except KeyError:
            logger.debug(f"Call Back was not found in {self._callbacks.keys()}")
            return False

    @classmethod
    def from_config(
        cls,
        config,
        packet_source=None,
        virtual_packet_logging=False,
        show_convergence_plots=True,
        show_progress_bars=True,
        **kwargs,
    ):
        """
        Create a new Simulation instance from a Configuration object.
        Parameters
        ----------
        config : tardis.io.config_reader.Configuration
        **kwargs
            Allow overriding some structures, such as model, plasma, atomic data
            and the runner, instead of creating them from the configuration
            object.
        Returns
        -------
        Simulation
        """
        # Allow overriding some config structures. This is useful in some
        # unit tests, and could be extended in all the from_config classmethods.
        if "model" in kwargs:
            model = kwargs["model"]
        else:
            if hasattr(config, "csvy_model"):
                model = Radial1DModel.from_csvy(
                    config, atom_data=kwargs.get("atom_data", None)
                )
            else:
                model = Radial1DModel.from_config(
                    config, atom_data=kwargs.get("atom_data", None)
                )
        if "plasma" in kwargs:
            plasma = kwargs["plasma"]
        else:
            plasma = assemble_plasma(
                config, model, atom_data=kwargs.get("atom_data", None)
            )
        if "runner" in kwargs:
            if packet_source is not None:
                raise ConfigurationError(
                    "Cannot specify packet_source and runner at the same time."
                )
            runner = kwargs["runner"]
        else:
            runner = MontecarloRunner.from_config(
                config,
                packet_source=packet_source,
                virtual_packet_logging=virtual_packet_logging,
            )

        convergence_plots_config_options = [
            "plasma_plot_config",
            "t_inner_luminosities_config",
            "plasma_cmap",
            "t_inner_luminosities_colors",
            "export_convergence_plots",
        ]
        convergence_plots_kwargs = {}
        for item in set(convergence_plots_config_options).intersection(
            kwargs.keys()
        ):
            convergence_plots_kwargs[item] = kwargs[item]

        luminosity_nu_start = config.supernova.luminosity_wavelength_end.to(
            u.Hz, u.spectral()
        )

        if u.isclose(
            config.supernova.luminosity_wavelength_start, 0 * u.angstrom
        ):
            luminosity_nu_end = np.inf * u.Hz
        else:
            luminosity_nu_end = (
                const.c / config.supernova.luminosity_wavelength_start
            ).to(u.Hz)

        last_no_of_packets = config.montecarlo.last_no_of_packets
        if last_no_of_packets is None or last_no_of_packets < 0:
            last_no_of_packets = config.montecarlo.no_of_packets
        last_no_of_packets = int(last_no_of_packets)

        return cls(
            iterations=config.montecarlo.iterations,
            model=model,
            plasma=plasma,
            runner=runner,
            show_convergence_plots=show_convergence_plots,
            no_of_packets=int(config.montecarlo.no_of_packets),
            no_of_virtual_packets=int(config.montecarlo.no_of_virtual_packets),
            luminosity_nu_start=luminosity_nu_start,
            luminosity_nu_end=luminosity_nu_end,
            last_no_of_packets=last_no_of_packets,
            luminosity_requested=config.supernova.luminosity_requested.cgs,
            convergence_strategy=config.montecarlo.convergence_strategy,
            nthreads=config.montecarlo.nthreads,
            convergence_plots_kwargs=convergence_plots_kwargs,
            show_progress_bars=show_progress_bars,
=======
import time
import logging
import numpy as np
import pandas as pd
import tardis
from astropy import units as u
from tardis import constants as const
from collections import OrderedDict
from tardis import model

from tardis.montecarlo import MontecarloRunner
from tardis.model import Radial1DModel
from tardis.plasma.standard_plasmas import assemble_plasma
from tardis.io.util import HDFWriterMixin
from tardis.io.config_reader import ConfigurationError
from tardis.util.base import is_notebook
from tardis.montecarlo import montecarlo_configuration as mc_config_module
from tardis.visualization import ConvergencePlots
from IPython.display import display
from tardis.montecarlo.montecarlo_numba.r_packet import (
    rpacket_trackers_to_dataframe,
)

# Adding logging support
logger = logging.getLogger(__name__)


class PlasmaStateStorerMixin(object):
    """Mixin class to provide the capability to the simulation object of
    storing plasma information and the inner boundary temperature during each
    MC iteration.

    Currently, storage for the dilution factor, the radiation temperature and
    the electron density in each cell is provided. Additionally, the
    temperature at the inner boundary is saved.
    """

    def __init__(self, iterations, no_of_shells):

        self.iterations_w = np.zeros((iterations, no_of_shells))
        self.iterations_t_rad = np.zeros((iterations, no_of_shells)) * u.K
        self.iterations_electron_densities = np.zeros(
            (iterations, no_of_shells)
        )
        self.iterations_t_inner = np.zeros(iterations) * u.K

    def store_plasma_state(self, i, w, t_rad, electron_densities, t_inner):
        """Store current plasma information and inner boundary temperature
        used in iterated i.

        Parameters
        ----------
        i : int
            current iteration index (0 for the first)
        w : np.ndarray
            dilution factor
        t_rad : astropy.units.Quantity
            radiation temperature
        electron_densities : np.ndarray
            electron density
        t_inner : astropy.units.Quantity
            temperature of inner boundary
        """
        self.iterations_w[i, :] = w
        self.iterations_t_rad[i, :] = t_rad
        self.iterations_electron_densities[i, :] = electron_densities.values
        self.iterations_t_inner[i] = t_inner

    def reshape_plasma_state_store(self, executed_iterations):
        """Reshapes the storage arrays in case convergence was reached before
        all specified iterations were executed.

        Parameters
        ----------
        executed_iterations : int
            iteration index, i.e. number of iterations executed minus one!
        """
        self.iterations_w = self.iterations_w[: executed_iterations + 1, :]
        self.iterations_t_rad = self.iterations_t_rad[
            : executed_iterations + 1, :
        ]
        self.iterations_electron_densities = self.iterations_electron_densities[
            : executed_iterations + 1, :
        ]
        self.iterations_t_inner = self.iterations_t_inner[
            : executed_iterations + 1
        ]


class Simulation(PlasmaStateStorerMixin, HDFWriterMixin):
    """A composite object containing all the required information for a
    simulation.

    Parameters
    ----------
    converged : bool
    iterations : int
    model : tardis.model.Radial1DModel
    plasma : tardis.plasma.BasePlasma
    runner : tardis.montecarlo.MontecarloRunner
    no_of_packets : int
    last_no_of_packets : int
    no_of_virtual_packets : int
    luminosity_nu_start : astropy.units.Quantity
    luminosity_nu_end : astropy.units.Quantity
    luminosity_requested : astropy.units.Quantity
    convergence_plots_kwargs: dict
    nthreads : int
        The number of threads to run montecarlo with
    version: str
        The TARDIS version in use when instantiating the simulation object

        .. note:: TARDIS must be built with OpenMP support in order for ``nthreads`` to have effect.

    """

    hdf_properties = [
        "model",
        "plasma",
        "runner",
        "iterations_w",
        "iterations_t_rad",
        "iterations_electron_densities",
        "iterations_t_inner",
    ]
    hdf_name = "simulation"

    def __init__(
        self,
        iterations,
        model,
        plasma,
        runner,
        no_of_packets,
        no_of_virtual_packets,
        luminosity_nu_start,
        luminosity_nu_end,
        last_no_of_packets,
        luminosity_requested,
        convergence_strategy,
        nthreads,
        show_convergence_plots,
        convergence_plots_kwargs,
        show_progress_bars,
    ):

        super(Simulation, self).__init__(iterations, model.no_of_shells)

        self.converged = False
        self.iterations = iterations
        self.iterations_executed = 0
        self.model = model
        self.plasma = plasma
        self.runner = runner
        self.no_of_packets = no_of_packets
        self.last_no_of_packets = last_no_of_packets
        self.no_of_virtual_packets = no_of_virtual_packets
        self.luminosity_nu_start = luminosity_nu_start
        self.luminosity_nu_end = luminosity_nu_end
        self.luminosity_requested = luminosity_requested
        self.nthreads = nthreads
        self.show_progress_bars = show_progress_bars
        self.version = tardis.__version__

        if convergence_strategy.type in ("damped"):
            self.convergence_strategy = convergence_strategy
            self.converged = False
            self.consecutive_converges_count = 0
        elif convergence_strategy.type in ("custom"):
            raise NotImplementedError(
                "Convergence strategy type is custom; "
                "you need to implement your specific treatment!"
            )
        else:
            raise ValueError(
                f"Convergence strategy type is "
                f"not damped or custom "
                f"- input is {convergence_strategy.type}"
            )

        if show_convergence_plots:
            self.convergence_plots = ConvergencePlots(
                iterations=self.iterations, **convergence_plots_kwargs
            )

            if "export_convergence_plots" in convergence_plots_kwargs:
                if not isinstance(
                    convergence_plots_kwargs["export_convergence_plots"], bool
                ):
                    raise TypeError(
                        "Expected bool in export_convergence_plots argument"
                    )
                self.export_convergence_plots = convergence_plots_kwargs[
                    "export_convergence_plots"
                ]
            else:
                self.export_convergence_plots = False

        self._callbacks = OrderedDict()
        self._cb_next_id = 0

        mc_config_module.CONTINUUM_PROCESSES_ENABLED = (
            not self.plasma.continuum_interaction_species.empty
        )

    def estimate_t_inner(
        self, input_t_inner, luminosity_requested, t_inner_update_exponent=-0.5
    ):
        emitted_luminosity = self.runner.calculate_emitted_luminosity(
            self.luminosity_nu_start, self.luminosity_nu_end
        )

        luminosity_ratios = (
            (emitted_luminosity / luminosity_requested).to(1).value
        )

        return input_t_inner * luminosity_ratios**t_inner_update_exponent

    @staticmethod
    def damped_converge(value, estimated_value, damping_factor):
        # FIXME: Should convergence strategy have its own class containing this
        # as a method
        return value + damping_factor * (estimated_value - value)

    def _get_convergence_status(
        self, t_rad, w, t_inner, estimated_t_rad, estimated_w, estimated_t_inner
    ):
        # FIXME: Move the convergence checking in its own class.
        no_of_shells = self.model.no_of_shells

        convergence_t_rad = (
            abs(t_rad - estimated_t_rad) / estimated_t_rad
        ).value
        convergence_w = abs(w - estimated_w) / estimated_w
        convergence_t_inner = (
            abs(t_inner - estimated_t_inner) / estimated_t_inner
        ).value

        fraction_t_rad_converged = (
            np.count_nonzero(
                convergence_t_rad < self.convergence_strategy.t_rad.threshold
            )
            / no_of_shells
        )

        t_rad_converged = (
            fraction_t_rad_converged > self.convergence_strategy.fraction
        )

        fraction_w_converged = (
            np.count_nonzero(
                convergence_w < self.convergence_strategy.w.threshold
            )
            / no_of_shells
        )

        w_converged = fraction_w_converged > self.convergence_strategy.fraction

        t_inner_converged = (
            convergence_t_inner < self.convergence_strategy.t_inner.threshold
        )

        if np.all([t_rad_converged, w_converged, t_inner_converged]):
            hold_iterations = self.convergence_strategy.hold_iterations
            self.consecutive_converges_count += 1
            logger.info(
                f"Iteration converged {self.consecutive_converges_count:d}/{(hold_iterations + 1):d} consecutive "
                f"times."
            )
            # If an iteration has converged, require hold_iterations more
            # iterations to converge before we conclude that the Simulation
            # is converged.
            return self.consecutive_converges_count == hold_iterations + 1
        else:
            self.consecutive_converges_count = 0
            return False

    def advance_state(self):
        """
        Advances the state of the model and the plasma for the next
        iteration of the simulation. Returns True if the convergence criteria
        are met, else False.

        Returns
        -------
            converged : bool
        """
        (
            estimated_t_rad,
            estimated_w,
        ) = self.runner.calculate_radiationfield_properties()
        estimated_t_inner = self.estimate_t_inner(
            self.model.t_inner,
            self.luminosity_requested,
            t_inner_update_exponent=self.convergence_strategy.t_inner_update_exponent,
        )

        converged = self._get_convergence_status(
            self.model.t_rad,
            self.model.w,
            self.model.t_inner,
            estimated_t_rad,
            estimated_w,
            estimated_t_inner,
        )

        # calculate_next_plasma_state equivalent
        # FIXME: Should convergence strategy have its own class?
        next_t_rad = self.damped_converge(
            self.model.t_rad,
            estimated_t_rad,
            self.convergence_strategy.t_rad.damping_constant,
        )
        next_w = self.damped_converge(
            self.model.w,
            estimated_w,
            self.convergence_strategy.w.damping_constant,
        )
        if (
            self.iterations_executed + 1
        ) % self.convergence_strategy.lock_t_inner_cycles == 0:
            next_t_inner = self.damped_converge(
                self.model.t_inner,
                estimated_t_inner,
                self.convergence_strategy.t_inner.damping_constant,
            )
        else:
            next_t_inner = self.model.t_inner

        if hasattr(self, "convergence_plots"):
            self.convergence_plots.fetch_data(
                name="t_inner",
                value=self.model.t_inner.value,
                item_type="value",
            )
            self.convergence_plots.fetch_data(
                name="t_rad", value=self.model.t_rad, item_type="iterable"
            )
            self.convergence_plots.fetch_data(
                name="w", value=self.model.w, item_type="iterable"
            )
            self.convergence_plots.fetch_data(
                name="velocity", value=self.model.velocity, item_type="iterable"
            )

        self.log_plasma_state(
            self.model.t_rad,
            self.model.w,
            self.model.t_inner,
            next_t_rad,
            next_w,
            next_t_inner,
        )
        self.model.t_rad = next_t_rad
        self.model.w = next_w
        self.model.t_inner = next_t_inner

        # model.calculate_j_blues() equivalent
        # model.update_plasmas() equivalent
        # Bad test to see if this is a nlte run
        if "nlte_data" in self.plasma.outputs_dict:
            self.plasma.store_previous_properties()

        update_properties = dict(t_rad=self.model.t_rad, w=self.model.w)
        # A check to see if the plasma is set with JBluesDetailed, in which
        # case it needs some extra kwargs.
        if "j_blue_estimator" in self.plasma.outputs_dict:
            update_properties.update(
                t_inner=next_t_inner,
                j_blue_estimator=self.runner.j_blue_estimator,
            )
        if "gamma_estimator" in self.plasma.outputs_dict:
            update_properties.update(
                gamma_estimator=self.runner.photo_ion_estimator,
                alpha_stim_estimator=self.runner.stim_recomb_estimator,
                bf_heating_coeff_estimator=self.runner.bf_heating_estimator,
                stim_recomb_cooling_coeff_estimator=self.runner.stim_recomb_cooling_estimator,
            )

        self.plasma.update(**update_properties)

        return converged

    def iterate(self, no_of_packets, no_of_virtual_packets=0, last_run=False):
        logger.info(
            f"\n\tStarting iteration {(self.iterations_executed + 1):d} of {self.iterations:d}"
        )
        self.runner.run(
            self.model,
            self.plasma,
            no_of_packets,
            no_of_virtual_packets=no_of_virtual_packets,
            nthreads=self.nthreads,
            last_run=last_run,
            iteration=self.iterations_executed,
            total_iterations=self.iterations,
            show_progress_bars=self.show_progress_bars,
        )
        output_energy = self.runner.output_energy
        if np.sum(output_energy < 0) == len(output_energy):
            logger.critical("No r-packet escaped through the outer boundary.")

        emitted_luminosity = self.runner.calculate_emitted_luminosity(
            self.luminosity_nu_start, self.luminosity_nu_end
        )
        reabsorbed_luminosity = self.runner.calculate_reabsorbed_luminosity(
            self.luminosity_nu_start, self.luminosity_nu_end
        )
        if hasattr(self, "convergence_plots"):
            self.convergence_plots.fetch_data(
                name="Emitted",
                value=emitted_luminosity.value,
                item_type="value",
            )
            self.convergence_plots.fetch_data(
                name="Absorbed",
                value=reabsorbed_luminosity.value,
                item_type="value",
            )
            self.convergence_plots.fetch_data(
                name="Requested",
                value=self.luminosity_requested.value,
                item_type="value",
            )

        self.log_run_results(emitted_luminosity, reabsorbed_luminosity)
        self.iterations_executed += 1

    def run(self):
        """
        run the simulation
        """

        start_time = time.time()
        while self.iterations_executed < self.iterations - 1:
            self.store_plasma_state(
                self.iterations_executed,
                self.model.w,
                self.model.t_rad,
                self.plasma.electron_densities,
                self.model.t_inner,
            )
            self.iterate(self.no_of_packets)
            self.converged = self.advance_state()
            if hasattr(self, "convergence_plots"):
                self.convergence_plots.update()
            self._call_back()
            if self.converged:
                if self.convergence_strategy.stop_if_converged:
                    break
        # Last iteration
        self.store_plasma_state(
            self.iterations_executed,
            self.model.w,
            self.model.t_rad,
            self.plasma.electron_densities,
            self.model.t_inner,
        )
        self.iterate(
            self.last_no_of_packets, self.no_of_virtual_packets, last_run=True
        )

        self.reshape_plasma_state_store(self.iterations_executed)
        if hasattr(self, "convergence_plots"):
            self.convergence_plots.fetch_data(
                name="t_inner",
                value=self.model.t_inner.value,
                item_type="value",
            )
            self.convergence_plots.update(
                export_convergence_plots=self.export_convergence_plots,
                last=True,
            )

        if self.runner.rpacket_tracker:
            self.runner.rpacket_tracker_df = rpacket_trackers_to_dataframe(
                self.runner.rpacket_tracker
            )

        logger.info(
            f"\n\tSimulation finished in {self.iterations_executed:d} iterations "
            f"\n\tSimulation took {(time.time() - start_time):.2f} s\n"
        )
        self._call_back()

    def log_plasma_state(
        self,
        t_rad,
        w,
        t_inner,
        next_t_rad,
        next_w,
        next_t_inner,
        log_sampling=5,
    ):
        """
        Logging the change of the plasma state

        Parameters
        ----------
        t_rad : astropy.units.Quanity
            current t_rad
        w : astropy.units.Quanity
            current w
        next_t_rad : astropy.units.Quanity
            next t_rad
        next_w : astropy.units.Quanity
            next_w
        log_sampling : int
            the n-th shells to be plotted

        Returns
        -------
        """

        plasma_state_log = pd.DataFrame(
            index=np.arange(len(t_rad)),
            columns=["t_rad", "next_t_rad", "w", "next_w"],
        )
        plasma_state_log["t_rad"] = t_rad
        plasma_state_log["next_t_rad"] = next_t_rad
        plasma_state_log["w"] = w
        plasma_state_log["next_w"] = next_w
        plasma_state_log.columns.name = "Shell No."

        if is_notebook():
            logger.info("\n\tPlasma stratification:")

            # Displaying the DataFrame only when the logging level is NOTSET, DEBUG or INFO
            if logger.level <= logging.INFO:
                if not logger.filters:
                    display(
                        plasma_state_log.iloc[::log_sampling].style.format(
                            "{:.3g}"
                        )
                    )
                elif logger.filters[0].log_level == 20:
                    display(
                        plasma_state_log.iloc[::log_sampling].style.format(
                            "{:.3g}"
                        )
                    )
        else:
            output_df = ""
            plasma_output = plasma_state_log.iloc[::log_sampling].to_string(
                float_format=lambda x: "{:.3g}".format(x),
                justify="center",
            )
            for value in plasma_output.split("\n"):
                output_df = output_df + "\t{}\n".format(value)
            logger.info("\n\tPlasma stratification:")
            logger.info(f"\n{output_df}")

        logger.info(
            f"\n\tCurrent t_inner = {t_inner:.3f}\n\tExpected t_inner for next iteration = {next_t_inner:.3f}\n"
        )

    def log_run_results(self, emitted_luminosity, absorbed_luminosity):
        logger.info(
            f"\n\tLuminosity emitted   = {emitted_luminosity:.3e}\n"
            f"\tLuminosity absorbed  = {absorbed_luminosity:.3e}\n"
            f"\tLuminosity requested = {self.luminosity_requested:.3e}\n"
        )

    def _call_back(self):
        for cb, args in self._callbacks.values():
            cb(self, *args)

    def add_callback(self, cb_func, *args):
        """
        Add a function which will be called
        after every iteration.

        The cb_func signature must look like:
        cb_func(simulation, extra_arg1, ...)

        Parameters
        ----------
        cb_func : callable
            The callback function
        arg1 :
            The first additional arguments passed to the callable function
        ...

        Returns
        -------
        : int
            The callback ID
        """
        cb_id = self._cb_next_id
        self._callbacks[cb_id] = (cb_func, args)
        self._cb_next_id += 1
        return cb_id

    def remove_callback(self, id):
        """
        Remove the callback with a specific ID (which was returned by
        add_callback)

        Parameters
        ----------
        id : int
            The callback ID

        Returns
        -------
        : True if the callback was successfully removed.
        """
        try:
            del self._callbacks[id]
            return True
        except KeyError:
            logger.debug(f"Call Back was not found in {self._callbacks.keys()}")
            return False

    @classmethod
    def from_config(
        cls,
        config,
        packet_source=None,
        virtual_packet_logging=False,
        show_convergence_plots=True,
        show_progress_bars=True,
        **kwargs,
    ):
        """
        Create a new Simulation instance from a Configuration object.

        Parameters
        ----------
        config : tardis.io.config_reader.Configuration

        **kwargs
            Allow overriding some structures, such as model, plasma, atomic data
            and the runner, instead of creating them from the configuration
            object.

        Returns
        -------
        Simulation
        """
        # Allow overriding some config structures. This is useful in some
        # unit tests, and could be extended in all the from_config classmethods.
        if "model" in kwargs:
            model = kwargs["model"]
        else:
            if hasattr(config, "csvy_model"):
                model = Radial1DModel.from_csvy(
                    config, atom_data=kwargs.get("atom_data", None)
                )
            else:
                model = Radial1DModel.from_config(
                    config, atom_data=kwargs.get("atom_data", None)
                )
        if "plasma" in kwargs:
            plasma = kwargs["plasma"]
        else:
            plasma = assemble_plasma(
                config, model, atom_data=kwargs.get("atom_data", None)
            )
        if "runner" in kwargs:
            if packet_source is not None:
                raise ConfigurationError(
                    "Cannot specify packet_source and runner at the same time."
                )
            runner = kwargs["runner"]
        else:
            runner = MontecarloRunner.from_config(
                config,
                packet_source=packet_source,
                virtual_packet_logging=virtual_packet_logging,
            )

        convergence_plots_config_options = [
            "plasma_plot_config",
            "t_inner_luminosities_config",
            "plasma_cmap",
            "t_inner_luminosities_colors",
            "export_convergence_plots",
        ]
        convergence_plots_kwargs = {}
        for item in set(convergence_plots_config_options).intersection(
            kwargs.keys()
        ):
            convergence_plots_kwargs[item] = kwargs[item]

        luminosity_nu_start = config.supernova.luminosity_wavelength_end.to(
            u.Hz, u.spectral()
        )

        if u.isclose(
            config.supernova.luminosity_wavelength_start, 0 * u.angstrom
        ):
            luminosity_nu_end = np.inf * u.Hz
        else:
            luminosity_nu_end = (
                const.c / config.supernova.luminosity_wavelength_start
            ).to(u.Hz)

        last_no_of_packets = config.montecarlo.last_no_of_packets
        if last_no_of_packets is None or last_no_of_packets < 0:
            last_no_of_packets = config.montecarlo.no_of_packets
        last_no_of_packets = int(last_no_of_packets)

        return cls(
            iterations=config.montecarlo.iterations,
            model=model,
            plasma=plasma,
            runner=runner,
            show_convergence_plots=show_convergence_plots,
            no_of_packets=int(config.montecarlo.no_of_packets),
            no_of_virtual_packets=int(config.montecarlo.no_of_virtual_packets),
            luminosity_nu_start=luminosity_nu_start,
            luminosity_nu_end=luminosity_nu_end,
            last_no_of_packets=last_no_of_packets,
            luminosity_requested=config.supernova.luminosity_requested.cgs,
            convergence_strategy=config.montecarlo.convergence_strategy,
            nthreads=config.montecarlo.nthreads,
            convergence_plots_kwargs=convergence_plots_kwargs,
            show_progress_bars=show_progress_bars,
>>>>>>> d719b8e2
        )<|MERGE_RESOLUTION|>--- conflicted
+++ resolved
@@ -1,8 +1,8 @@
-<<<<<<< HEAD
 import time
 import logging
 import numpy as np
 import pandas as pd
+import tardis
 from astropy import units as u
 from tardis import constants as const
 from collections import OrderedDict
@@ -131,6 +131,7 @@
         self.luminosity_requested = luminosity_requested
         self.nthreads = nthreads
         self.show_progress_bars = show_progress_bars
+        self.version = tardis.__version__
 
         if convergence_strategy.type in ("damped"):
             self.convergence_strategy = convergence_strategy
@@ -622,726 +623,4 @@
             nthreads=config.montecarlo.nthreads,
             convergence_plots_kwargs=convergence_plots_kwargs,
             show_progress_bars=show_progress_bars,
-=======
-import time
-import logging
-import numpy as np
-import pandas as pd
-import tardis
-from astropy import units as u
-from tardis import constants as const
-from collections import OrderedDict
-from tardis import model
-
-from tardis.montecarlo import MontecarloRunner
-from tardis.model import Radial1DModel
-from tardis.plasma.standard_plasmas import assemble_plasma
-from tardis.io.util import HDFWriterMixin
-from tardis.io.config_reader import ConfigurationError
-from tardis.util.base import is_notebook
-from tardis.montecarlo import montecarlo_configuration as mc_config_module
-from tardis.visualization import ConvergencePlots
-from IPython.display import display
-from tardis.montecarlo.montecarlo_numba.r_packet import (
-    rpacket_trackers_to_dataframe,
-)
-
-# Adding logging support
-logger = logging.getLogger(__name__)
-
-
-class PlasmaStateStorerMixin(object):
-    """Mixin class to provide the capability to the simulation object of
-    storing plasma information and the inner boundary temperature during each
-    MC iteration.
-
-    Currently, storage for the dilution factor, the radiation temperature and
-    the electron density in each cell is provided. Additionally, the
-    temperature at the inner boundary is saved.
-    """
-
-    def __init__(self, iterations, no_of_shells):
-
-        self.iterations_w = np.zeros((iterations, no_of_shells))
-        self.iterations_t_rad = np.zeros((iterations, no_of_shells)) * u.K
-        self.iterations_electron_densities = np.zeros(
-            (iterations, no_of_shells)
-        )
-        self.iterations_t_inner = np.zeros(iterations) * u.K
-
-    def store_plasma_state(self, i, w, t_rad, electron_densities, t_inner):
-        """Store current plasma information and inner boundary temperature
-        used in iterated i.
-
-        Parameters
-        ----------
-        i : int
-            current iteration index (0 for the first)
-        w : np.ndarray
-            dilution factor
-        t_rad : astropy.units.Quantity
-            radiation temperature
-        electron_densities : np.ndarray
-            electron density
-        t_inner : astropy.units.Quantity
-            temperature of inner boundary
-        """
-        self.iterations_w[i, :] = w
-        self.iterations_t_rad[i, :] = t_rad
-        self.iterations_electron_densities[i, :] = electron_densities.values
-        self.iterations_t_inner[i] = t_inner
-
-    def reshape_plasma_state_store(self, executed_iterations):
-        """Reshapes the storage arrays in case convergence was reached before
-        all specified iterations were executed.
-
-        Parameters
-        ----------
-        executed_iterations : int
-            iteration index, i.e. number of iterations executed minus one!
-        """
-        self.iterations_w = self.iterations_w[: executed_iterations + 1, :]
-        self.iterations_t_rad = self.iterations_t_rad[
-            : executed_iterations + 1, :
-        ]
-        self.iterations_electron_densities = self.iterations_electron_densities[
-            : executed_iterations + 1, :
-        ]
-        self.iterations_t_inner = self.iterations_t_inner[
-            : executed_iterations + 1
-        ]
-
-
-class Simulation(PlasmaStateStorerMixin, HDFWriterMixin):
-    """A composite object containing all the required information for a
-    simulation.
-
-    Parameters
-    ----------
-    converged : bool
-    iterations : int
-    model : tardis.model.Radial1DModel
-    plasma : tardis.plasma.BasePlasma
-    runner : tardis.montecarlo.MontecarloRunner
-    no_of_packets : int
-    last_no_of_packets : int
-    no_of_virtual_packets : int
-    luminosity_nu_start : astropy.units.Quantity
-    luminosity_nu_end : astropy.units.Quantity
-    luminosity_requested : astropy.units.Quantity
-    convergence_plots_kwargs: dict
-    nthreads : int
-        The number of threads to run montecarlo with
-    version: str
-        The TARDIS version in use when instantiating the simulation object
-
-        .. note:: TARDIS must be built with OpenMP support in order for ``nthreads`` to have effect.
-
-    """
-
-    hdf_properties = [
-        "model",
-        "plasma",
-        "runner",
-        "iterations_w",
-        "iterations_t_rad",
-        "iterations_electron_densities",
-        "iterations_t_inner",
-    ]
-    hdf_name = "simulation"
-
-    def __init__(
-        self,
-        iterations,
-        model,
-        plasma,
-        runner,
-        no_of_packets,
-        no_of_virtual_packets,
-        luminosity_nu_start,
-        luminosity_nu_end,
-        last_no_of_packets,
-        luminosity_requested,
-        convergence_strategy,
-        nthreads,
-        show_convergence_plots,
-        convergence_plots_kwargs,
-        show_progress_bars,
-    ):
-
-        super(Simulation, self).__init__(iterations, model.no_of_shells)
-
-        self.converged = False
-        self.iterations = iterations
-        self.iterations_executed = 0
-        self.model = model
-        self.plasma = plasma
-        self.runner = runner
-        self.no_of_packets = no_of_packets
-        self.last_no_of_packets = last_no_of_packets
-        self.no_of_virtual_packets = no_of_virtual_packets
-        self.luminosity_nu_start = luminosity_nu_start
-        self.luminosity_nu_end = luminosity_nu_end
-        self.luminosity_requested = luminosity_requested
-        self.nthreads = nthreads
-        self.show_progress_bars = show_progress_bars
-        self.version = tardis.__version__
-
-        if convergence_strategy.type in ("damped"):
-            self.convergence_strategy = convergence_strategy
-            self.converged = False
-            self.consecutive_converges_count = 0
-        elif convergence_strategy.type in ("custom"):
-            raise NotImplementedError(
-                "Convergence strategy type is custom; "
-                "you need to implement your specific treatment!"
-            )
-        else:
-            raise ValueError(
-                f"Convergence strategy type is "
-                f"not damped or custom "
-                f"- input is {convergence_strategy.type}"
-            )
-
-        if show_convergence_plots:
-            self.convergence_plots = ConvergencePlots(
-                iterations=self.iterations, **convergence_plots_kwargs
-            )
-
-            if "export_convergence_plots" in convergence_plots_kwargs:
-                if not isinstance(
-                    convergence_plots_kwargs["export_convergence_plots"], bool
-                ):
-                    raise TypeError(
-                        "Expected bool in export_convergence_plots argument"
-                    )
-                self.export_convergence_plots = convergence_plots_kwargs[
-                    "export_convergence_plots"
-                ]
-            else:
-                self.export_convergence_plots = False
-
-        self._callbacks = OrderedDict()
-        self._cb_next_id = 0
-
-        mc_config_module.CONTINUUM_PROCESSES_ENABLED = (
-            not self.plasma.continuum_interaction_species.empty
-        )
-
-    def estimate_t_inner(
-        self, input_t_inner, luminosity_requested, t_inner_update_exponent=-0.5
-    ):
-        emitted_luminosity = self.runner.calculate_emitted_luminosity(
-            self.luminosity_nu_start, self.luminosity_nu_end
-        )
-
-        luminosity_ratios = (
-            (emitted_luminosity / luminosity_requested).to(1).value
-        )
-
-        return input_t_inner * luminosity_ratios**t_inner_update_exponent
-
-    @staticmethod
-    def damped_converge(value, estimated_value, damping_factor):
-        # FIXME: Should convergence strategy have its own class containing this
-        # as a method
-        return value + damping_factor * (estimated_value - value)
-
-    def _get_convergence_status(
-        self, t_rad, w, t_inner, estimated_t_rad, estimated_w, estimated_t_inner
-    ):
-        # FIXME: Move the convergence checking in its own class.
-        no_of_shells = self.model.no_of_shells
-
-        convergence_t_rad = (
-            abs(t_rad - estimated_t_rad) / estimated_t_rad
-        ).value
-        convergence_w = abs(w - estimated_w) / estimated_w
-        convergence_t_inner = (
-            abs(t_inner - estimated_t_inner) / estimated_t_inner
-        ).value
-
-        fraction_t_rad_converged = (
-            np.count_nonzero(
-                convergence_t_rad < self.convergence_strategy.t_rad.threshold
-            )
-            / no_of_shells
-        )
-
-        t_rad_converged = (
-            fraction_t_rad_converged > self.convergence_strategy.fraction
-        )
-
-        fraction_w_converged = (
-            np.count_nonzero(
-                convergence_w < self.convergence_strategy.w.threshold
-            )
-            / no_of_shells
-        )
-
-        w_converged = fraction_w_converged > self.convergence_strategy.fraction
-
-        t_inner_converged = (
-            convergence_t_inner < self.convergence_strategy.t_inner.threshold
-        )
-
-        if np.all([t_rad_converged, w_converged, t_inner_converged]):
-            hold_iterations = self.convergence_strategy.hold_iterations
-            self.consecutive_converges_count += 1
-            logger.info(
-                f"Iteration converged {self.consecutive_converges_count:d}/{(hold_iterations + 1):d} consecutive "
-                f"times."
-            )
-            # If an iteration has converged, require hold_iterations more
-            # iterations to converge before we conclude that the Simulation
-            # is converged.
-            return self.consecutive_converges_count == hold_iterations + 1
-        else:
-            self.consecutive_converges_count = 0
-            return False
-
-    def advance_state(self):
-        """
-        Advances the state of the model and the plasma for the next
-        iteration of the simulation. Returns True if the convergence criteria
-        are met, else False.
-
-        Returns
-        -------
-            converged : bool
-        """
-        (
-            estimated_t_rad,
-            estimated_w,
-        ) = self.runner.calculate_radiationfield_properties()
-        estimated_t_inner = self.estimate_t_inner(
-            self.model.t_inner,
-            self.luminosity_requested,
-            t_inner_update_exponent=self.convergence_strategy.t_inner_update_exponent,
-        )
-
-        converged = self._get_convergence_status(
-            self.model.t_rad,
-            self.model.w,
-            self.model.t_inner,
-            estimated_t_rad,
-            estimated_w,
-            estimated_t_inner,
-        )
-
-        # calculate_next_plasma_state equivalent
-        # FIXME: Should convergence strategy have its own class?
-        next_t_rad = self.damped_converge(
-            self.model.t_rad,
-            estimated_t_rad,
-            self.convergence_strategy.t_rad.damping_constant,
-        )
-        next_w = self.damped_converge(
-            self.model.w,
-            estimated_w,
-            self.convergence_strategy.w.damping_constant,
-        )
-        if (
-            self.iterations_executed + 1
-        ) % self.convergence_strategy.lock_t_inner_cycles == 0:
-            next_t_inner = self.damped_converge(
-                self.model.t_inner,
-                estimated_t_inner,
-                self.convergence_strategy.t_inner.damping_constant,
-            )
-        else:
-            next_t_inner = self.model.t_inner
-
-        if hasattr(self, "convergence_plots"):
-            self.convergence_plots.fetch_data(
-                name="t_inner",
-                value=self.model.t_inner.value,
-                item_type="value",
-            )
-            self.convergence_plots.fetch_data(
-                name="t_rad", value=self.model.t_rad, item_type="iterable"
-            )
-            self.convergence_plots.fetch_data(
-                name="w", value=self.model.w, item_type="iterable"
-            )
-            self.convergence_plots.fetch_data(
-                name="velocity", value=self.model.velocity, item_type="iterable"
-            )
-
-        self.log_plasma_state(
-            self.model.t_rad,
-            self.model.w,
-            self.model.t_inner,
-            next_t_rad,
-            next_w,
-            next_t_inner,
-        )
-        self.model.t_rad = next_t_rad
-        self.model.w = next_w
-        self.model.t_inner = next_t_inner
-
-        # model.calculate_j_blues() equivalent
-        # model.update_plasmas() equivalent
-        # Bad test to see if this is a nlte run
-        if "nlte_data" in self.plasma.outputs_dict:
-            self.plasma.store_previous_properties()
-
-        update_properties = dict(t_rad=self.model.t_rad, w=self.model.w)
-        # A check to see if the plasma is set with JBluesDetailed, in which
-        # case it needs some extra kwargs.
-        if "j_blue_estimator" in self.plasma.outputs_dict:
-            update_properties.update(
-                t_inner=next_t_inner,
-                j_blue_estimator=self.runner.j_blue_estimator,
-            )
-        if "gamma_estimator" in self.plasma.outputs_dict:
-            update_properties.update(
-                gamma_estimator=self.runner.photo_ion_estimator,
-                alpha_stim_estimator=self.runner.stim_recomb_estimator,
-                bf_heating_coeff_estimator=self.runner.bf_heating_estimator,
-                stim_recomb_cooling_coeff_estimator=self.runner.stim_recomb_cooling_estimator,
-            )
-
-        self.plasma.update(**update_properties)
-
-        return converged
-
-    def iterate(self, no_of_packets, no_of_virtual_packets=0, last_run=False):
-        logger.info(
-            f"\n\tStarting iteration {(self.iterations_executed + 1):d} of {self.iterations:d}"
-        )
-        self.runner.run(
-            self.model,
-            self.plasma,
-            no_of_packets,
-            no_of_virtual_packets=no_of_virtual_packets,
-            nthreads=self.nthreads,
-            last_run=last_run,
-            iteration=self.iterations_executed,
-            total_iterations=self.iterations,
-            show_progress_bars=self.show_progress_bars,
-        )
-        output_energy = self.runner.output_energy
-        if np.sum(output_energy < 0) == len(output_energy):
-            logger.critical("No r-packet escaped through the outer boundary.")
-
-        emitted_luminosity = self.runner.calculate_emitted_luminosity(
-            self.luminosity_nu_start, self.luminosity_nu_end
-        )
-        reabsorbed_luminosity = self.runner.calculate_reabsorbed_luminosity(
-            self.luminosity_nu_start, self.luminosity_nu_end
-        )
-        if hasattr(self, "convergence_plots"):
-            self.convergence_plots.fetch_data(
-                name="Emitted",
-                value=emitted_luminosity.value,
-                item_type="value",
-            )
-            self.convergence_plots.fetch_data(
-                name="Absorbed",
-                value=reabsorbed_luminosity.value,
-                item_type="value",
-            )
-            self.convergence_plots.fetch_data(
-                name="Requested",
-                value=self.luminosity_requested.value,
-                item_type="value",
-            )
-
-        self.log_run_results(emitted_luminosity, reabsorbed_luminosity)
-        self.iterations_executed += 1
-
-    def run(self):
-        """
-        run the simulation
-        """
-
-        start_time = time.time()
-        while self.iterations_executed < self.iterations - 1:
-            self.store_plasma_state(
-                self.iterations_executed,
-                self.model.w,
-                self.model.t_rad,
-                self.plasma.electron_densities,
-                self.model.t_inner,
-            )
-            self.iterate(self.no_of_packets)
-            self.converged = self.advance_state()
-            if hasattr(self, "convergence_plots"):
-                self.convergence_plots.update()
-            self._call_back()
-            if self.converged:
-                if self.convergence_strategy.stop_if_converged:
-                    break
-        # Last iteration
-        self.store_plasma_state(
-            self.iterations_executed,
-            self.model.w,
-            self.model.t_rad,
-            self.plasma.electron_densities,
-            self.model.t_inner,
-        )
-        self.iterate(
-            self.last_no_of_packets, self.no_of_virtual_packets, last_run=True
-        )
-
-        self.reshape_plasma_state_store(self.iterations_executed)
-        if hasattr(self, "convergence_plots"):
-            self.convergence_plots.fetch_data(
-                name="t_inner",
-                value=self.model.t_inner.value,
-                item_type="value",
-            )
-            self.convergence_plots.update(
-                export_convergence_plots=self.export_convergence_plots,
-                last=True,
-            )
-
-        if self.runner.rpacket_tracker:
-            self.runner.rpacket_tracker_df = rpacket_trackers_to_dataframe(
-                self.runner.rpacket_tracker
-            )
-
-        logger.info(
-            f"\n\tSimulation finished in {self.iterations_executed:d} iterations "
-            f"\n\tSimulation took {(time.time() - start_time):.2f} s\n"
-        )
-        self._call_back()
-
-    def log_plasma_state(
-        self,
-        t_rad,
-        w,
-        t_inner,
-        next_t_rad,
-        next_w,
-        next_t_inner,
-        log_sampling=5,
-    ):
-        """
-        Logging the change of the plasma state
-
-        Parameters
-        ----------
-        t_rad : astropy.units.Quanity
-            current t_rad
-        w : astropy.units.Quanity
-            current w
-        next_t_rad : astropy.units.Quanity
-            next t_rad
-        next_w : astropy.units.Quanity
-            next_w
-        log_sampling : int
-            the n-th shells to be plotted
-
-        Returns
-        -------
-        """
-
-        plasma_state_log = pd.DataFrame(
-            index=np.arange(len(t_rad)),
-            columns=["t_rad", "next_t_rad", "w", "next_w"],
-        )
-        plasma_state_log["t_rad"] = t_rad
-        plasma_state_log["next_t_rad"] = next_t_rad
-        plasma_state_log["w"] = w
-        plasma_state_log["next_w"] = next_w
-        plasma_state_log.columns.name = "Shell No."
-
-        if is_notebook():
-            logger.info("\n\tPlasma stratification:")
-
-            # Displaying the DataFrame only when the logging level is NOTSET, DEBUG or INFO
-            if logger.level <= logging.INFO:
-                if not logger.filters:
-                    display(
-                        plasma_state_log.iloc[::log_sampling].style.format(
-                            "{:.3g}"
-                        )
-                    )
-                elif logger.filters[0].log_level == 20:
-                    display(
-                        plasma_state_log.iloc[::log_sampling].style.format(
-                            "{:.3g}"
-                        )
-                    )
-        else:
-            output_df = ""
-            plasma_output = plasma_state_log.iloc[::log_sampling].to_string(
-                float_format=lambda x: "{:.3g}".format(x),
-                justify="center",
-            )
-            for value in plasma_output.split("\n"):
-                output_df = output_df + "\t{}\n".format(value)
-            logger.info("\n\tPlasma stratification:")
-            logger.info(f"\n{output_df}")
-
-        logger.info(
-            f"\n\tCurrent t_inner = {t_inner:.3f}\n\tExpected t_inner for next iteration = {next_t_inner:.3f}\n"
-        )
-
-    def log_run_results(self, emitted_luminosity, absorbed_luminosity):
-        logger.info(
-            f"\n\tLuminosity emitted   = {emitted_luminosity:.3e}\n"
-            f"\tLuminosity absorbed  = {absorbed_luminosity:.3e}\n"
-            f"\tLuminosity requested = {self.luminosity_requested:.3e}\n"
-        )
-
-    def _call_back(self):
-        for cb, args in self._callbacks.values():
-            cb(self, *args)
-
-    def add_callback(self, cb_func, *args):
-        """
-        Add a function which will be called
-        after every iteration.
-
-        The cb_func signature must look like:
-        cb_func(simulation, extra_arg1, ...)
-
-        Parameters
-        ----------
-        cb_func : callable
-            The callback function
-        arg1 :
-            The first additional arguments passed to the callable function
-        ...
-
-        Returns
-        -------
-        : int
-            The callback ID
-        """
-        cb_id = self._cb_next_id
-        self._callbacks[cb_id] = (cb_func, args)
-        self._cb_next_id += 1
-        return cb_id
-
-    def remove_callback(self, id):
-        """
-        Remove the callback with a specific ID (which was returned by
-        add_callback)
-
-        Parameters
-        ----------
-        id : int
-            The callback ID
-
-        Returns
-        -------
-        : True if the callback was successfully removed.
-        """
-        try:
-            del self._callbacks[id]
-            return True
-        except KeyError:
-            logger.debug(f"Call Back was not found in {self._callbacks.keys()}")
-            return False
-
-    @classmethod
-    def from_config(
-        cls,
-        config,
-        packet_source=None,
-        virtual_packet_logging=False,
-        show_convergence_plots=True,
-        show_progress_bars=True,
-        **kwargs,
-    ):
-        """
-        Create a new Simulation instance from a Configuration object.
-
-        Parameters
-        ----------
-        config : tardis.io.config_reader.Configuration
-
-        **kwargs
-            Allow overriding some structures, such as model, plasma, atomic data
-            and the runner, instead of creating them from the configuration
-            object.
-
-        Returns
-        -------
-        Simulation
-        """
-        # Allow overriding some config structures. This is useful in some
-        # unit tests, and could be extended in all the from_config classmethods.
-        if "model" in kwargs:
-            model = kwargs["model"]
-        else:
-            if hasattr(config, "csvy_model"):
-                model = Radial1DModel.from_csvy(
-                    config, atom_data=kwargs.get("atom_data", None)
-                )
-            else:
-                model = Radial1DModel.from_config(
-                    config, atom_data=kwargs.get("atom_data", None)
-                )
-        if "plasma" in kwargs:
-            plasma = kwargs["plasma"]
-        else:
-            plasma = assemble_plasma(
-                config, model, atom_data=kwargs.get("atom_data", None)
-            )
-        if "runner" in kwargs:
-            if packet_source is not None:
-                raise ConfigurationError(
-                    "Cannot specify packet_source and runner at the same time."
-                )
-            runner = kwargs["runner"]
-        else:
-            runner = MontecarloRunner.from_config(
-                config,
-                packet_source=packet_source,
-                virtual_packet_logging=virtual_packet_logging,
-            )
-
-        convergence_plots_config_options = [
-            "plasma_plot_config",
-            "t_inner_luminosities_config",
-            "plasma_cmap",
-            "t_inner_luminosities_colors",
-            "export_convergence_plots",
-        ]
-        convergence_plots_kwargs = {}
-        for item in set(convergence_plots_config_options).intersection(
-            kwargs.keys()
-        ):
-            convergence_plots_kwargs[item] = kwargs[item]
-
-        luminosity_nu_start = config.supernova.luminosity_wavelength_end.to(
-            u.Hz, u.spectral()
-        )
-
-        if u.isclose(
-            config.supernova.luminosity_wavelength_start, 0 * u.angstrom
-        ):
-            luminosity_nu_end = np.inf * u.Hz
-        else:
-            luminosity_nu_end = (
-                const.c / config.supernova.luminosity_wavelength_start
-            ).to(u.Hz)
-
-        last_no_of_packets = config.montecarlo.last_no_of_packets
-        if last_no_of_packets is None or last_no_of_packets < 0:
-            last_no_of_packets = config.montecarlo.no_of_packets
-        last_no_of_packets = int(last_no_of_packets)
-
-        return cls(
-            iterations=config.montecarlo.iterations,
-            model=model,
-            plasma=plasma,
-            runner=runner,
-            show_convergence_plots=show_convergence_plots,
-            no_of_packets=int(config.montecarlo.no_of_packets),
-            no_of_virtual_packets=int(config.montecarlo.no_of_virtual_packets),
-            luminosity_nu_start=luminosity_nu_start,
-            luminosity_nu_end=luminosity_nu_end,
-            last_no_of_packets=last_no_of_packets,
-            luminosity_requested=config.supernova.luminosity_requested.cgs,
-            convergence_strategy=config.montecarlo.convergence_strategy,
-            nthreads=config.montecarlo.nthreads,
-            convergence_plots_kwargs=convergence_plots_kwargs,
-            show_progress_bars=show_progress_bars,
->>>>>>> d719b8e2
         )