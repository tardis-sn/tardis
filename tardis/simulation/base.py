--- conflicted
+++ resolved
@@ -14,18 +14,11 @@
 from tardis.io.configuration.config_reader import ConfigurationError
 from tardis.io.util import HDFWriterMixin
 from tardis.model import SimulationState
-<<<<<<< HEAD
-from tardis.montecarlo import (
-    montecarlo_configuration as montecarlo_configuration,
-)
-from tardis.montecarlo.base import MontecarloTransportSolver
-=======
 from tardis.model.parse_input import initialize_packet_source
 from tardis.montecarlo import (
     montecarlo_configuration as montecarlo_configuration,
 )
 from tardis.montecarlo.base import MonteCarloTransportSolver
->>>>>>> 234c5860
 from tardis.plasma.standard_plasmas import assemble_plasma
 from tardis.util.base import is_notebook
 from tardis.visualization import ConvergencePlots
@@ -289,11 +282,7 @@
         """
         (
             estimated_t_rad,
-<<<<<<< HEAD
             estimated_dilution_factor,
-=======
-            estimated_w,
->>>>>>> 234c5860
         ) = self.transport.transport_state.calculate_radiationfield_properties()
         estimated_t_inner = self.estimate_t_inner(
             self.simulation_state.t_inner,
@@ -380,12 +369,7 @@
         # A check to see if the plasma is set with JBluesDetailed, in which
         # case it needs some extra kwargs.
 
-<<<<<<< HEAD
-        estimators = self.transport.transport_state.estimators
-
-=======
         estimators = self.transport.transport_state.radfield_mc_estimators
->>>>>>> 234c5860
         if "j_blue_estimator" in self.plasma.outputs_dict:
             update_properties.update(
                 t_inner=next_t_inner,
@@ -711,13 +695,9 @@
                     config, atom_data=atom_data
                 )
             if packet_source is not None:
-<<<<<<< HEAD
-                simulation_state.packet_source = packet_source
-=======
                 simulation_state.packet_source = initialize_packet_source(
                     config, simulation_state.geometry, packet_source
                 )
->>>>>>> 234c5860
         if "plasma" in kwargs:
             plasma = kwargs["plasma"]
         else:
@@ -733,17 +713,10 @@
                 )
             transport = kwargs["transport"]
         else:
-<<<<<<< HEAD
-            transport = MontecarloTransportSolver.from_config(
-                config,
-                packet_source=simulation_state.packet_source,
-                enable_vpacket_tracking=virtual_packet_logging,
-=======
             transport = MonteCarloTransportSolver.from_config(
                 config,
                 packet_source=simulation_state.packet_source,
                 enable_virtual_packet_logging=virtual_packet_logging,
->>>>>>> 234c5860
             )
 
         convergence_plots_config_options = [
