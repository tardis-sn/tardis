import logging
import time
from collections import OrderedDict

import numpy as np
import pandas as pd
from astropy import units as u

import tardis
from tardis import constants as const
from tardis.io.configuration.config_reader import ConfigurationError
from tardis.io.hdf_writer_mixin import HDFWriterMixin
from tardis.io.model.parse_atom_data import parse_atom_data
from tardis.io.model.parse_simulation_state import (
    parse_simulation_state,
)
from tardis.opacities.macro_atom.macroatom_solver import LegacyMacroAtomSolver
from tardis.opacities.macro_atom.macroatom_state import LegacyMacroAtomState
from tardis.opacities.opacity_solver import OpacitySolver
from tardis.plasma.assembly.legacy_assembly import assemble_plasma
from tardis.plasma.radiation_field import DilutePlanckianRadiationField
from tardis.simulation.convergence import ConvergenceSolver
from tardis.spectrum.base import SpectrumSolver
from tardis.spectrum.formal_integral.formal_integral import FormalIntegrator
from tardis.spectrum.luminosity import (
    calculate_filtered_luminosity,
)
from tardis.transport.montecarlo.base import MonteCarloTransportSolver
from tardis.transport.montecarlo.configuration import montecarlo_globals
from tardis.transport.montecarlo.estimators.continuum_radfield_properties import (
    MCContinuumPropertiesSolver,
)
from tardis.util.base import is_notebook
from tardis.visualization import ConvergencePlots

logger = logging.getLogger(__name__)


class PlasmaStateStorerMixin:
    """Mixin class to provide the capability to the simulation object of
    storing plasma information and the inner boundary temperature during each
    MC iteration.

    Currently, storage for the dilution factor, the radiation temperature and
    the electron density in each cell is provided. Additionally, the
    temperature at the inner boundary is saved.
    """

    def __init__(self, iterations, no_of_shells):
        self.iterations_w = np.zeros((iterations, no_of_shells))
        self.iterations_t_rad = np.zeros((iterations, no_of_shells)) * u.K
        self.iterations_electron_densities = np.zeros((iterations, no_of_shells))
        self.iterations_t_inner = np.zeros(iterations) * u.K

    def store_plasma_state(self, i, w, t_rad, electron_densities, t_inner):
        """Store current plasma information and inner boundary temperature
        used in iterated i.

        Parameters
        ----------
        i : int
            current iteration index (0 for the first)
        w : np.ndarray
            dilution factor
        t_rad : astropy.units.Quantity
            radiation temperature
        electron_densities : np.ndarray
            electron density
        t_inner : astropy.units.Quantity
            temperature of inner boundary
        """
        self.iterations_w[i, :] = w
        self.iterations_t_rad[i, :] = t_rad
        self.iterations_electron_densities[i, :] = electron_densities.values
        self.iterations_t_inner[i] = t_inner

    def reshape_plasma_state_store(self, executed_iterations):
        """Reshapes the storage arrays in case convergence was reached before
        all specified iterations were executed.

        Parameters
        ----------
        executed_iterations : int
            iteration index, i.e. number of iterations executed minus one!
        """
        self.iterations_w = self.iterations_w[: executed_iterations + 1, :]
        self.iterations_t_rad = self.iterations_t_rad[: executed_iterations + 1, :]
        self.iterations_electron_densities = self.iterations_electron_densities[
            : executed_iterations + 1, :
        ]
        self.iterations_t_inner = self.iterations_t_inner[: executed_iterations + 1]


class Simulation(PlasmaStateStorerMixin, HDFWriterMixin):
    """A composite object containing all the required information for a
    simulation.

    Parameters
    ----------
    converged : bool
    iterations : int
    model : tardis.model.SimulationState
    plasma : tardis.plasma.BasePlasma
    transport : tardis.transport.montecarlo.MontecarloTransport
    opacity : tardis.opacities.opacity_solver.OpacitySolver
    macro_atom : tardis.opacities.macro_atom.macroatom_solver.LegacyMacroAtomSolver
    no_of_packets : int
    last_no_of_packets : int
    no_of_virtual_packets : int
    luminosity_nu_start : astropy.units.Quantity
    luminosity_nu_end : astropy.units.Quantity
    luminosity_requested : astropy.units.Quantity
    convergence_plots_kwargs: dict
    """

    hdf_properties = [
        "simulation_state",
        "plasma",
        "transport",
        "iterations_w",
        "iterations_t_rad",
        "iterations_electron_densities",
        "iterations_t_inner",
        "spectrum_solver",
    ]
    hdf_name = "simulation"

    def __init__(
        self,
        iterations,
        simulation_state,
        plasma,
        transport,
        opacity,
        macro_atom,
        no_of_packets,
        no_of_virtual_packets,
        luminosity_nu_start,
        luminosity_nu_end,
        last_no_of_packets,
        luminosity_requested,
        convergence_strategy,
        show_convergence_plots,
        convergence_plots_kwargs,
        show_progress_bars,
        spectrum_solver,
    ):
        super().__init__(iterations, simulation_state.no_of_shells)

        self.converged = False
        self.iterations = iterations
        self.iterations_executed = 0
        self.simulation_state = simulation_state
        self.plasma = plasma
        self.transport = transport
        self.opacity = opacity
        self.macro_atom = macro_atom
        self.no_of_packets = no_of_packets
        self.last_no_of_packets = last_no_of_packets
        self.no_of_virtual_packets = no_of_virtual_packets
        self.luminosity_nu_start = luminosity_nu_start
        self.luminosity_nu_end = luminosity_nu_end
        self.luminosity_requested = luminosity_requested
        self.spectrum_solver = spectrum_solver
        self.show_progress_bars = show_progress_bars
        self.version = tardis.__version__

        # Convergence
        self.convergence_strategy = convergence_strategy
        self.converged = False
        self.consecutive_converges_count = 0

        # Convergence solvers
        self.t_rad_convergence_solver = ConvergenceSolver(
            self.convergence_strategy.t_rad
        )
        self.w_convergence_solver = ConvergenceSolver(self.convergence_strategy.w)
        self.t_inner_convergence_solver = ConvergenceSolver(
            self.convergence_strategy.t_inner
        )

        if show_convergence_plots:
            if not is_notebook():
                raise RuntimeError(
                    "Convergence Plots cannot be displayed in command-line. Set show_convergence_plots "
                    "to False."
                )
            self.convergence_plots = ConvergencePlots(
                iterations=self.iterations, **convergence_plots_kwargs
            )

        if "export_convergence_plots" in convergence_plots_kwargs:
            if not isinstance(
                convergence_plots_kwargs["export_convergence_plots"],
                bool,
            ):
                raise TypeError("Expected bool in export_convergence_plots argument")
            self.export_convergence_plots = convergence_plots_kwargs[
                "export_convergence_plots"
            ]
        else:
            self.export_convergence_plots = False

        self._callbacks = OrderedDict()
        self._cb_next_id = 0

        montecarlo_globals.CONTINUUM_PROCESSES_ENABLED = (
            not self.plasma.continuum_interaction_species.empty
        )

    def estimate_t_inner(
        self,
        input_t_inner,
        luminosity_requested,
        emitted_luminosity,
        t_inner_update_exponent=-0.5,
    ):
        luminosity_ratios = (emitted_luminosity / luminosity_requested).to(1).value

        return input_t_inner * luminosity_ratios**t_inner_update_exponent

    def _get_convergence_status(
        self, t_rad, w, t_inner, estimated_t_rad, estimated_w, estimated_t_inner
    ):
        t_rad_converged = self.t_rad_convergence_solver.get_convergence_status(
            t_rad.value,
            estimated_t_rad.value,
            self.simulation_state.no_of_shells,
        )

        w_converged = self.w_convergence_solver.get_convergence_status(
            w, estimated_w, self.simulation_state.no_of_shells
        )

        t_inner_converged = self.t_inner_convergence_solver.get_convergence_status(
            t_inner.value,
            estimated_t_inner.value,
            1,
        )

        if np.all([t_rad_converged, w_converged, t_inner_converged]):
            hold_iterations = self.convergence_strategy.hold_iterations
            self.consecutive_converges_count += 1
            logger.info(
                f"Iteration converged {self.consecutive_converges_count:d}/{(hold_iterations + 1):d} consecutive "
                f"times."
            )
            # If an iteration has converged, require hold_iterations more
            # iterations to converge before we conclude that the Simulation
            # is converged.
            return self.consecutive_converges_count == hold_iterations + 1
        self.consecutive_converges_count = 0
        return False

    def advance_state(self, emitted_luminosity):
        """
        Advances the state of the model and the plasma for the next
        iteration of the simulation. Returns True if the convergence criteria
        are met, else False.

        Returns
        -------
            converged : bool
        """
        estimated_radfield_properties = self.transport.radfield_prop_solver.solve(
            self.transport.transport_state.radfield_mc_estimators,
            self.transport.transport_state.time_explosion,
            self.transport.transport_state.time_of_simulation,
            self.transport.transport_state.geometry_state.volume,
            self.transport.transport_state.opacity_state.line_list_nu,
        )

        estimated_t_rad = (
            estimated_radfield_properties.dilute_blackbody_radiationfield_state.temperature
        )
        estimated_dilution_factor = (
            estimated_radfield_properties.dilute_blackbody_radiationfield_state.dilution_factor
        )

        estimated_t_inner = self.estimate_t_inner(
            self.simulation_state.t_inner,
            self.luminosity_requested,
            emitted_luminosity,
            t_inner_update_exponent=self.convergence_strategy.t_inner_update_exponent,
        )

        converged = self._get_convergence_status(
            self.simulation_state.t_radiative,
            self.simulation_state.dilution_factor,
            self.simulation_state.t_inner,
            estimated_t_rad,
            estimated_dilution_factor,
            estimated_t_inner,
        )

        # calculate_next_plasma_state equivalent
        next_t_radiative = self.t_rad_convergence_solver.converge(
            self.simulation_state.t_radiative,
            estimated_t_rad,
        )
        next_dilution_factor = self.w_convergence_solver.converge(
            self.simulation_state.dilution_factor,
            estimated_dilution_factor,
        )
        if (
            self.iterations_executed + 1
        ) % self.convergence_strategy.lock_t_inner_cycles == 0:
            next_t_inner = self.t_inner_convergence_solver.converge(
                self.simulation_state.t_inner,
                estimated_t_inner,
            )
        else:
            next_t_inner = self.simulation_state.t_inner

        if hasattr(self, "convergence_plots"):
            self.convergence_plots.fetch_data(
                name="t_inner",
                value=self.simulation_state.t_inner.value,
                item_type="value",
            )
            self.convergence_plots.fetch_data(
                name="t_rad",
                value=self.simulation_state.t_radiative,
                item_type="iterable",
            )
            self.convergence_plots.fetch_data(
                name="w",
                value=self.simulation_state.dilution_factor,
                item_type="iterable",
            )
            self.convergence_plots.fetch_data(
                name="velocity",
                value=self.simulation_state.velocity,
                item_type="iterable",
            )

        self.log_plasma_state(
            self.simulation_state.t_radiative,
            self.simulation_state.dilution_factor,
            self.simulation_state.t_inner,
            next_t_radiative,
            next_dilution_factor,
            next_t_inner,
        )
        self.simulation_state.t_radiative = next_t_radiative
        self.simulation_state.dilution_factor = next_dilution_factor
        self.simulation_state.blackbody_packet_source.temperature = next_t_inner

        radiation_field = DilutePlanckianRadiationField(
            temperature=self.simulation_state.t_radiative,
            dilution_factor=self.simulation_state.dilution_factor,
        )
        update_properties = dict(dilute_planckian_radiation_field=radiation_field)

        # model.calculate_j_blues() equivalent
        # model.update_plasmas() equivalent
        # Bad test to see if this is a nlte run

        if "nlte_data" in self.plasma.outputs_dict:
            self.plasma.store_previous_properties()

        # JBlues solver
        if self.plasma.plasma_solver_settings.RADIATIVE_RATES_TYPE == "blackbody":
            planckian_radiation_field = radiation_field.to_planckian_radiation_field()
            j_blues = planckian_radiation_field.calculate_mean_intensity(
                self.plasma.atomic_data.lines.nu.values
            )
            update_properties["j_blues"] = pd.DataFrame(
                j_blues, index=self.plasma.atomic_data.lines.index
            )
        elif (
            self.plasma.plasma_solver_settings.RADIATIVE_RATES_TYPE
            == "dilute-blackbody"
        ):
            j_blues = radiation_field.calculate_mean_intensity(
                self.plasma.atomic_data.lines.nu.values
            )
            update_properties["j_blues"] = pd.DataFrame(
                j_blues, index=self.plasma.atomic_data.lines.index
            )
        elif self.plasma.plasma_solver_settings.RADIATIVE_RATES_TYPE == "detailed":
            update_properties["j_blues"] = pd.DataFrame(
                estimated_radfield_properties.j_blues,
                index=self.plasma.atomic_data.lines.index,
            )
        else:
            raise ValueError(
                f"radiative_rates_type type unknown - {self.plasma.plasma_solver_settings.RADIATIVE_RATES_TYPE}"
            )

        # A check to see if the plasma is set with JBluesDetailed, in which
        # case it needs some extra kwargs.

        radfield_mc_estimators = self.transport.transport_state.radfield_mc_estimators

        if "gamma" in self.plasma.outputs_dict:
            continuum_property_solver = MCContinuumPropertiesSolver(
                self.plasma.atomic_data
            )
            estimated_continuum_properties = continuum_property_solver.solve(
                radfield_mc_estimators,
                self.transport.transport_state.time_of_simulation,
                self.transport.transport_state.geometry_state.volume,
            )
            update_properties.update(
                gamma=estimated_continuum_properties.photo_ionization_rate_coefficient,
                alpha_stim_factor=estimated_continuum_properties.stimulated_recombination_rate_factor,
                bf_heating_coeff_estimator=radfield_mc_estimators.bf_heating_estimator,
                stim_recomb_cooling_coeff_estimator=radfield_mc_estimators.stim_recomb_cooling_estimator,
            )

        self.plasma.update(**update_properties)

        return converged

    def iterate(self, no_of_packets, no_of_virtual_packets=0):
        logger.info(
            f"\n\tStarting iteration {(self.iterations_executed + 1):d} of {self.iterations:d}"
        )

        if self.macro_atom is None:
            self.plasma.beta_sobolev = None
            macro_atom_state = None

<<<<<<< HEAD
        opacity_state = self.opacity.solve(self.plasma)
=======
        self.opacity_state = self.opacity.legacy_solve(self.plasma)
>>>>>>> 3ff94abf
        if self.macro_atom is not None:
            if montecarlo_globals.CONTINUUM_PROCESSES_ENABLED:
                macro_atom_state = LegacyMacroAtomState.from_legacy_plasma(
                    self.plasma
                )  # TODO: Impliment
            else:
                macro_atom_state = self.macro_atom.solve(
                    self.plasma.j_blues,
                    self.plasma.atomic_data,
                    self.opacity_state.tau_sobolev,
                    self.plasma.stimulated_emission_factor,
                    self.opacity_state.beta_sobolev,
                )

        transport_state = self.transport.initialize_transport_state(
            self.simulation_state,
            self.opacity_state,
            macro_atom_state,
            self.plasma,
            no_of_packets,
            no_of_virtual_packets=no_of_virtual_packets,
            iteration=self.iterations_executed,
        )

        v_packets_energy_hist = self.transport.run(
            transport_state,
            iteration=self.iterations_executed,
            total_iterations=self.iterations,
            show_progress_bars=self.show_progress_bars,
        )

        output_energy = self.transport.transport_state.packet_collection.output_energies
        if np.sum(output_energy < 0) == len(output_energy):
            logger.critical("No r-packet escaped through the outer boundary.")

        emitted_luminosity = calculate_filtered_luminosity(
            transport_state.emitted_packet_nu,
            transport_state.emitted_packet_luminosity,
            self.luminosity_nu_start,
            self.luminosity_nu_end,
        )
        reabsorbed_luminosity = calculate_filtered_luminosity(
            transport_state.reabsorbed_packet_nu,
            transport_state.reabsorbed_packet_luminosity,
            self.luminosity_nu_start,
            self.luminosity_nu_end,
        )
        self.emitted_luminosity = emitted_luminosity
        self.reabsorbed_luminosity = reabsorbed_luminosity
        if hasattr(self, "convergence_plots"):
            self.convergence_plots.fetch_data(
                name="Emitted",
                value=emitted_luminosity.value,
                item_type="value",
            )
            self.convergence_plots.fetch_data(
                name="Absorbed",
                value=reabsorbed_luminosity.value,
                item_type="value",
            )
            self.convergence_plots.fetch_data(
                name="Requested",
                value=self.luminosity_requested.value,
                item_type="value",
            )

        self.log_run_results(emitted_luminosity, reabsorbed_luminosity)
        self.iterations_executed += 1
        return emitted_luminosity, v_packets_energy_hist

    def run_convergence(self):
        """
        run the simulation
        """
        start_time = time.time()
        while self.iterations_executed < self.iterations - 1:
            self.store_plasma_state(
                self.iterations_executed,
                self.simulation_state.dilution_factor,
                self.simulation_state.t_radiative,
                self.plasma.electron_densities,
                self.simulation_state.t_inner,
            )
            emitted_luminosity, v_packets_energy_hist = self.iterate(self.no_of_packets)
            self.converged = self.advance_state(emitted_luminosity)
            if hasattr(self, "convergence_plots"):
                self.convergence_plots.update()
            self._call_back()
            if self.converged:
                if self.convergence_strategy.stop_if_converged:
                    break

        logger.info(
            f"\n\tSimulation finished in {self.iterations_executed:d} iterations "
            f"\n\tSimulation took {(time.time() - start_time):.2f} s\n"
        )

    def run_final(self):
        """
        run the last iteration of the simulation
        """
        self.store_plasma_state(
            self.iterations_executed,
            self.simulation_state.dilution_factor,
            self.simulation_state.t_radiative,
            self.plasma.electron_densities,
            self.simulation_state.t_inner,
        )
        emitted_luminosity, v_packets_energy_hist = self.iterate(
            self.last_no_of_packets, self.no_of_virtual_packets
        )

        # Set up spectrum solver integrator and virtual spectrum
        self.spectrum_solver.setup_optional_spectra(
            self.transport.transport_state,
            v_packets_energy_hist,
            FormalIntegrator(self.simulation_state, self.plasma, self.transport),
        )

        self.reshape_plasma_state_store(self.iterations_executed)
        if hasattr(self, "convergence_plots"):
            self.convergence_plots.fetch_data(
                name="t_inner",
                value=self.simulation_state.t_inner.value,
                item_type="value",
            )
            self.convergence_plots.update(
                export_convergence_plots=self.export_convergence_plots,
                last=True,
            )

        self._call_back()

    def log_plasma_state(
        self,
        t_rad,
        dilution_factor,
        t_inner,
        next_t_rad,
        next_dilution_factor,
        next_t_inner,
        log_sampling=5,
    ):
        """
        Logging the change of the plasma state

        Parameters
        ----------
        t_rad : astropy.units.Quanity
            current t_rad
        dilution_factor : np.ndarray
            current dilution_factor
        next_t_rad : astropy.units.Quanity
            next t_rad
        next_dilution_factor : np.ndarray
            next dilution_factor
        log_sampling : int
            the n-th shells to be plotted

        Returns
        -------
        """
        plasma_state_log = pd.DataFrame(
            index=np.arange(len(t_rad)),
            columns=["t_rad", "next_t_rad", "w", "next_w"],
        )
        plasma_state_log["t_rad"] = t_rad.value
        plasma_state_log["next_t_rad"] = next_t_rad.value
        plasma_state_log["w"] = dilution_factor
        plasma_state_log["next_w"] = next_dilution_factor
        plasma_state_log.columns.name = "Shell No."
        logger.info(plasma_state_log.iloc[::log_sampling])
        logger.info(
            f"\n\tCurrent t_inner = {t_inner:.3f}\n\tExpected t_inner for next iteration = {next_t_inner:.3f}\n"
        )

    def log_run_results(self, emitted_luminosity, absorbed_luminosity):
        logger.info(
            f"\n\tLuminosity emitted   = {emitted_luminosity:.3e}\n"
            f"\tLuminosity absorbed  = {absorbed_luminosity:.3e}\n"
            f"\tLuminosity requested = {self.luminosity_requested:.3e}\n"
        )

    def _call_back(self):
        for cb, args in self._callbacks.values():
            cb(self, *args)

    def add_callback(self, cb_func, *args):
        """
        Add a function which will be called
        after every iteration.

        The cb_func signature must look like:
        cb_func(simulation, extra_arg1, ...)

        Parameters
        ----------
        cb_func : callable
            The callback function
        arg1 :
            The first additional arguments passed to the callable function
        ...

        Returns
        -------
        : int
            The callback ID
        """
        cb_id = self._cb_next_id
        self._callbacks[cb_id] = (cb_func, args)
        self._cb_next_id += 1
        return cb_id

    def remove_callback(self, id):
        """
        Remove the callback with a specific ID (which was returned by
        add_callback)

        Parameters
        ----------
        id : int
            The callback ID

        Returns
        -------
        : True if the callback was successfully removed.
        """
        try:
            del self._callbacks[id]
            return True
        except KeyError:
            logger.debug(f"Call Back was not found in {self._callbacks.keys()}")
            return False

    @classmethod
    def from_config(
        cls,
        config,
        packet_source=None,
        virtual_packet_logging=False,
        show_convergence_plots=False,
        show_progress_bars=True,
        legacy_mode_enabled=False,
        atom_data=None,
        plasma=None,
        transport=None,
        opacity=None,
        macro_atom=None,
        **kwargs,
    ):
        """
        Create a simulation instance from the provided configuration.

        Parameters
        ----------
        config : object
            The configuration object for the simulation.
        packet_source : object, optional
            The packet source for the simulation.
        virtual_packet_logging : bool, optional
            Flag indicating virtual packet logging.
        show_convergence_plots : bool, optional
            Flag indicating whether to show convergence plots.
        show_progress_bars : bool, optional
            Flag indicating whether to show progress bars.
        legacy_mode_enabled : bool, optional
            Flag indicating if legacy mode is enabled.
        atom_data : object, optional
            The atom data for the simulation.
        plasma : object, optional
            The plasma object for the simulation.
        transport : object, optional
            The transport solver for the simulation.
        **kwargs
            Additional keyword arguments.

        Returns
        -------
        object
            The created simulation instance.
        """
        # Allow overriding some config structures. This is useful in some
        # unit tests, and could be extended in all the from_config classmethods.

        atom_data = parse_atom_data(config, atom_data=atom_data)
        simulation_state = parse_simulation_state(
            config, packet_source, legacy_mode_enabled, kwargs, atom_data
        )
        if plasma is None:
            plasma = assemble_plasma(
                config,
                simulation_state,
                atom_data=atom_data,
            )

        if (transport is not None) and (packet_source is not None):
            raise ConfigurationError(
                "Cannot specify packet_source and transport at the same time."
            )
        if transport is None:
            transport = MonteCarloTransportSolver.from_config(
                config,
                packet_source=simulation_state.packet_source,
                enable_virtual_packet_logging=virtual_packet_logging,
            )
        if opacity is None:
            opacity = OpacitySolver(
                config.plasma.line_interaction_type,
                config.plasma.disable_line_scattering,
            )
        if macro_atom is None:
            if config.plasma.line_interaction_type in (
                "downbranch",
                "macroatom",
            ):
                macro_atom = LegacyMacroAtomSolver()

        convergence_plots_config_options = [
            "plasma_plot_config",
            "t_inner_luminosities_config",
            "plasma_cmap",
            "t_inner_luminosities_colors",
            "export_convergence_plots",
        ]
        convergence_plots_kwargs = {}
        for item in set(convergence_plots_config_options).intersection(kwargs.keys()):
            convergence_plots_kwargs[item] = kwargs[item]

        luminosity_nu_start = config.supernova.luminosity_wavelength_end.to(
            u.Hz, u.spectral()
        )

        if u.isclose(config.supernova.luminosity_wavelength_start, 0 * u.angstrom):
            luminosity_nu_end = np.inf * u.Hz
        else:
            luminosity_nu_end = (
                const.c / config.supernova.luminosity_wavelength_start
            ).to(u.Hz)

        last_no_of_packets = config.montecarlo.last_no_of_packets
        if last_no_of_packets is None or last_no_of_packets < 0:
            last_no_of_packets = config.montecarlo.no_of_packets
        last_no_of_packets = int(last_no_of_packets)

        spectrum_solver = SpectrumSolver.from_config(config)

        return cls(
            iterations=config.montecarlo.iterations,
            simulation_state=simulation_state,
            plasma=plasma,
            transport=transport,
            opacity=opacity,
            macro_atom=macro_atom,
            show_convergence_plots=show_convergence_plots,
            no_of_packets=int(config.montecarlo.no_of_packets),
            no_of_virtual_packets=int(config.montecarlo.no_of_virtual_packets),
            luminosity_nu_start=luminosity_nu_start,
            luminosity_nu_end=luminosity_nu_end,
            last_no_of_packets=last_no_of_packets,
            luminosity_requested=config.supernova.luminosity_requested.cgs,
            convergence_strategy=config.montecarlo.convergence_strategy,
            convergence_plots_kwargs=convergence_plots_kwargs,
            show_progress_bars=show_progress_bars,
            spectrum_solver=spectrum_solver,
        )<|MERGE_RESOLUTION|>--- conflicted
+++ resolved
@@ -422,11 +422,7 @@
             self.plasma.beta_sobolev = None
             macro_atom_state = None
 
-<<<<<<< HEAD
         opacity_state = self.opacity.solve(self.plasma)
-=======
-        self.opacity_state = self.opacity.legacy_solve(self.plasma)
->>>>>>> 3ff94abf
         if self.macro_atom is not None:
             if montecarlo_globals.CONTINUUM_PROCESSES_ENABLED:
                 macro_atom_state = LegacyMacroAtomState.from_legacy_plasma(
