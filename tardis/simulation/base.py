import logging
import time
from collections import OrderedDict

import numpy as np
import pandas as pd
from astropy import units as u

import tardis
from tardis import constants as const
from tardis.io.configuration.config_reader import ConfigurationError
from tardis.io.hdf_writer_mixin import HDFWriterMixin
from tardis.io.model.parse_atom_data import parse_atom_data
from tardis.io.model.parse_simulation_state import (
    parse_simulation_state,
)
from tardis.opacities.macro_atom.macroatom_solver import LegacyMacroAtomSolver
from tardis.opacities.macro_atom.macroatom_state import LegacyMacroAtomState
from tardis.opacities.opacity_solver import OpacitySolver
from tardis.plasma.assembly.legacy_assembly import assemble_plasma
from tardis.plasma.radiation_field import DilutePlanckianRadiationField
from tardis.simulation.convergence import ConvergenceSolver
from tardis.spectrum.base import SpectrumSolver
from tardis.spectrum.formal_integral.formal_integral_solver import (
    FormalIntegralSolver,
)
from tardis.spectrum.luminosity import (
    calculate_filtered_luminosity,
)
from tardis.transport.montecarlo.base import MonteCarloTransportSolver
from tardis.transport.montecarlo.configuration import montecarlo_globals
from tardis.transport.montecarlo.estimators.continuum_radfield_properties import (
    MCContinuumPropertiesSolver,
)
from tardis.transport.montecarlo.progress_bars import initialize_iterations_pbar
from tardis.util.environment import Environment
from tardis.visualization import ConvergencePlots

logger = logging.getLogger(__name__)


class PlasmaStateStorerMixin:
    """Mixin class to provide the capability to the simulation object of
    storing plasma information and the inner boundary temperature during each
    MC iteration.

    Currently, storage for the dilution factor, the radiation temperature and
    the electron density in each cell is provided. Additionally, the
    temperature at the inner boundary is saved.
    """

    def __init__(self, iterations, no_of_shells):
        self.iterations_w = np.zeros((iterations, no_of_shells))
        self.iterations_t_rad = np.zeros((iterations, no_of_shells)) * u.K
        self.iterations_electron_densities = np.zeros(
            (iterations, no_of_shells)
        )
        self.iterations_t_inner = np.zeros(iterations) * u.K

    def store_plasma_state(self, i, w, t_rad, electron_densities, t_inner):
        """Store current plasma information and inner boundary temperature
        used in iterated i.

        Parameters
        ----------
        i : int
            current iteration index (0 for the first)
        w : np.ndarray
            dilution factor
        t_rad : astropy.units.Quantity
            radiation temperature
        electron_densities : np.ndarray
            electron density
        t_inner : astropy.units.Quantity
            temperature of inner boundary
        """
        self.iterations_w[i, :] = w
        self.iterations_t_rad[i, :] = t_rad
        self.iterations_electron_densities[i, :] = electron_densities.values
        self.iterations_t_inner[i] = t_inner

    def reshape_plasma_state_store(self, executed_iterations):
        """Reshapes the storage arrays in case convergence was reached before
        all specified iterations were executed.

        Parameters
        ----------
        executed_iterations : int
            iteration index, i.e. number of iterations executed minus one!
        """
        self.iterations_w = self.iterations_w[: executed_iterations + 1, :]
        self.iterations_t_rad = self.iterations_t_rad[
            : executed_iterations + 1, :
        ]
        self.iterations_electron_densities = self.iterations_electron_densities[
            : executed_iterations + 1, :
        ]
        self.iterations_t_inner = self.iterations_t_inner[
            : executed_iterations + 1
        ]


class Simulation(PlasmaStateStorerMixin, HDFWriterMixin):
    """A composite object containing all the required information for a
    simulation.

    Parameters
    ----------
    converged : bool
    iterations : int
    model : tardis.model.SimulationState
    plasma : tardis.plasma.BasePlasma
    transport : tardis.transport.montecarlo.MontecarloTransport
    opacity : tardis.opacities.opacity_solver.OpacitySolver
    macro_atom : tardis.opacities.macro_atom.macroatom_solver.LegacyMacroAtomSolver
    no_of_packets : int
    last_no_of_packets : int
    no_of_virtual_packets : int
    luminosity_nu_start : astropy.units.Quantity
    luminosity_nu_end : astropy.units.Quantity
    luminosity_requested : astropy.units.Quantity
    convergence_plots_kwargs: dict
    """

    hdf_properties = [
        "simulation_state",
        "plasma",
        "transport",
        "iterations_w",
        "iterations_t_rad",
        "iterations_electron_densities",
        "iterations_t_inner",
        "spectrum_solver",
    ]
    hdf_name = "simulation"

    def __init__(
        self,
        iterations,
        simulation_state,
        plasma,
        transport,
        opacity,
        macro_atom,
        no_of_packets,
        no_of_virtual_packets,
        luminosity_nu_start,
        luminosity_nu_end,
        last_no_of_packets,
        luminosity_requested,
        convergence_strategy,
        show_convergence_plots,
        convergence_plots_kwargs,
        show_progress_bars,
        spectrum_solver,
    ):
        super().__init__(iterations, simulation_state.no_of_shells)

        self.converged = False
        self.iterations = iterations
        self.iterations_executed = 0
        self.simulation_state = simulation_state
        self.plasma = plasma
        self.transport = transport
        self.opacity = opacity
        self.macro_atom = macro_atom
        self.no_of_packets = no_of_packets
        self.last_no_of_packets = last_no_of_packets
        self.no_of_virtual_packets = no_of_virtual_packets
        self.luminosity_nu_start = luminosity_nu_start
        self.luminosity_nu_end = luminosity_nu_end
        self.luminosity_requested = luminosity_requested
        self.spectrum_solver = spectrum_solver
        self.show_progress_bars = show_progress_bars
        self.version = tardis.__version__

        # Convergence
        self.convergence_strategy = convergence_strategy
        self.converged = False
        self.consecutive_converges_count = 0

        # Convergence solvers
        self.t_rad_convergence_solver = ConvergenceSolver(
            self.convergence_strategy.t_rad
        )
        self.w_convergence_solver = ConvergenceSolver(
            self.convergence_strategy.w
        )
        self.t_inner_convergence_solver = ConvergenceSolver(
            self.convergence_strategy.t_inner
        )

        if show_convergence_plots:
            if not Environment.allows_widget_display():
                raise RuntimeError(
                    "Convergence Plots cannot be displayed in command-line. Set show_convergence_plots "
                    "to False."
                )
            self.convergence_plots = ConvergencePlots(
                iterations=self.iterations, **convergence_plots_kwargs
            )

        if "export_convergence_plots" in convergence_plots_kwargs:
            if not isinstance(
                convergence_plots_kwargs["export_convergence_plots"],
                bool,
            ):
                raise TypeError(
                    "Expected bool in export_convergence_plots argument"
                )
            self.export_convergence_plots = convergence_plots_kwargs[
                "export_convergence_plots"
            ]
        else:
            self.export_convergence_plots = False

        self._callbacks = OrderedDict()
        self._cb_next_id = 0

        montecarlo_globals.CONTINUUM_PROCESSES_ENABLED = (
            not self.plasma.continuum_interaction_species.empty
        )

    def estimate_t_inner(
        self,
        input_t_inner,
        luminosity_requested,
        emitted_luminosity,
        t_inner_update_exponent=-0.5,
    ):
        luminosity_ratios = (
            (emitted_luminosity / luminosity_requested).to(1).value
        )

        return input_t_inner * luminosity_ratios**t_inner_update_exponent

    def _get_convergence_status(
        self, t_rad, w, t_inner, estimated_t_rad, estimated_w, estimated_t_inner
    ):
        t_rad_converged = self.t_rad_convergence_solver.get_convergence_status(
            t_rad.value,
            estimated_t_rad.value,
            self.simulation_state.no_of_shells,
        )

        w_converged = self.w_convergence_solver.get_convergence_status(
            w, estimated_w, self.simulation_state.no_of_shells
        )

        t_inner_converged = (
            self.t_inner_convergence_solver.get_convergence_status(
                t_inner.value,
                estimated_t_inner.value,
                1,
            )
        )

        if np.all([t_rad_converged, w_converged, t_inner_converged]):
            hold_iterations = self.convergence_strategy.hold_iterations
            self.consecutive_converges_count += 1
            logger.info(
                f"Iteration converged {self.consecutive_converges_count:d}/{(hold_iterations + 1):d} consecutive "
                f"times."
            )
            # If an iteration has converged, require hold_iterations more
            # iterations to converge before we conclude that the Simulation
            # is converged.
            return self.consecutive_converges_count == hold_iterations + 1
        self.consecutive_converges_count = 0
        return False

    def advance_state(self, emitted_luminosity):
        """
        Advances the state of the model and the plasma for the next
        iteration of the simulation. Returns True if the convergence criteria
        are met, else False.

        Returns
        -------
            converged : bool
        """
        estimated_radfield_properties = (
            self.transport.radfield_prop_solver.solve(
                self.transport.transport_state.radfield_mc_estimators,
                self.transport.transport_state.time_explosion,
                self.transport.transport_state.time_of_simulation,
                self.transport.transport_state.geometry_state.volume,
                self.transport.transport_state.opacity_state.line_list_nu,
            )
        )

        estimated_t_rad = estimated_radfield_properties.dilute_blackbody_radiationfield_state.temperature
        estimated_dilution_factor = estimated_radfield_properties.dilute_blackbody_radiationfield_state.dilution_factor

        estimated_t_inner = self.estimate_t_inner(
            self.simulation_state.t_inner,
            self.luminosity_requested,
            emitted_luminosity,
            t_inner_update_exponent=self.convergence_strategy.t_inner_update_exponent,
        )

        converged = self._get_convergence_status(
            self.simulation_state.t_radiative,
            self.simulation_state.dilution_factor,
            self.simulation_state.t_inner,
            estimated_t_rad,
            estimated_dilution_factor,
            estimated_t_inner,
        )

        # calculate_next_plasma_state equivalent
        next_t_radiative = self.t_rad_convergence_solver.converge(
            self.simulation_state.t_radiative,
            estimated_t_rad,
        )
        next_dilution_factor = self.w_convergence_solver.converge(
            self.simulation_state.dilution_factor,
            estimated_dilution_factor,
        )
        if (
            self.iterations_executed + 1
        ) % self.convergence_strategy.lock_t_inner_cycles == 0:
            next_t_inner = self.t_inner_convergence_solver.converge(
                self.simulation_state.t_inner,
                estimated_t_inner,
            )
        else:
            next_t_inner = self.simulation_state.t_inner

        if hasattr(self, "convergence_plots"):
            self.convergence_plots.fetch_data(
                name="t_inner",
                value=self.simulation_state.t_inner.value,
                item_type="value",
            )
            self.convergence_plots.fetch_data(
                name="t_rad",
                value=self.simulation_state.t_radiative,
                item_type="iterable",
            )
            self.convergence_plots.fetch_data(
                name="w",
                value=self.simulation_state.dilution_factor,
                item_type="iterable",
            )
            self.convergence_plots.fetch_data(
                name="velocity",
                value=self.simulation_state.velocity,
                item_type="iterable",
            )

        self.log_plasma_state(
            self.simulation_state.t_radiative,
            self.simulation_state.dilution_factor,
            self.simulation_state.t_inner,
            next_t_radiative,
            next_dilution_factor,
            next_t_inner,
        )
        self.simulation_state.t_radiative = next_t_radiative
        self.simulation_state.dilution_factor = next_dilution_factor
        self.simulation_state.blackbody_packet_source.temperature = next_t_inner

        radiation_field = DilutePlanckianRadiationField(
            temperature=self.simulation_state.t_radiative,
            dilution_factor=self.simulation_state.dilution_factor,
        )
        update_properties = dict(
            dilute_planckian_radiation_field=radiation_field
        )

        # model.calculate_j_blues() equivalent
        # model.update_plasmas() equivalent
        # Bad test to see if this is a nlte run

        if "nlte_data" in self.plasma.outputs_dict:
            self.plasma.store_previous_properties()

        # JBlues solver
        if (
            self.plasma.plasma_solver_settings.RADIATIVE_RATES_TYPE
            == "blackbody"
        ):
            planckian_radiation_field = (
                radiation_field.to_planckian_radiation_field()
            )
            j_blues = planckian_radiation_field.calculate_mean_intensity(
                self.plasma.atomic_data.lines.nu.values
            )
            update_properties["j_blues"] = pd.DataFrame(
                j_blues, index=self.plasma.atomic_data.lines.index
            )
        elif (
            self.plasma.plasma_solver_settings.RADIATIVE_RATES_TYPE
            == "dilute-blackbody"
        ):
            j_blues = radiation_field.calculate_mean_intensity(
                self.plasma.atomic_data.lines.nu.values
            )
            update_properties["j_blues"] = pd.DataFrame(
                j_blues, index=self.plasma.atomic_data.lines.index
            )
        elif (
            self.plasma.plasma_solver_settings.RADIATIVE_RATES_TYPE
            == "detailed"
        ):
            update_properties["j_blues"] = pd.DataFrame(
                estimated_radfield_properties.j_blues,
                index=self.plasma.atomic_data.lines.index,
            )
        else:
            raise ValueError(
                f"radiative_rates_type type unknown - {self.plasma.plasma_solver_settings.RADIATIVE_RATES_TYPE}"
            )

        # A check to see if the plasma is set with JBluesDetailed, in which
        # case it needs some extra kwargs.

        radfield_mc_estimators = (
            self.transport.transport_state.radfield_mc_estimators
        )

        if "gamma" in self.plasma.outputs_dict:
            continuum_property_solver = MCContinuumPropertiesSolver(
                self.plasma.atomic_data
            )
            estimated_continuum_properties = continuum_property_solver.solve(
                radfield_mc_estimators,
                self.transport.transport_state.time_of_simulation,
                self.transport.transport_state.geometry_state.volume,
            )
            update_properties.update(
                gamma=estimated_continuum_properties.photo_ionization_rate_coefficient,
                alpha_stim_factor=estimated_continuum_properties.stimulated_recombination_rate_factor,
                bf_heating_coeff_estimator=radfield_mc_estimators.bf_heating_estimator,
                stim_recomb_cooling_coeff_estimator=radfield_mc_estimators.stim_recomb_cooling_estimator,
            )

        self.plasma.update(**update_properties)

        return converged

    def iterate(self, no_of_packets, no_of_virtual_packets=0):
        logger.info(
            f"\n\tStarting iteration {(self.iterations_executed + 1):d} of {self.iterations:d}"
        )

        if self.macro_atom is None:
            self.plasma.beta_sobolev = None
            self.macro_atom_state = None

        self.opacity_state = self.opacity.legacy_solve(self.plasma)
        if self.macro_atom is not None:
            if montecarlo_globals.CONTINUUM_PROCESSES_ENABLED:
                self.macro_atom_state = LegacyMacroAtomState.from_legacy_plasma(
                    self.plasma
                )  # TODO: Impliment
            else:
                self.macro_atom_state = self.macro_atom.solve(
                    self.plasma.j_blues,
                    self.plasma.atomic_data,
                    self.opacity_state.tau_sobolev,
                    self.plasma.stimulated_emission_factor,
                    self.opacity_state.beta_sobolev,
                )

        transport_state = self.transport.initialize_transport_state(
            self.simulation_state,
            self.opacity_state,
            self.macro_atom_state,
            self.plasma,
            no_of_packets,
            no_of_virtual_packets=no_of_virtual_packets,
            iteration=self.iterations_executed,
        )

        v_packets_energy_hist = self.transport.run(
            transport_state,
            show_progress_bars=self.show_progress_bars,
        )

<<<<<<< HEAD
        output_energy = (
            self.transport.transport_state.packet_collection.output_energies
        )
=======
        output_energy = self.transport.transport_state.packet_collection.output_energies

>>>>>>> 883c5b7a
        if np.sum(output_energy < 0) == len(output_energy):
            logger.critical("No r-packet escaped through the outer boundary.")

        emitted_luminosity = calculate_filtered_luminosity(
            transport_state.emitted_packet_nu,
            transport_state.emitted_packet_luminosity,
            self.luminosity_nu_start,
            self.luminosity_nu_end,
        )
        reabsorbed_luminosity = calculate_filtered_luminosity(
            transport_state.reabsorbed_packet_nu,
            transport_state.reabsorbed_packet_luminosity,
            self.luminosity_nu_start,
            self.luminosity_nu_end,
        )
        self.emitted_luminosity = emitted_luminosity
        self.reabsorbed_luminosity = reabsorbed_luminosity
        if hasattr(self, "convergence_plots"):
            self.convergence_plots.fetch_data(
                name="Emitted",
                value=emitted_luminosity.value,
                item_type="value",
            )
            self.convergence_plots.fetch_data(
                name="Absorbed",
                value=reabsorbed_luminosity.value,
                item_type="value",
            )
            self.convergence_plots.fetch_data(
                name="Requested",
                value=self.luminosity_requested.value,
                item_type="value",
            )

        self.log_run_results(emitted_luminosity, reabsorbed_luminosity)
        self.iterations_executed += 1
        return emitted_luminosity, v_packets_energy_hist

    def run_convergence(self):
        """
        run the simulation
        """
        # Initialize iterations progress bar if showing progress bars
        if self.show_progress_bars:
            initialize_iterations_pbar(self.iterations)

        start_time = time.time()
        while self.iterations_executed < self.iterations - 1:
            self.store_plasma_state(
                self.iterations_executed,
                self.simulation_state.dilution_factor,
                self.simulation_state.t_radiative,
                self.plasma.electron_densities,
                self.simulation_state.t_inner,
            )
            emitted_luminosity, v_packets_energy_hist = self.iterate(
                self.no_of_packets
            )
            self.converged = self.advance_state(emitted_luminosity)
            if hasattr(self, "convergence_plots"):
                self.convergence_plots.update()
            self._call_back()
            if self.converged:
                if self.convergence_strategy.stop_if_converged:
                    break

        logger.info(
            f"\n\tSimulation finished in {self.iterations_executed:d} iterations "
            f"\n\tSimulation took {(time.time() - start_time):.2f} s\n"
        )

    def run_final(self):
        """
        run the last iteration of the simulation
        """
        self.store_plasma_state(
            self.iterations_executed,
            self.simulation_state.dilution_factor,
            self.simulation_state.t_radiative,
            self.plasma.electron_densities,
            self.simulation_state.t_inner,
        )

        # Set up spectrum solver integrator and virtual spectrum
        emitted_luminosity, v_packets_energy_hist = self.iterate(
            self.last_no_of_packets, self.no_of_virtual_packets
        )

<<<<<<< HEAD
        formal_integral_solver = FormalIntegralSolver(
            self.spectrum_solver.integrator_settings
=======
        integrator_settings = self.spectrum_solver.integrator_settings
        formal_integral_solver = FormalIntegralSolver(
            integrator_settings.points,
            integrator_settings.interpolate_shells,
            getattr(integrator_settings, "method", None),
>>>>>>> 883c5b7a
        )

        self.spectrum_solver.setup_optional_spectra(
            self.transport.transport_state,
            v_packets_energy_hist,
            formal_integral_solver,
            self.simulation_state,
            self.transport,
            self.plasma,
            opacity_state=self.opacity_state,
            macro_atom_state=self.macro_atom_state,
        )

        self.reshape_plasma_state_store(self.iterations_executed)
        if hasattr(self, "convergence_plots"):
            self.convergence_plots.fetch_data(
                name="t_inner",
                value=self.simulation_state.t_inner.value,
                item_type="value",
            )
            self.convergence_plots.update(
                export_convergence_plots=self.export_convergence_plots,
                last=True,
            )

        self._call_back()

    def log_plasma_state(
        self,
        t_rad,
        dilution_factor,
        t_inner,
        next_t_rad,
        next_dilution_factor,
        next_t_inner,
        log_sampling=5,
    ):
        """
        Logging the change of the plasma state

        Parameters
        ----------
        t_rad : astropy.units.Quanity
            current t_rad
        dilution_factor : np.ndarray
            current dilution_factor
        next_t_rad : astropy.units.Quanity
            next t_rad
        next_dilution_factor : np.ndarray
            next dilution_factor
        log_sampling : int
            the n-th shells to be plotted

        Returns
        -------
        """
        plasma_state_log = pd.DataFrame(
            index=np.arange(len(t_rad)),
            columns=["t_rad", "next_t_rad", "w", "next_w"],
        )
        plasma_state_log["t_rad"] = t_rad.value
        plasma_state_log["next_t_rad"] = next_t_rad.value
        plasma_state_log["w"] = dilution_factor
        plasma_state_log["next_w"] = next_dilution_factor
        plasma_state_log.columns.name = "Shell No."
        logger.info(plasma_state_log.iloc[::log_sampling])
        logger.info(
            f"\n\tCurrent t_inner = {t_inner:.3f}\n\tExpected t_inner for next iteration = {next_t_inner:.3f}\n"
        )

    def log_run_results(self, emitted_luminosity, absorbed_luminosity):
        logger.info(
            f"\n\tLuminosity emitted   = {emitted_luminosity:.3e}\n"
            f"\tLuminosity absorbed  = {absorbed_luminosity:.3e}\n"
            f"\tLuminosity requested = {self.luminosity_requested:.3e}\n"
        )

    def _call_back(self):
        for cb, args in self._callbacks.values():
            cb(self, *args)

    def add_callback(self, cb_func, *args):
        """
        Add a function which will be called
        after every iteration.

        The cb_func signature must look like:
        cb_func(simulation, extra_arg1, ...)

        Parameters
        ----------
        cb_func : callable
            The callback function
        arg1 :
            The first additional arguments passed to the callable function
        ...

        Returns
        -------
        : int
            The callback ID
        """
        cb_id = self._cb_next_id
        self._callbacks[cb_id] = (cb_func, args)
        self._cb_next_id += 1
        return cb_id

    def remove_callback(self, id):
        """
        Remove the callback with a specific ID (which was returned by
        add_callback)

        Parameters
        ----------
        id : int
            The callback ID

        Returns
        -------
        : True if the callback was successfully removed.
        """
        try:
            del self._callbacks[id]
            return True
        except KeyError:
            logger.debug(f"Call Back was not found in {self._callbacks.keys()}")
            return False

    @classmethod
    def from_config(
        cls,
        config,
        packet_source=None,
        virtual_packet_logging=False,
        show_convergence_plots=False,
        show_progress_bars=True,
        legacy_mode_enabled=False,
        atom_data=None,
        plasma=None,
        transport=None,
        opacity=None,
        macro_atom=None,
        **kwargs,
    ):
        """
        Create a simulation instance from the provided configuration.

        Parameters
        ----------
        config : object
            The configuration object for the simulation.
        packet_source : object, optional
            The packet source for the simulation.
        virtual_packet_logging : bool, optional
            Flag indicating virtual packet logging.
        show_convergence_plots : bool, optional
            Flag indicating whether to show convergence plots.
        show_progress_bars : bool, optional
            Flag indicating whether to show progress bars.
        legacy_mode_enabled : bool, optional
            Flag indicating if legacy mode is enabled.
        atom_data : object, optional
            The atom data for the simulation.
        plasma : object, optional
            The plasma object for the simulation.
        transport : object, optional
            The transport solver for the simulation.
        **kwargs
            Additional keyword arguments.

        Returns
        -------
        object
            The created simulation instance.
        """
        # Allow overriding some config structures. This is useful in some
        # unit tests, and could be extended in all the from_config classmethods.

        atom_data = parse_atom_data(config, atom_data=atom_data)
        simulation_state = parse_simulation_state(
            config, packet_source, legacy_mode_enabled, kwargs, atom_data
        )
        if plasma is None:
            plasma = assemble_plasma(
                config,
                simulation_state,
                atom_data=atom_data,
            )

        if (transport is not None) and (packet_source is not None):
            raise ConfigurationError(
                "Cannot specify packet_source and transport at the same time."
            )
        if transport is None:
            transport = MonteCarloTransportSolver.from_config(
                config,
                packet_source=simulation_state.packet_source,
                enable_virtual_packet_logging=virtual_packet_logging,
            )
        if opacity is None:
            opacity = OpacitySolver(
                config.plasma.line_interaction_type,
                config.plasma.disable_line_scattering,
            )
        if macro_atom is None:
            if config.plasma.line_interaction_type in (
                "downbranch",
                "macroatom",
            ):
                macro_atom = LegacyMacroAtomSolver()

        convergence_plots_config_options = [
            "plasma_plot_config",
            "t_inner_luminosities_config",
            "plasma_cmap",
            "t_inner_luminosities_colors",
            "export_convergence_plots",
        ]
        convergence_plots_kwargs = {}
        for item in set(convergence_plots_config_options).intersection(
            kwargs.keys()
        ):
            convergence_plots_kwargs[item] = kwargs[item]

        luminosity_nu_start = config.supernova.luminosity_wavelength_end.to(
            u.Hz, u.spectral()
        )

        if u.isclose(
            config.supernova.luminosity_wavelength_start, 0 * u.angstrom
        ):
            luminosity_nu_end = np.inf * u.Hz
        else:
            luminosity_nu_end = (
                const.c / config.supernova.luminosity_wavelength_start
            ).to(u.Hz)

        last_no_of_packets = config.montecarlo.last_no_of_packets
        if last_no_of_packets is None or last_no_of_packets < 0:
            last_no_of_packets = config.montecarlo.no_of_packets
        last_no_of_packets = int(last_no_of_packets)

        spectrum_solver = SpectrumSolver.from_config(config)

        return cls(
            iterations=config.montecarlo.iterations,
            simulation_state=simulation_state,
            plasma=plasma,
            transport=transport,
            opacity=opacity,
            macro_atom=macro_atom,
            show_convergence_plots=show_convergence_plots,
            no_of_packets=int(config.montecarlo.no_of_packets),
            no_of_virtual_packets=int(config.montecarlo.no_of_virtual_packets),
            luminosity_nu_start=luminosity_nu_start,
            luminosity_nu_end=luminosity_nu_end,
            last_no_of_packets=last_no_of_packets,
            luminosity_requested=config.supernova.luminosity_requested.cgs,
            convergence_strategy=config.montecarlo.convergence_strategy,
            convergence_plots_kwargs=convergence_plots_kwargs,
            show_progress_bars=show_progress_bars,
            spectrum_solver=spectrum_solver,
        )<|MERGE_RESOLUTION|>--- conflicted
+++ resolved
@@ -479,14 +479,9 @@
             show_progress_bars=self.show_progress_bars,
         )
 
-<<<<<<< HEAD
         output_energy = (
             self.transport.transport_state.packet_collection.output_energies
         )
-=======
-        output_energy = self.transport.transport_state.packet_collection.output_energies
-
->>>>>>> 883c5b7a
         if np.sum(output_energy < 0) == len(output_energy):
             logger.critical("No r-packet escaped through the outer boundary.")
 
@@ -575,16 +570,11 @@
             self.last_no_of_packets, self.no_of_virtual_packets
         )
 
-<<<<<<< HEAD
-        formal_integral_solver = FormalIntegralSolver(
-            self.spectrum_solver.integrator_settings
-=======
         integrator_settings = self.spectrum_solver.integrator_settings
         formal_integral_solver = FormalIntegralSolver(
             integrator_settings.points,
             integrator_settings.interpolate_shells,
             getattr(integrator_settings, "method", None),
->>>>>>> 883c5b7a
         )
 
         self.spectrum_solver.setup_optional_spectra(
