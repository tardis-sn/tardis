import logging
import time
from collections import OrderedDict

import numpy as np
import pandas as pd
from astropy import units as u

import tardis
from tardis import constants as const
from tardis.io.configuration.config_reader import ConfigurationError
from tardis.io.hdf_writer_mixin import HDFWriterMixin
from tardis.io.model.parse_atom_data import parse_atom_data
from tardis.io.model.parse_simulation_state import (
    parse_simulation_state,
)
from tardis.opacities.macro_atom.macroatom_solver import (
    LegacyMacroAtomSolver,
    BoundBoundMacroAtomSolver,
)
from tardis.opacities.macro_atom.macroatom_state import (
    LegacyMacroAtomState,
    MacroAtomState,
)
from tardis.opacities.opacity_solver import OpacitySolver
from tardis.plasma.assembly.legacy_assembly import assemble_plasma
from tardis.plasma.radiation_field import DilutePlanckianRadiationField
from tardis.simulation.convergence import ConvergenceSolver
from tardis.spectrum.base import SpectrumSolver
from tardis.spectrum.formal_integral.formal_integral_solver import (
    FormalIntegralSolver,
)
from tardis.spectrum.luminosity import (
    calculate_filtered_luminosity,
)
from tardis.transport.montecarlo.base import MonteCarloTransportSolver
from tardis.transport.montecarlo.configuration import montecarlo_globals
from tardis.transport.montecarlo.estimators.continuum_radfield_properties import (
    MCContinuumPropertiesSolver,
)
from tardis.transport.montecarlo.progress_bars import initialize_iterations_pbar
from tardis.util.environment import Environment
from tardis.visualization import ConvergencePlots

logger = logging.getLogger(__name__)


class PlasmaStateStorerMixin:
    """Mixin class to provide the capability to the simulation object of
    storing plasma information and the inner boundary temperature during each
    MC iteration.

    Currently, storage for the dilution factor, the radiation temperature and
    the electron density in each cell is provided. Additionally, the
    temperature at the inner boundary is saved.
    """

    def __init__(self, iterations, no_of_shells):
        self.iterations_w = np.zeros((iterations, no_of_shells))
        self.iterations_t_rad = np.zeros((iterations, no_of_shells)) * u.K
        self.iterations_electron_densities = np.zeros(
            (iterations, no_of_shells)
        )
        self.iterations_t_inner = np.zeros(iterations) * u.K

    def store_plasma_state(self, i, w, t_rad, electron_densities, t_inner):
        """Store current plasma information and inner boundary temperature
        used in iterated i.

        Parameters
        ----------
        i : int
            current iteration index (0 for the first)
        w : np.ndarray
            dilution factor
        t_rad : astropy.units.Quantity
            radiation temperature
        electron_densities : np.ndarray
            electron density
        t_inner : astropy.units.Quantity
            temperature of inner boundary
        """
        self.iterations_w[i, :] = w
        self.iterations_t_rad[i, :] = t_rad
        self.iterations_electron_densities[i, :] = electron_densities.values
        self.iterations_t_inner[i] = t_inner

    def reshape_plasma_state_store(self, executed_iterations):
        """Reshapes the storage arrays in case convergence was reached before
        all specified iterations were executed.

        Parameters
        ----------
        executed_iterations : int
            iteration index, i.e. number of iterations executed minus one!
        """
        self.iterations_w = self.iterations_w[: executed_iterations + 1, :]
        self.iterations_t_rad = self.iterations_t_rad[
            : executed_iterations + 1, :
        ]
        self.iterations_electron_densities = self.iterations_electron_densities[
            : executed_iterations + 1, :
        ]
        self.iterations_t_inner = self.iterations_t_inner[
            : executed_iterations + 1
        ]


class Simulation(PlasmaStateStorerMixin, HDFWriterMixin):
    """A composite object containing all the required information for a
    simulation.

    Parameters
    ----------
    converged : bool
    iterations : int
    model : tardis.model.SimulationState
    plasma : tardis.plasma.BasePlasma
    transport : tardis.transport.montecarlo.MontecarloTransport
    opacity : tardis.opacities.opacity_solver.OpacitySolver
    macro_atom : tardis.opacities.macro_atom.macroatom_solver.LegacyMacroAtomSolver
    no_of_packets : int
    last_no_of_packets : int
    no_of_virtual_packets : int
    luminosity_nu_start : astropy.units.Quantity
    luminosity_nu_end : astropy.units.Quantity
    luminosity_requested : astropy.units.Quantity
    convergence_plots_kwargs: dict
    """

    hdf_properties = [
        "simulation_state",
        "plasma",
        "transport",
        "iterations_w",
        "iterations_t_rad",
        "iterations_electron_densities",
        "iterations_t_inner",
        "spectrum_solver",
    ]
    hdf_name = "simulation"

    def __init__(
        self,
        iterations,
        simulation_state,
        plasma,
        transport,
        opacity,
        macro_atom,
        no_of_packets,
        no_of_virtual_packets,
        luminosity_nu_start,
        luminosity_nu_end,
        last_no_of_packets,
        luminosity_requested,
        convergence_strategy,
        show_convergence_plots,
        convergence_plots_kwargs,
        show_progress_bars,
        spectrum_solver,
    ):
        super().__init__(iterations, simulation_state.no_of_shells)

        self.converged = False
        self.iterations = iterations
        self.iterations_executed = 0
        self.simulation_state = simulation_state
        self.plasma = plasma
        self.transport = transport
        self.opacity = opacity
        self.macro_atom = macro_atom
        self.no_of_packets = no_of_packets
        self.last_no_of_packets = last_no_of_packets
        self.no_of_virtual_packets = no_of_virtual_packets
        self.luminosity_nu_start = luminosity_nu_start
        self.luminosity_nu_end = luminosity_nu_end
        self.luminosity_requested = luminosity_requested
        self.spectrum_solver = spectrum_solver
        self.show_progress_bars = show_progress_bars
        self.version = tardis.__version__

        # Convergence
        self.convergence_strategy = convergence_strategy
        self.converged = False
        self.consecutive_converges_count = 0

        # Convergence solvers
        self.t_rad_convergence_solver = ConvergenceSolver(
            self.convergence_strategy.t_rad
        )
        self.w_convergence_solver = ConvergenceSolver(
            self.convergence_strategy.w
        )
        self.t_inner_convergence_solver = ConvergenceSolver(
            self.convergence_strategy.t_inner
        )

        if show_convergence_plots:
<<<<<<< HEAD
            if not (
                Environment.is_notebook()
                or Environment.is_sshjh()
                or Environment.is_vscode()
            ):
=======
            if not Environment.allows_widget_display():
>>>>>>> 037854e6
                raise RuntimeError(
                    "Convergence Plots cannot be displayed in command-line. Set show_convergence_plots "
                    "to False."
                )
            self.convergence_plots = ConvergencePlots(
                iterations=self.iterations, **convergence_plots_kwargs
            )

        if "export_convergence_plots" in convergence_plots_kwargs:
            if not isinstance(
                convergence_plots_kwargs["export_convergence_plots"],
                bool,
            ):
                raise TypeError(
                    "Expected bool in export_convergence_plots argument"
                )
            self.export_convergence_plots = convergence_plots_kwargs[
                "export_convergence_plots"
            ]
        else:
            self.export_convergence_plots = False

        self._callbacks = OrderedDict()
        self._cb_next_id = 0

        montecarlo_globals.CONTINUUM_PROCESSES_ENABLED = (
            not self.plasma.continuum_interaction_species.empty
        )

    def estimate_t_inner(
        self,
        input_t_inner,
        luminosity_requested,
        emitted_luminosity,
        t_inner_update_exponent=-0.5,
    ):
        luminosity_ratios = (
            (emitted_luminosity / luminosity_requested).to(1).value
        )

        return input_t_inner * luminosity_ratios**t_inner_update_exponent

    def _get_convergence_status(
        self, t_rad, w, t_inner, estimated_t_rad, estimated_w, estimated_t_inner
    ):
        t_rad_converged = self.t_rad_convergence_solver.get_convergence_status(
            t_rad.value,
            estimated_t_rad.value,
            self.simulation_state.no_of_shells,
        )

        w_converged = self.w_convergence_solver.get_convergence_status(
            w, estimated_w, self.simulation_state.no_of_shells
        )

        t_inner_converged = (
            self.t_inner_convergence_solver.get_convergence_status(
                t_inner.value,
                estimated_t_inner.value,
                1,
            )
        )

        if np.all([t_rad_converged, w_converged, t_inner_converged]):
            hold_iterations = self.convergence_strategy.hold_iterations
            self.consecutive_converges_count += 1
            logger.info(
                f"Iteration converged {self.consecutive_converges_count:d}/{(hold_iterations + 1):d} consecutive "
                f"times."
            )
            # If an iteration has converged, require hold_iterations more
            # iterations to converge before we conclude that the Simulation
            # is converged.
            return self.consecutive_converges_count == hold_iterations + 1
        self.consecutive_converges_count = 0
        return False

    def advance_state(self, emitted_luminosity):
        """
        Advances the state of the model and the plasma for the next
        iteration of the simulation. Returns True if the convergence criteria
        are met, else False.

        Returns
        -------
            converged : bool
        """
        estimated_radfield_properties = (
            self.transport.radfield_prop_solver.solve(
                self.transport.transport_state.radfield_mc_estimators,
                self.transport.transport_state.time_explosion,
                self.transport.transport_state.time_of_simulation,
                self.transport.transport_state.geometry_state.volume,
                self.transport.transport_state.opacity_state.line_list_nu,
            )
        )

        estimated_t_rad = estimated_radfield_properties.dilute_blackbody_radiationfield_state.temperature
        estimated_dilution_factor = estimated_radfield_properties.dilute_blackbody_radiationfield_state.dilution_factor

        estimated_t_inner = self.estimate_t_inner(
            self.simulation_state.t_inner,
            self.luminosity_requested,
            emitted_luminosity,
            t_inner_update_exponent=self.convergence_strategy.t_inner_update_exponent,
        )

        converged = self._get_convergence_status(
            self.simulation_state.t_radiative,
            self.simulation_state.dilution_factor,
            self.simulation_state.t_inner,
            estimated_t_rad,
            estimated_dilution_factor,
            estimated_t_inner,
        )

        # calculate_next_plasma_state equivalent
        next_t_radiative = self.t_rad_convergence_solver.converge(
            self.simulation_state.t_radiative,
            estimated_t_rad,
        )
        next_dilution_factor = self.w_convergence_solver.converge(
            self.simulation_state.dilution_factor,
            estimated_dilution_factor,
        )
        if (
            self.iterations_executed + 1
        ) % self.convergence_strategy.lock_t_inner_cycles == 0:
            next_t_inner = self.t_inner_convergence_solver.converge(
                self.simulation_state.t_inner,
                estimated_t_inner,
            )
        else:
            next_t_inner = self.simulation_state.t_inner

        if hasattr(self, "convergence_plots"):
            self.convergence_plots.fetch_data(
                name="t_inner",
                value=self.simulation_state.t_inner.value,
                item_type="value",
            )
            self.convergence_plots.fetch_data(
                name="t_rad",
                value=self.simulation_state.t_radiative,
                item_type="iterable",
            )
            self.convergence_plots.fetch_data(
                name="w",
                value=self.simulation_state.dilution_factor,
                item_type="iterable",
            )
            self.convergence_plots.fetch_data(
                name="velocity",
                value=self.simulation_state.velocity,
                item_type="iterable",
            )

        self.log_plasma_state(
            self.simulation_state.t_radiative,
            self.simulation_state.dilution_factor,
            self.simulation_state.t_inner,
            next_t_radiative,
            next_dilution_factor,
            next_t_inner,
        )
        self.simulation_state.t_radiative = next_t_radiative
        self.simulation_state.dilution_factor = next_dilution_factor
        self.simulation_state.blackbody_packet_source.temperature = next_t_inner

        radiation_field = DilutePlanckianRadiationField(
            temperature=self.simulation_state.t_radiative,
            dilution_factor=self.simulation_state.dilution_factor,
        )
        update_properties = dict(
            dilute_planckian_radiation_field=radiation_field
        )

        # model.calculate_j_blues() equivalent
        # model.update_plasmas() equivalent
        # Bad test to see if this is a nlte run

        if "nlte_data" in self.plasma.outputs_dict:
            self.plasma.store_previous_properties()

        # JBlues solver
        if (
            self.plasma.plasma_solver_settings.RADIATIVE_RATES_TYPE
            == "blackbody"
        ):
            planckian_radiation_field = (
                radiation_field.to_planckian_radiation_field()
            )
            j_blues = planckian_radiation_field.calculate_mean_intensity(
                self.plasma.atomic_data.lines.nu.values
            )
            update_properties["j_blues"] = pd.DataFrame(
                j_blues, index=self.plasma.atomic_data.lines.index
            )
        elif (
            self.plasma.plasma_solver_settings.RADIATIVE_RATES_TYPE
            == "dilute-blackbody"
        ):
            j_blues = radiation_field.calculate_mean_intensity(
                self.plasma.atomic_data.lines.nu.values
            )
            update_properties["j_blues"] = pd.DataFrame(
                j_blues, index=self.plasma.atomic_data.lines.index
            )
        elif (
            self.plasma.plasma_solver_settings.RADIATIVE_RATES_TYPE
            == "detailed"
        ):
            update_properties["j_blues"] = pd.DataFrame(
                estimated_radfield_properties.j_blues,
                index=self.plasma.atomic_data.lines.index,
            )
        else:
            raise ValueError(
                f"radiative_rates_type type unknown - {self.plasma.plasma_solver_settings.RADIATIVE_RATES_TYPE}"
            )

        # A check to see if the plasma is set with JBluesDetailed, in which
        # case it needs some extra kwargs.

        radfield_mc_estimators = (
            self.transport.transport_state.radfield_mc_estimators
        )

        if "gamma" in self.plasma.outputs_dict:
            continuum_property_solver = MCContinuumPropertiesSolver(
                self.plasma.atomic_data
            )
            estimated_continuum_properties = continuum_property_solver.solve(
                radfield_mc_estimators,
                self.transport.transport_state.time_of_simulation,
                self.transport.transport_state.geometry_state.volume,
            )
            update_properties.update(
                gamma=estimated_continuum_properties.photo_ionization_rate_coefficient,
                alpha_stim_factor=estimated_continuum_properties.stimulated_recombination_rate_factor,
                bf_heating_coeff_estimator=radfield_mc_estimators.bf_heating_estimator,
                stim_recomb_cooling_coeff_estimator=radfield_mc_estimators.stim_recomb_cooling_estimator,
            )

        self.plasma.update(**update_properties)

        return converged

    def iterate(self, no_of_packets, no_of_virtual_packets=0):
        logger.info(
            f"\n\tStarting iteration {(self.iterations_executed + 1):d} of {self.iterations:d}"
        )

        if self.macro_atom is None:
            self.plasma.beta_sobolev = None
            self.macro_atom_state = None

        self.opacity_state = self.opacity.legacy_solve(self.plasma)
        if self.macro_atom is not None:
            if montecarlo_globals.CONTINUUM_PROCESSES_ENABLED:
                self.macro_atom_state = LegacyMacroAtomState.from_legacy_plasma(
                    self.plasma
                )  # TODO: Impliment
            else:
<<<<<<< HEAD
                old_macro_atom_state = LegacyMacroAtomSolver().solve(
=======
                self.macro_atom_state = self.macro_atom.solve(
>>>>>>> 037854e6
                    self.plasma.j_blues,
                    self.plasma.atomic_data,
                    self.opacity_state.tau_sobolev,
                    self.plasma.stimulated_emission_factor,
                    self.opacity_state.beta_sobolev,
                )
                macro_atom_state = (
                    self.macro_atom.solve(
                        self.plasma.j_blues,
                        self.opacity_state.beta_sobolev,
                        self.plasma.stimulated_emission_factor,
                    )
                    .sort_to_legacy(
                        old_macro_atom_state, self.plasma.atomic_data.lines
                    )
                    .to_legacy_format()
                )

        transport_state = self.transport.initialize_transport_state(
            self.simulation_state,
            self.opacity_state,
            self.macro_atom_state,
            self.plasma,
            no_of_packets,
            no_of_virtual_packets=no_of_virtual_packets,
            iteration=self.iterations_executed,
        )

        v_packets_energy_hist = self.transport.run(
            transport_state,
            show_progress_bars=self.show_progress_bars,
        )

        output_energy = (
            self.transport.transport_state.packet_collection.output_energies
        )
        if np.sum(output_energy < 0) == len(output_energy):
            logger.critical("No r-packet escaped through the outer boundary.")

        emitted_luminosity = calculate_filtered_luminosity(
            transport_state.emitted_packet_nu,
            transport_state.emitted_packet_luminosity,
            self.luminosity_nu_start,
            self.luminosity_nu_end,
        )
        reabsorbed_luminosity = calculate_filtered_luminosity(
            transport_state.reabsorbed_packet_nu,
            transport_state.reabsorbed_packet_luminosity,
            self.luminosity_nu_start,
            self.luminosity_nu_end,
        )
        self.emitted_luminosity = emitted_luminosity
        self.reabsorbed_luminosity = reabsorbed_luminosity
        if hasattr(self, "convergence_plots"):
            self.convergence_plots.fetch_data(
                name="Emitted",
                value=emitted_luminosity.value,
                item_type="value",
            )
            self.convergence_plots.fetch_data(
                name="Absorbed",
                value=reabsorbed_luminosity.value,
                item_type="value",
            )
            self.convergence_plots.fetch_data(
                name="Requested",
                value=self.luminosity_requested.value,
                item_type="value",
            )

        self.log_run_results(emitted_luminosity, reabsorbed_luminosity)
        self.iterations_executed += 1
        return emitted_luminosity, v_packets_energy_hist

    def run_convergence(self):
        """
        run the simulation
        """
        # Initialize iterations progress bar if showing progress bars
        if self.show_progress_bars:
            initialize_iterations_pbar(self.iterations)

        start_time = time.time()
        while self.iterations_executed < self.iterations - 1:
            self.store_plasma_state(
                self.iterations_executed,
                self.simulation_state.dilution_factor,
                self.simulation_state.t_radiative,
                self.plasma.electron_densities,
                self.simulation_state.t_inner,
            )
            emitted_luminosity, v_packets_energy_hist = self.iterate(
                self.no_of_packets
            )
            self.converged = self.advance_state(emitted_luminosity)
            if hasattr(self, "convergence_plots"):
                self.convergence_plots.update()
            self._call_back()
            if self.converged:
                if self.convergence_strategy.stop_if_converged:
                    break

        logger.info(
            f"\n\tSimulation finished in {self.iterations_executed:d} iterations "
            f"\n\tSimulation took {(time.time() - start_time):.2f} s\n"
        )

    def run_final(self):
        """
        run the last iteration of the simulation
        """
        self.store_plasma_state(
            self.iterations_executed,
            self.simulation_state.dilution_factor,
            self.simulation_state.t_radiative,
            self.plasma.electron_densities,
            self.simulation_state.t_inner,
        )

        # Set up spectrum solver integrator and virtual spectrum
        emitted_luminosity, v_packets_energy_hist = self.iterate(
            self.last_no_of_packets, self.no_of_virtual_packets
        )

<<<<<<< HEAD
        formal_integral_solver = FormalIntegralSolver(
            self.spectrum_solver.integrator_settings
=======
        integrator_settings = self.spectrum_solver.integrator_settings
        formal_integral_solver = FormalIntegralSolver(
            integrator_settings.points,
            integrator_settings.interpolate_shells,
            getattr(integrator_settings, "method", None),
>>>>>>> 037854e6
        )

        self.spectrum_solver.setup_optional_spectra(
            self.transport.transport_state,
            v_packets_energy_hist,
            formal_integral_solver,
            self.simulation_state,
            self.transport,
            self.plasma,
            opacity_state=self.opacity_state,
            macro_atom_state=self.macro_atom_state,
        )

        self.reshape_plasma_state_store(self.iterations_executed)
        if hasattr(self, "convergence_plots"):
            self.convergence_plots.fetch_data(
                name="t_inner",
                value=self.simulation_state.t_inner.value,
                item_type="value",
            )
            self.convergence_plots.update(
                export_convergence_plots=self.export_convergence_plots,
                last=True,
            )

        self._call_back()

    def log_plasma_state(
        self,
        t_rad,
        dilution_factor,
        t_inner,
        next_t_rad,
        next_dilution_factor,
        next_t_inner,
        log_sampling=5,
    ):
        """
        Logging the change of the plasma state

        Parameters
        ----------
        t_rad : astropy.units.Quanity
            current t_rad
        dilution_factor : np.ndarray
            current dilution_factor
        next_t_rad : astropy.units.Quanity
            next t_rad
        next_dilution_factor : np.ndarray
            next dilution_factor
        log_sampling : int
            the n-th shells to be plotted

        Returns
        -------
        """
        plasma_state_log = pd.DataFrame(
            index=np.arange(len(t_rad)),
            columns=["t_rad", "next_t_rad", "w", "next_w"],
        )
        plasma_state_log["t_rad"] = t_rad.value
        plasma_state_log["next_t_rad"] = next_t_rad.value
        plasma_state_log["w"] = dilution_factor
        plasma_state_log["next_w"] = next_dilution_factor
        plasma_state_log.columns.name = "Shell No."
        logger.info(plasma_state_log.iloc[::log_sampling])
        logger.info(
            f"\n\tCurrent t_inner = {t_inner:.3f}\n\tExpected t_inner for next iteration = {next_t_inner:.3f}\n"
        )

    def log_run_results(self, emitted_luminosity, absorbed_luminosity):
        logger.info(
            f"\n\tLuminosity emitted   = {emitted_luminosity:.3e}\n"
            f"\tLuminosity absorbed  = {absorbed_luminosity:.3e}\n"
            f"\tLuminosity requested = {self.luminosity_requested:.3e}\n"
        )

    def _call_back(self):
        for cb, args in self._callbacks.values():
            cb(self, *args)

    def add_callback(self, cb_func, *args):
        """
        Add a function which will be called
        after every iteration.

        The cb_func signature must look like:
        cb_func(simulation, extra_arg1, ...)

        Parameters
        ----------
        cb_func : callable
            The callback function
        arg1 :
            The first additional arguments passed to the callable function
        ...

        Returns
        -------
        : int
            The callback ID
        """
        cb_id = self._cb_next_id
        self._callbacks[cb_id] = (cb_func, args)
        self._cb_next_id += 1
        return cb_id

    def remove_callback(self, id):
        """
        Remove the callback with a specific ID (which was returned by
        add_callback)

        Parameters
        ----------
        id : int
            The callback ID

        Returns
        -------
        : True if the callback was successfully removed.
        """
        try:
            del self._callbacks[id]
            return True
        except KeyError:
            logger.debug(f"Call Back was not found in {self._callbacks.keys()}")
            return False

    @classmethod
    def from_config(
        cls,
        config,
        packet_source=None,
        virtual_packet_logging=False,
        show_convergence_plots=False,
        show_progress_bars=True,
        legacy_mode_enabled=False,
        atom_data=None,
        plasma=None,
        transport=None,
        opacity=None,
        macro_atom=None,
        **kwargs,
    ):
        """
        Create a simulation instance from the provided configuration.

        Parameters
        ----------
        config : object
            The configuration object for the simulation.
        packet_source : object, optional
            The packet source for the simulation.
        virtual_packet_logging : bool, optional
            Flag indicating virtual packet logging.
        show_convergence_plots : bool, optional
            Flag indicating whether to show convergence plots.
        show_progress_bars : bool, optional
            Flag indicating whether to show progress bars.
        legacy_mode_enabled : bool, optional
            Flag indicating if legacy mode is enabled.
        atom_data : object, optional
            The atom data for the simulation.
        plasma : object, optional
            The plasma object for the simulation.
        transport : object, optional
            The transport solver for the simulation.
        **kwargs
            Additional keyword arguments.

        Returns
        -------
        object
            The created simulation instance.
        """
        # Allow overriding some config structures. This is useful in some
        # unit tests, and could be extended in all the from_config classmethods.

        atom_data = parse_atom_data(config, atom_data=atom_data)
        simulation_state = parse_simulation_state(
            config, packet_source, legacy_mode_enabled, kwargs, atom_data
        )
        if plasma is None:
            plasma = assemble_plasma(
                config,
                simulation_state,
                atom_data=atom_data,
            )

        if (transport is not None) and (packet_source is not None):
            raise ConfigurationError(
                "Cannot specify packet_source and transport at the same time."
            )
        if transport is None:
            transport = MonteCarloTransportSolver.from_config(
                config,
                packet_source=simulation_state.packet_source,
                enable_virtual_packet_logging=virtual_packet_logging,
            )
        if opacity is None:
            opacity = OpacitySolver(
                config.plasma.line_interaction_type,
                config.plasma.disable_line_scattering,
            )
        if macro_atom is None:
            if config.plasma.line_interaction_type in (
                "downbranch",
                "macroatom",
            ):
                macro_atom = BoundBoundMacroAtomSolver(
                    atom_data.levels,
                    atom_data.lines,
                    line_interaction_type=config.plasma.line_interaction_type,
                )

        convergence_plots_config_options = [
            "plasma_plot_config",
            "t_inner_luminosities_config",
            "plasma_cmap",
            "t_inner_luminosities_colors",
            "export_convergence_plots",
        ]
        convergence_plots_kwargs = {}
        for item in set(convergence_plots_config_options).intersection(
            kwargs.keys()
        ):
            convergence_plots_kwargs[item] = kwargs[item]

        luminosity_nu_start = config.supernova.luminosity_wavelength_end.to(
            u.Hz, u.spectral()
        )

        if u.isclose(
            config.supernova.luminosity_wavelength_start, 0 * u.angstrom
        ):
            luminosity_nu_end = np.inf * u.Hz
        else:
            luminosity_nu_end = (
                const.c / config.supernova.luminosity_wavelength_start
            ).to(u.Hz)

        last_no_of_packets = config.montecarlo.last_no_of_packets
        if last_no_of_packets is None or last_no_of_packets < 0:
            last_no_of_packets = config.montecarlo.no_of_packets
        last_no_of_packets = int(last_no_of_packets)

        spectrum_solver = SpectrumSolver.from_config(config)

        return cls(
            iterations=config.montecarlo.iterations,
            simulation_state=simulation_state,
            plasma=plasma,
            transport=transport,
            opacity=opacity,
            macro_atom=macro_atom,
            show_convergence_plots=show_convergence_plots,
            no_of_packets=int(config.montecarlo.no_of_packets),
            no_of_virtual_packets=int(config.montecarlo.no_of_virtual_packets),
            luminosity_nu_start=luminosity_nu_start,
            luminosity_nu_end=luminosity_nu_end,
            last_no_of_packets=last_no_of_packets,
            luminosity_requested=config.supernova.luminosity_requested.cgs,
            convergence_strategy=config.montecarlo.convergence_strategy,
            convergence_plots_kwargs=convergence_plots_kwargs,
            show_progress_bars=show_progress_bars,
            spectrum_solver=spectrum_solver,
        )<|MERGE_RESOLUTION|>--- conflicted
+++ resolved
@@ -197,15 +197,7 @@
         )
 
         if show_convergence_plots:
-<<<<<<< HEAD
-            if not (
-                Environment.is_notebook()
-                or Environment.is_sshjh()
-                or Environment.is_vscode()
-            ):
-=======
             if not Environment.allows_widget_display():
->>>>>>> 037854e6
                 raise RuntimeError(
                     "Convergence Plots cannot be displayed in command-line. Set show_convergence_plots "
                     "to False."
@@ -470,11 +462,7 @@
                     self.plasma
                 )  # TODO: Impliment
             else:
-<<<<<<< HEAD
-                old_macro_atom_state = LegacyMacroAtomSolver().solve(
-=======
-                self.macro_atom_state = self.macro_atom.solve(
->>>>>>> 037854e6
+                old_macro_atom_state = self.macro_atom.solve(
                     self.plasma.j_blues,
                     self.plasma.atomic_data,
                     self.opacity_state.tau_sobolev,
@@ -599,16 +587,11 @@
             self.last_no_of_packets, self.no_of_virtual_packets
         )
 
-<<<<<<< HEAD
-        formal_integral_solver = FormalIntegralSolver(
-            self.spectrum_solver.integrator_settings
-=======
         integrator_settings = self.spectrum_solver.integrator_settings
         formal_integral_solver = FormalIntegralSolver(
             integrator_settings.points,
             integrator_settings.interpolate_shells,
             getattr(integrator_settings, "method", None),
->>>>>>> 037854e6
         )
 
         self.spectrum_solver.setup_optional_spectra(
