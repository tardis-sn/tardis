import logging
import time
from collections import OrderedDict

import numpy as np
import pandas as pd
from astropy import units as u
from IPython.display import display

import tardis
from tardis import constants as const
from tardis.io.configuration.config_reader import ConfigurationError
from tardis.io.model.parse_packet_source_configuration import (
    initialize_packet_source,
)
from tardis.io.util import HDFWriterMixin
<<<<<<< HEAD
from tardis.plasma.radiation_field import DilutePlanckianRadiationField
from tardis.plasma.standard_plasmas import assemble_plasma
from tardis.simulation.convergence import ConvergenceSolver
from tardis.simulation.initialization import (
    initialize_atom_data,
    initialize_simulation_state,
)
from tardis.transport.montecarlo.base import MonteCarloTransportSolver
=======
from tardis.model import SimulationState
from tardis.plasma.radiation_field import DilutePlanckianRadiationField
from tardis.plasma.standard_plasmas import assemble_plasma
from tardis.simulation.convergence import ConvergenceSolver
from tardis.spectrum.base import SpectrumSolver
from tardis.spectrum.formal_integral import FormalIntegrator
from tardis.transport.montecarlo.base import MonteCarloTransportSolver
from tardis.transport.montecarlo.configuration import montecarlo_globals
>>>>>>> 251d1cbb
from tardis.util.base import is_notebook
from tardis.visualization import ConvergencePlots

logger = logging.getLogger(__name__)


class PlasmaStateStorerMixin:
    """Mixin class to provide the capability to the simulation object of
    storing plasma information and the inner boundary temperature during each
    MC iteration.

    Currently, storage for the dilution factor, the radiation temperature and
    the electron density in each cell is provided. Additionally, the
    temperature at the inner boundary is saved.
    """

    def __init__(self, iterations, no_of_shells):
        self.iterations_w = np.zeros((iterations, no_of_shells))
        self.iterations_t_rad = np.zeros((iterations, no_of_shells)) * u.K
        self.iterations_electron_densities = np.zeros(
            (iterations, no_of_shells)
        )
        self.iterations_t_inner = np.zeros(iterations) * u.K

    def store_plasma_state(self, i, w, t_rad, electron_densities, t_inner):
        """Store current plasma information and inner boundary temperature
        used in iterated i.

        Parameters
        ----------
        i : int
            current iteration index (0 for the first)
        w : np.ndarray
            dilution factor
        t_rad : astropy.units.Quantity
            radiation temperature
        electron_densities : np.ndarray
            electron density
        t_inner : astropy.units.Quantity
            temperature of inner boundary
        """
        self.iterations_w[i, :] = w
        self.iterations_t_rad[i, :] = t_rad
        self.iterations_electron_densities[i, :] = electron_densities.values
        self.iterations_t_inner[i] = t_inner

    def reshape_plasma_state_store(self, executed_iterations):
        """Reshapes the storage arrays in case convergence was reached before
        all specified iterations were executed.

        Parameters
        ----------
        executed_iterations : int
            iteration index, i.e. number of iterations executed minus one!
        """
        self.iterations_w = self.iterations_w[: executed_iterations + 1, :]
        self.iterations_t_rad = self.iterations_t_rad[
            : executed_iterations + 1, :
        ]
        self.iterations_electron_densities = self.iterations_electron_densities[
            : executed_iterations + 1, :
        ]
        self.iterations_t_inner = self.iterations_t_inner[
            : executed_iterations + 1
        ]


class Simulation(PlasmaStateStorerMixin, HDFWriterMixin):
    """A composite object containing all the required information for a
    simulation.

    Parameters
    ----------
    converged : bool
    iterations : int
    model : tardis.model.SimulationState
    plasma : tardis.plasma.BasePlasma
    transport : tardis.transport.montecarlo.MontecarloTransport
    no_of_packets : int
    last_no_of_packets : int
    no_of_virtual_packets : int
    luminosity_nu_start : astropy.units.Quantity
    luminosity_nu_end : astropy.units.Quantity
    luminosity_requested : astropy.units.Quantity
    convergence_plots_kwargs: dict
    """

    hdf_properties = [
        "simulation_state",
        "plasma",
        "transport",
        "iterations_w",
        "iterations_t_rad",
        "iterations_electron_densities",
        "iterations_t_inner",
        "spectrum_solver",
    ]
    hdf_name = "simulation"

    def __init__(
        self,
        iterations,
        simulation_state,
        plasma,
        transport,
        no_of_packets,
        no_of_virtual_packets,
        luminosity_nu_start,
        luminosity_nu_end,
        last_no_of_packets,
        luminosity_requested,
        convergence_strategy,
        show_convergence_plots,
        convergence_plots_kwargs,
        show_progress_bars,
        spectrum_solver,
        integrator_settings,
    ):
        super(Simulation, self).__init__(
            iterations, simulation_state.no_of_shells
        )

        self.converged = False
        self.iterations = iterations
        self.iterations_executed = 0
        self.simulation_state = simulation_state
        self.plasma = plasma
        self.transport = transport
        self.no_of_packets = no_of_packets
        self.last_no_of_packets = last_no_of_packets
        self.no_of_virtual_packets = no_of_virtual_packets
        self.luminosity_nu_start = luminosity_nu_start
        self.luminosity_nu_end = luminosity_nu_end
        self.luminosity_requested = luminosity_requested
        self.spectrum_solver = spectrum_solver
        self.integrator_settings = integrator_settings
        self.show_progress_bars = show_progress_bars
        self.version = tardis.__version__

        # Convergence
        self.convergence_strategy = convergence_strategy
        self.converged = False
        self.consecutive_converges_count = 0

        # Convergence solvers
        self.t_rad_convergence_solver = ConvergenceSolver(
            self.convergence_strategy.t_rad
        )
        self.w_convergence_solver = ConvergenceSolver(
            self.convergence_strategy.w
        )
        self.t_inner_convergence_solver = ConvergenceSolver(
            self.convergence_strategy.t_inner
        )

        if show_convergence_plots:
            if not is_notebook():
                raise RuntimeError(
                    "Convergence Plots cannot be displayed in command-line. Set show_convergence_plots "
                    "to False."
                )
            else:
                self.convergence_plots = ConvergencePlots(
                    iterations=self.iterations, **convergence_plots_kwargs
                )

        if "export_convergence_plots" in convergence_plots_kwargs:
            if not isinstance(
                convergence_plots_kwargs["export_convergence_plots"],
                bool,
            ):
                raise TypeError(
                    "Expected bool in export_convergence_plots argument"
                )
            self.export_convergence_plots = convergence_plots_kwargs[
                "export_convergence_plots"
            ]
        else:
            self.export_convergence_plots = False

        self._callbacks = OrderedDict()
        self._cb_next_id = 0

        montecarlo_globals.CONTINUUM_PROCESSES_ENABLED = (
            not self.plasma.continuum_interaction_species.empty
        )

    def estimate_t_inner(
        self,
        input_t_inner,
        luminosity_requested,
        emitted_luminosity,
        t_inner_update_exponent=-0.5,
    ):
        luminosity_ratios = (
            (emitted_luminosity / luminosity_requested).to(1).value
        )

        return input_t_inner * luminosity_ratios**t_inner_update_exponent

    def _get_convergence_status(
        self, t_rad, w, t_inner, estimated_t_rad, estimated_w, estimated_t_inner
    ):
        t_rad_converged = self.t_rad_convergence_solver.get_convergence_status(
            t_rad.value,
            estimated_t_rad.value,
            self.simulation_state.no_of_shells,
        )

        w_converged = self.w_convergence_solver.get_convergence_status(
            w, estimated_w, self.simulation_state.no_of_shells
        )

        t_inner_converged = (
            self.t_inner_convergence_solver.get_convergence_status(
                t_inner.value,
                estimated_t_inner.value,
                1,
            )
        )

        if np.all([t_rad_converged, w_converged, t_inner_converged]):
            hold_iterations = self.convergence_strategy.hold_iterations
            self.consecutive_converges_count += 1
            logger.info(
                f"Iteration converged {self.consecutive_converges_count:d}/{(hold_iterations + 1):d} consecutive "
                f"times."
            )
            # If an iteration has converged, require hold_iterations more
            # iterations to converge before we conclude that the Simulation
            # is converged.
            return self.consecutive_converges_count == hold_iterations + 1
        else:
            self.consecutive_converges_count = 0
            return False

    def advance_state(self, emitted_luminosity):
        """
        Advances the state of the model and the plasma for the next
        iteration of the simulation. Returns True if the convergence criteria
        are met, else False.

        Returns
        -------
            converged : bool
        """
        (
            estimated_t_rad,
            estimated_dilution_factor,
        ) = self.transport.transport_state.calculate_radiationfield_properties()
        estimated_t_inner = self.estimate_t_inner(
            self.simulation_state.t_inner,
            self.luminosity_requested,
            emitted_luminosity,
            t_inner_update_exponent=self.convergence_strategy.t_inner_update_exponent,
        )

        converged = self._get_convergence_status(
            self.simulation_state.t_radiative,
            self.simulation_state.dilution_factor,
            self.simulation_state.t_inner,
            estimated_t_rad,
            estimated_dilution_factor,
            estimated_t_inner,
        )

        # calculate_next_plasma_state equivalent
        next_t_radiative = self.t_rad_convergence_solver.converge(
            self.simulation_state.t_radiative,
            estimated_t_rad,
        )
        next_dilution_factor = self.w_convergence_solver.converge(
            self.simulation_state.dilution_factor,
            estimated_dilution_factor,
        )
        if (
            self.iterations_executed + 1
        ) % self.convergence_strategy.lock_t_inner_cycles == 0:
            next_t_inner = self.t_inner_convergence_solver.converge(
                self.simulation_state.t_inner,
                estimated_t_inner,
            )
        else:
            next_t_inner = self.simulation_state.t_inner

        if hasattr(self, "convergence_plots"):
            self.convergence_plots.fetch_data(
                name="t_inner",
                value=self.simulation_state.t_inner.value,
                item_type="value",
            )
            self.convergence_plots.fetch_data(
                name="t_rad",
                value=self.simulation_state.t_radiative,
                item_type="iterable",
            )
            self.convergence_plots.fetch_data(
                name="w",
                value=self.simulation_state.dilution_factor,
                item_type="iterable",
            )
            self.convergence_plots.fetch_data(
                name="velocity",
                value=self.simulation_state.velocity,
                item_type="iterable",
            )

        self.log_plasma_state(
            self.simulation_state.t_radiative,
            self.simulation_state.dilution_factor,
            self.simulation_state.t_inner,
            next_t_radiative,
            next_dilution_factor,
            next_t_inner,
        )
        self.simulation_state.t_radiative = next_t_radiative
        self.simulation_state.dilution_factor = next_dilution_factor
        self.simulation_state.blackbody_packet_source.temperature = next_t_inner

        # model.calculate_j_blues() equivalent
        # model.update_plasmas() equivalent
        # Bad test to see if this is a nlte run
        if "nlte_data" in self.plasma.outputs_dict:
            self.plasma.store_previous_properties()
        radiation_field = DilutePlanckianRadiationField(
            temperature=self.simulation_state.t_radiative,
            dilution_factor=self.simulation_state.dilution_factor,
        )
        update_properties = dict(
            dilute_planckian_radiation_field=radiation_field
        )
        # A check to see if the plasma is set with JBluesDetailed, in which
        # case it needs some extra kwargs.

        estimators = self.transport.transport_state.radfield_mc_estimators
        if "j_blue_estimator" in self.plasma.outputs_dict:
            update_properties.update(
                t_inner=next_t_inner,
                j_blue_estimator=estimators.j_blue_estimator,
            )
        if "gamma_estimator" in self.plasma.outputs_dict:
            update_properties.update(
                gamma_estimator=estimators.photo_ion_estimator,
                alpha_stim_estimator=estimators.stim_recomb_estimator,
                bf_heating_coeff_estimator=estimators.bf_heating_estimator,
                stim_recomb_cooling_coeff_estimator=estimators.stim_recomb_cooling_estimator,
            )

        self.plasma.update(**update_properties)

        return converged

    def iterate(self, no_of_packets, no_of_virtual_packets=0):
        logger.info(
            f"\n\tStarting iteration {(self.iterations_executed + 1):d} of {self.iterations:d}"
        )

        transport_state = self.transport.initialize_transport_state(
            self.simulation_state,
            self.plasma,
            no_of_packets,
            no_of_virtual_packets=no_of_virtual_packets,
            iteration=self.iterations_executed,
        )

        v_packets_energy_hist = self.transport.run(
            transport_state,
            time_explosion=self.simulation_state.time_explosion,
            iteration=self.iterations_executed,
            total_iterations=self.iterations,
            show_progress_bars=self.show_progress_bars,
        )

        # Set up spectrum solver
        self.spectrum_solver.transport_state = transport_state
        self.spectrum_solver._montecarlo_virtual_luminosity.value[
            :
        ] = v_packets_energy_hist

        output_energy = (
            self.transport.transport_state.packet_collection.output_energies
        )
        if np.sum(output_energy < 0) == len(output_energy):
            logger.critical("No r-packet escaped through the outer boundary.")

        emitted_luminosity = self.spectrum_solver.calculate_emitted_luminosity(
            self.luminosity_nu_start, self.luminosity_nu_end
        )
        reabsorbed_luminosity = (
            self.spectrum_solver.calculate_reabsorbed_luminosity(
                self.luminosity_nu_start, self.luminosity_nu_end
            )
        )
        if hasattr(self, "convergence_plots"):
            self.convergence_plots.fetch_data(
                name="Emitted",
                value=emitted_luminosity.value,
                item_type="value",
            )
            self.convergence_plots.fetch_data(
                name="Absorbed",
                value=reabsorbed_luminosity.value,
                item_type="value",
            )
            self.convergence_plots.fetch_data(
                name="Requested",
                value=self.luminosity_requested.value,
                item_type="value",
            )

        self.log_run_results(emitted_luminosity, reabsorbed_luminosity)
        self.iterations_executed += 1
        return emitted_luminosity

    def run_convergence(self):
        """
        run the simulation
        """
        start_time = time.time()
        while self.iterations_executed < self.iterations - 1:
            self.store_plasma_state(
                self.iterations_executed,
                self.simulation_state.dilution_factor,
                self.simulation_state.t_radiative,
                self.plasma.electron_densities,
                self.simulation_state.t_inner,
            )
            emitted_luminosity = self.iterate(self.no_of_packets)
            self.converged = self.advance_state(emitted_luminosity)
            if hasattr(self, "convergence_plots"):
                self.convergence_plots.update()
            self._call_back()
            if self.converged:
                if self.convergence_strategy.stop_if_converged:
                    break

        logger.info(
            f"\n\tSimulation finished in {self.iterations_executed:d} iterations "
            f"\n\tSimulation took {(time.time() - start_time):.2f} s\n"
        )

    def run_final(self):
        """
        run the last iteration of the simulation
        """
        self.store_plasma_state(
            self.iterations_executed,
            self.simulation_state.dilution_factor,
            self.simulation_state.t_radiative,
            self.plasma.electron_densities,
            self.simulation_state.t_inner,
        )
        self.iterate(self.last_no_of_packets, self.no_of_virtual_packets)

        # Set up spectrum solver integrator
        self.spectrum_solver.integrator_settings = self.integrator_settings
        self.spectrum_solver._integrator = FormalIntegrator(
            self.simulation_state, self.plasma, self.transport
        )

        self.reshape_plasma_state_store(self.iterations_executed)
        if hasattr(self, "convergence_plots"):
            self.convergence_plots.fetch_data(
                name="t_inner",
                value=self.simulation_state.t_inner.value,
                item_type="value",
            )
            self.convergence_plots.update(
                export_convergence_plots=self.export_convergence_plots,
                last=True,
            )

        self._call_back()

    def log_plasma_state(
        self,
        t_rad,
        dilution_factor,
        t_inner,
        next_t_rad,
        next_dilution_factor,
        next_t_inner,
        log_sampling=5,
    ):
        """
        Logging the change of the plasma state

        Parameters
        ----------
        t_rad : astropy.units.Quanity
            current t_rad
        dilution_factor : np.ndarray
            current dilution_factor
        next_t_rad : astropy.units.Quanity
            next t_rad
        next_dilution_factor : np.ndarray
            next dilution_factor
        log_sampling : int
            the n-th shells to be plotted

        Returns
        -------
        """
        plasma_state_log = pd.DataFrame(
            index=np.arange(len(t_rad)),
            columns=["t_rad", "next_t_rad", "w", "next_w"],
        )
        plasma_state_log["t_rad"] = t_rad
        plasma_state_log["next_t_rad"] = next_t_rad
        plasma_state_log["w"] = dilution_factor
        plasma_state_log["next_w"] = next_dilution_factor
        plasma_state_log.columns.name = "Shell No."

        if is_notebook():
            logger.info("\n\tPlasma stratification:")

            # Displaying the DataFrame only when the logging level is NOTSET, DEBUG or INFO
            if logger.level <= logging.INFO:
                if not logger.filters:
                    display(
                        plasma_state_log.iloc[::log_sampling].style.format(
                            "{:.3g}"
                        )
                    )
                elif logger.filters[0].log_level == 20:
                    display(
                        plasma_state_log.iloc[::log_sampling].style.format(
                            "{:.3g}"
                        )
                    )
        else:
            output_df = ""
            plasma_output = plasma_state_log.iloc[::log_sampling].to_string(
                float_format=lambda x: f"{x:.3g}",
                justify="center",
            )
            for value in plasma_output.split("\n"):
                output_df = output_df + f"\t{value}\n"
            logger.info("\n\tPlasma stratification:")
            logger.info(f"\n{output_df}")

        logger.info(
            f"\n\tCurrent t_inner = {t_inner:.3f}\n\tExpected t_inner for next iteration = {next_t_inner:.3f}\n"
        )

    def log_run_results(self, emitted_luminosity, absorbed_luminosity):
        logger.info(
            f"\n\tLuminosity emitted   = {emitted_luminosity:.3e}\n"
            f"\tLuminosity absorbed  = {absorbed_luminosity:.3e}\n"
            f"\tLuminosity requested = {self.luminosity_requested:.3e}\n"
        )

    def _call_back(self):
        for cb, args in self._callbacks.values():
            cb(self, *args)

    def add_callback(self, cb_func, *args):
        """
        Add a function which will be called
        after every iteration.

        The cb_func signature must look like:
        cb_func(simulation, extra_arg1, ...)

        Parameters
        ----------
        cb_func : callable
            The callback function
        arg1 :
            The first additional arguments passed to the callable function
        ...

        Returns
        -------
        : int
            The callback ID
        """
        cb_id = self._cb_next_id
        self._callbacks[cb_id] = (cb_func, args)
        self._cb_next_id += 1
        return cb_id

    def remove_callback(self, id):
        """
        Remove the callback with a specific ID (which was returned by
        add_callback)

        Parameters
        ----------
        id : int
            The callback ID

        Returns
        -------
        : True if the callback was successfully removed.
        """
        try:
            del self._callbacks[id]
            return True
        except KeyError:
            logger.debug(f"Call Back was not found in {self._callbacks.keys()}")
            return False

    @classmethod
    def from_config(
        cls,
        config,
        packet_source=None,
        virtual_packet_logging=False,
        show_convergence_plots=False,
        show_progress_bars=True,
        legacy_mode_enabled=False,
        atom_data=None,
        plasma=None,
        transport=None,
        **kwargs,
    ):
        """
        Create a simulation instance from the provided configuration.

        Parameters
        ----------
        config : object
            The configuration object for the simulation.
        packet_source : object, optional
            The packet source for the simulation.
        virtual_packet_logging : bool, optional
            Flag indicating virtual packet logging.
        show_convergence_plots : bool, optional
            Flag indicating whether to show convergence plots.
        show_progress_bars : bool, optional
            Flag indicating whether to show progress bars.
        legacy_mode_enabled : bool, optional
            Flag indicating if legacy mode is enabled.
        atom_data : object, optional
            The atom data for the simulation.
        plasma : object, optional
            The plasma object for the simulation.
        transport : object, optional
            The transport solver for the simulation.
        **kwargs
            Additional keyword arguments.

        Returns
        -------
        object
            The created simulation instance.
        """
        # Allow overriding some config structures. This is useful in some
        # unit tests, and could be extended in all the from_config classmethods.

<<<<<<< HEAD
        atom_data = initialize_atom_data(config, atom_data=atom_data)
        simulation_state = initialize_simulation_state(
            config, packet_source, legacy_mode_enabled, kwargs, atom_data
        )
        if plasma is None:
=======
        atom_data = kwargs.get("atom_data", None)
        if atom_data is None:
            if "atom_data" in config:
                if Path(config.atom_data).is_absolute():
                    atom_data_fname = Path(config.atom_data)
                else:
                    atom_data_fname = (
                        Path(config.config_dirname) / config.atom_data
                    )

            else:
                raise ValueError(
                    "No atom_data option found in the configuration."
                )

            logger.info(f"\n\tReading Atomic Data from {atom_data_fname}")

            try:
                atom_data = AtomData.from_hdf(atom_data_fname)
            except TypeError as e:
                print(
                    e,
                    "Error might be from the use of an old-format of the atomic database, \n"
                    "please see https://github.com/tardis-sn/tardis-refdata/tree/master/atom_data"
                    " for the most recent version.",
                )
                raise
        if "model" in kwargs:
            simulation_state = kwargs["model"]
        else:
            if hasattr(config, "csvy_model"):
                simulation_state = SimulationState.from_csvy(
                    config,
                    atom_data=atom_data,
                    legacy_mode_enabled=legacy_mode_enabled,
                )
            else:
                simulation_state = SimulationState.from_config(
                    config,
                    atom_data=atom_data,
                    legacy_mode_enabled=legacy_mode_enabled,
                )
            # Override with custom packet source from function argument if present
            if packet_source is not None:
                simulation_state.packet_source = initialize_packet_source(
                    packet_source, config, simulation_state.geometry
                )
        if "plasma" in kwargs:
            plasma = kwargs["plasma"]
        else:
>>>>>>> 251d1cbb
            plasma = assemble_plasma(
                config,
                simulation_state,
                atom_data=atom_data,
            )

        if (transport is not None) and (packet_source is not None):
            raise ConfigurationError(
                "Cannot specify packet_source and transport at the same time."
            )
        if transport is None:
            transport = MonteCarloTransportSolver.from_config(
                config,
                packet_source=simulation_state.packet_source,
                enable_virtual_packet_logging=virtual_packet_logging,
            )

        convergence_plots_config_options = [
            "plasma_plot_config",
            "t_inner_luminosities_config",
            "plasma_cmap",
            "t_inner_luminosities_colors",
            "export_convergence_plots",
        ]
        convergence_plots_kwargs = {}
        for item in set(convergence_plots_config_options).intersection(
            kwargs.keys()
        ):
            convergence_plots_kwargs[item] = kwargs[item]

        luminosity_nu_start = config.supernova.luminosity_wavelength_end.to(
            u.Hz, u.spectral()
        )

        if u.isclose(
            config.supernova.luminosity_wavelength_start, 0 * u.angstrom
        ):
            luminosity_nu_end = np.inf * u.Hz
        else:
            luminosity_nu_end = (
                const.c / config.supernova.luminosity_wavelength_start
            ).to(u.Hz)

        last_no_of_packets = config.montecarlo.last_no_of_packets
        if last_no_of_packets is None or last_no_of_packets < 0:
            last_no_of_packets = config.montecarlo.no_of_packets
        last_no_of_packets = int(last_no_of_packets)

        spectrum_solver = SpectrumSolver.from_config(config)

        return cls(
            iterations=config.montecarlo.iterations,
            simulation_state=simulation_state,
            plasma=plasma,
            transport=transport,
            show_convergence_plots=show_convergence_plots,
            no_of_packets=int(config.montecarlo.no_of_packets),
            no_of_virtual_packets=int(config.montecarlo.no_of_virtual_packets),
            luminosity_nu_start=luminosity_nu_start,
            luminosity_nu_end=luminosity_nu_end,
            last_no_of_packets=last_no_of_packets,
            luminosity_requested=config.supernova.luminosity_requested.cgs,
            convergence_strategy=config.montecarlo.convergence_strategy,
            convergence_plots_kwargs=convergence_plots_kwargs,
            show_progress_bars=show_progress_bars,
            integrator_settings=config.spectrum.integrated,
            spectrum_solver=spectrum_solver,
        )<|MERGE_RESOLUTION|>--- conflicted
+++ resolved
@@ -14,16 +14,6 @@
     initialize_packet_source,
 )
 from tardis.io.util import HDFWriterMixin
-<<<<<<< HEAD
-from tardis.plasma.radiation_field import DilutePlanckianRadiationField
-from tardis.plasma.standard_plasmas import assemble_plasma
-from tardis.simulation.convergence import ConvergenceSolver
-from tardis.simulation.initialization import (
-    initialize_atom_data,
-    initialize_simulation_state,
-)
-from tardis.transport.montecarlo.base import MonteCarloTransportSolver
-=======
 from tardis.model import SimulationState
 from tardis.plasma.radiation_field import DilutePlanckianRadiationField
 from tardis.plasma.standard_plasmas import assemble_plasma
@@ -32,7 +22,6 @@
 from tardis.spectrum.formal_integral import FormalIntegrator
 from tardis.transport.montecarlo.base import MonteCarloTransportSolver
 from tardis.transport.montecarlo.configuration import montecarlo_globals
->>>>>>> 251d1cbb
 from tardis.util.base import is_notebook
 from tardis.visualization import ConvergencePlots
 
@@ -408,9 +397,9 @@
 
         # Set up spectrum solver
         self.spectrum_solver.transport_state = transport_state
-        self.spectrum_solver._montecarlo_virtual_luminosity.value[
-            :
-        ] = v_packets_energy_hist
+        self.spectrum_solver._montecarlo_virtual_luminosity.value[:] = (
+            v_packets_energy_hist
+        )
 
         output_energy = (
             self.transport.transport_state.packet_collection.output_energies
@@ -684,64 +673,11 @@
         # Allow overriding some config structures. This is useful in some
         # unit tests, and could be extended in all the from_config classmethods.
 
-<<<<<<< HEAD
         atom_data = initialize_atom_data(config, atom_data=atom_data)
         simulation_state = initialize_simulation_state(
             config, packet_source, legacy_mode_enabled, kwargs, atom_data
         )
         if plasma is None:
-=======
-        atom_data = kwargs.get("atom_data", None)
-        if atom_data is None:
-            if "atom_data" in config:
-                if Path(config.atom_data).is_absolute():
-                    atom_data_fname = Path(config.atom_data)
-                else:
-                    atom_data_fname = (
-                        Path(config.config_dirname) / config.atom_data
-                    )
-
-            else:
-                raise ValueError(
-                    "No atom_data option found in the configuration."
-                )
-
-            logger.info(f"\n\tReading Atomic Data from {atom_data_fname}")
-
-            try:
-                atom_data = AtomData.from_hdf(atom_data_fname)
-            except TypeError as e:
-                print(
-                    e,
-                    "Error might be from the use of an old-format of the atomic database, \n"
-                    "please see https://github.com/tardis-sn/tardis-refdata/tree/master/atom_data"
-                    " for the most recent version.",
-                )
-                raise
-        if "model" in kwargs:
-            simulation_state = kwargs["model"]
-        else:
-            if hasattr(config, "csvy_model"):
-                simulation_state = SimulationState.from_csvy(
-                    config,
-                    atom_data=atom_data,
-                    legacy_mode_enabled=legacy_mode_enabled,
-                )
-            else:
-                simulation_state = SimulationState.from_config(
-                    config,
-                    atom_data=atom_data,
-                    legacy_mode_enabled=legacy_mode_enabled,
-                )
-            # Override with custom packet source from function argument if present
-            if packet_source is not None:
-                simulation_state.packet_source = initialize_packet_source(
-                    packet_source, config, simulation_state.geometry
-                )
-        if "plasma" in kwargs:
-            plasma = kwargs["plasma"]
-        else:
->>>>>>> 251d1cbb
             plasma = assemble_plasma(
                 config,
                 simulation_state,
