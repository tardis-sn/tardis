--- conflicted
+++ resolved
@@ -18,11 +18,7 @@
 from tardis.io.util import HDFWriterMixin
 from tardis.model import SimulationState
 from tardis.plasma.standard_plasmas import assemble_plasma
-<<<<<<< HEAD
-from tardis.plasma.radiation_field import DilutePlanckianRadiationField
-=======
 from tardis.spectrum.formal_integral import FormalIntegrator
->>>>>>> 38a35c38
 from tardis.simulation.convergence import ConvergenceSolver
 from tardis.transport.montecarlo.base import MonteCarloTransportSolver
 from tardis.transport.montecarlo.configuration import montecarlo_globals
@@ -403,9 +399,9 @@
 
         # Set up spectrum solver
         self.spectrum_solver.transport_state = transport_state
-        self.spectrum_solver._montecarlo_virtual_luminosity.value[
-            :
-        ] = v_packets_energy_hist
+        self.spectrum_solver._montecarlo_virtual_luminosity.value[:] = (
+            v_packets_energy_hist
+        )
 
         output_energy = (
             self.transport.transport_state.packet_collection.output_energies
