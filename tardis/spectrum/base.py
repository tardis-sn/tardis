--- conflicted
+++ resolved
@@ -23,11 +23,7 @@
     hdf_name = "spectrum"
 
     def __init__(
-<<<<<<< HEAD
-        self, transport_state, spectrum_frequency_grid, integrator_settings
-=======
         self, transport_state, spectrum_frequency_grid, integrator_settings=None
->>>>>>> 5e7a23be
     ):
         self.transport_state = transport_state
         self.spectrum_frequency_grid = spectrum_frequency_grid
