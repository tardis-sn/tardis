--- conflicted
+++ resolved
@@ -274,20 +274,6 @@
             r_outer_interpolated,
         )
 
-<<<<<<< HEAD
-        luminosity_densities, intensities_nu_p = (
-            self.integrator.formal_integral(
-                simulation_state.t_inner,
-                frequencies,
-                frequencies.shape[0],
-                att_S_ul_interpolated,
-                Jred_lu_interpolated,
-                Jblue_lu_interpolated,
-                tau_sobolevs_interpolated,
-                electron_densities_interpolated,
-                points,
-            )
-=======
         luminosity_densities, intensities_nu_p = self.integrator.formal_integral(
             simulation_state.t_inner,
             frequencies,
@@ -297,7 +283,6 @@
             tau_sobolevs_interpolated,
             electron_densities_interpolated,
             points,
->>>>>>> 13bb2be4
         )
 
         luminosity_densities = np.array(luminosity_densities, dtype=np.float64)
