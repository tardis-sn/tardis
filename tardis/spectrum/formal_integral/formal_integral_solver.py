--- conflicted
+++ resolved
@@ -265,22 +265,12 @@
 
         luminosity_densities, intensities_nu_p = self.integrator.formal_integral(
             simulation_state.t_inner,
-<<<<<<< HEAD
-            nu,
-            att_S_ul,
-            Jred_lu,
-            Jblue_lu,
-            tau_sobolevs_integ,
-            electron_densities_integ,
-=======
             frequencies,
-            frequencies.shape[0],
             att_S_ul_interpolated,
             Jred_lu_interpolated,
             Jblue_lu_interpolated,
             tau_sobolevs_interpolated,
             electron_densities_interpolated,
->>>>>>> 96eee12d
             points,
         )
 
