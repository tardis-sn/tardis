import pytest
import numpy.testing as npt
import pandas.testing as pdt
from copy import deepcopy

from tardis.simulation import Simulation
from tardis.spectrum.formal_integral.formal_integral import FormalIntegrator
from tardis.spectrum.formal_integral.formal_integral_solver import FormalIntegralSolver
from tardis.spectrum.formal_integral.source_function import SourceFunctionSolver

config_line_modes = ["downbranch", "macroatom"]


@pytest.fixture(scope="module", params=config_line_modes)
def source_function_verysimple(request, config_verysimple, atomic_dataset):
    """
    Generate the source function state from the simulation.
    """

    config_verysimple["plasma"]["line_interaction_type"] = request.param
    print(f"Using line interaction type: {request.param}")
    atomic_data = deepcopy(atomic_dataset)
    sim = Simulation.from_config(config_verysimple, atom_data=atomic_data)
    sim.last_no_of_packets = 4000
    sim.run_final()

    sim_state = sim.simulation_state
    plasma = sim.plasma
    transport = sim.transport

<<<<<<< HEAD
    formal_integrator = FormalIntegralSolver(sim.spectrum_solver.integrator_settings)
    atomic_data, levels, opacity_state = formal_integrator.setup(transport, plasma)
    sourceFunction = SourceFunctionSolver(transport.line_interaction_type, 
                                          atomic_data)
    res = sourceFunction.solve(
        sim_state, 
        opacity_state, 
        transport.transport_state,
        levels
=======
    formal_integrator = FormalIntegrator(sim_state, plasma, transport)
    sourceFunction = SourceFunctionSolver(
        formal_integrator.transport.line_interaction_type,
        formal_integrator.atomic_data,
    )
    res = sourceFunction.solve(
        formal_integrator.simulation_state,
        formal_integrator.opacity_state,
        formal_integrator.transport.transport_state,
        formal_integrator.plasma.levels,
>>>>>>> 552d4f9c
    )
    return res


def test_att_S_ul(source_function_verysimple, regression_data):
    """
    Test att_S_ul
    """
    att_S_ul = source_function_verysimple.att_S_ul
    expected_att_S_ul = regression_data.sync_ndarray(att_S_ul)
    npt.assert_allclose(att_S_ul, expected_att_S_ul, rtol=1e-5, atol=1e-8)


def test_Jred_lu(source_function_verysimple, regression_data):
    """
    Test Jred_lu
    """
    Jred_lu = source_function_verysimple.Jred_lu
    expected_Jred_lu = regression_data.sync_ndarray(Jred_lu)
    npt.assert_allclose(Jred_lu, expected_Jred_lu, rtol=1e-5, atol=1e-8)


def test_Jblue_lu(source_function_verysimple, regression_data):
    """
    Test Jblue_lu
    """
    Jblue_lu = source_function_verysimple.Jblue_lu
    expected_Jblue_lu = regression_data.sync_ndarray(Jblue_lu)
    npt.assert_allclose(Jblue_lu, expected_Jblue_lu, rtol=1e-5, atol=1e-8)


def test_e_dot_u(source_function_verysimple, regression_data):
    """
    Test e_dot_u
    """
    e_dot_u = source_function_verysimple.e_dot_u
    expected_e_dot_u = regression_data.sync_dataframe(e_dot_u)
    pdt.assert_frame_equal(e_dot_u, expected_e_dot_u)<|MERGE_RESOLUTION|>--- conflicted
+++ resolved
@@ -28,7 +28,6 @@
     plasma = sim.plasma
     transport = sim.transport
 
-<<<<<<< HEAD
     formal_integrator = FormalIntegralSolver(sim.spectrum_solver.integrator_settings)
     atomic_data, levels, opacity_state = formal_integrator.setup(transport, plasma)
     sourceFunction = SourceFunctionSolver(transport.line_interaction_type, 
@@ -38,18 +37,6 @@
         opacity_state, 
         transport.transport_state,
         levels
-=======
-    formal_integrator = FormalIntegrator(sim_state, plasma, transport)
-    sourceFunction = SourceFunctionSolver(
-        formal_integrator.transport.line_interaction_type,
-        formal_integrator.atomic_data,
-    )
-    res = sourceFunction.solve(
-        formal_integrator.simulation_state,
-        formal_integrator.opacity_state,
-        formal_integrator.transport.transport_state,
-        formal_integrator.plasma.levels,
->>>>>>> 552d4f9c
     )
     return res
 
