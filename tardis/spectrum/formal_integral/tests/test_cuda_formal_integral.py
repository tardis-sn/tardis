--- conflicted
+++ resolved
@@ -326,7 +326,6 @@
 
     # The function calculate_spectrum sets this property, but in order to test the CUDA.
     # version it is done manually, as well as to speed up the test.
-<<<<<<< HEAD
     formal_integrator_numba.integrator_settings.interpolate_shells = max(
         2 * sim.simulation_state.no_of_shells, 80
     )
@@ -336,129 +335,6 @@
     )
 
     L_numba = formal_integrator_numba.solve(
-=======
-    formal_integrator_numba.interpolate_shells = max(
-        2 * formal_integrator_numba.simulation_state.no_of_shells, 80
-    )
-
-    formal_integrator_cuda.interpolate_shells = max(
-        2 * formal_integrator_cuda.simulation_state.no_of_shells, 80
-    )
-
-    # get source function
-    sourceFunction = SourceFunctionSolver(
-        formal_integrator_numba.transport.line_interaction_type,
-        formal_integrator_numba.plasma.atomic_data,
-    )
-    res_numba = sourceFunction.solve(
-        formal_integrator_numba.simulation_state,
-        formal_integrator_numba.opacity_state,
-        formal_integrator_numba.transport.transport_state,
-        formal_integrator_numba.plasma.levels,
-    )
-
-    att_S_ul_numba, Jred_lu_numba, Jblue_lu_numba, e_dot_u_numba = (
-        res_numba.att_S_ul,
-        res_numba.Jred_lu,
-        res_numba.Jblue_lu,
-        res_numba.e_dot_u,
-    )
-    if formal_integrator_numba.interpolate_shells > 0:
-        (
-            att_S_ul_numba,
-            Jred_lu_numba,
-            Jblue_lu_numba,
-            e_dot_u_numba,
-        ) = interpolate_integrator_quantities(
-            att_S_ul_numba,
-            Jred_lu_numba,
-            Jblue_lu_numba,
-            e_dot_u_numba,
-            formal_integrator_numba.interpolate_shells,
-            formal_integrator_numba.simulation_state,
-            formal_integrator_numba.transport,
-            formal_integrator_numba.opacity_state,
-            formal_integrator_numba.plasma.electron_densities,
-        )
-    else:
-        formal_integrator_numba.transport.r_inner_i = formal_integrator_numba.transport.transport_state.geometry_state.r_inner
-        formal_integrator_numba.transport.r_outer_i = formal_integrator_numba.transport.transport_state.geometry_state.r_outer
-        formal_integrator_numba.transport.tau_sobolevs_integ = (
-            formal_integrator_numba.opacity_state.tau_sobolev
-        )
-        formal_integrator_numba.transport.electron_densities_integ = (
-            formal_integrator_numba.opacity_state.electron_density
-        )
-
-    att_S_ul_numba = att_S_ul_numba.flatten(order="F")
-    Jred_lu_numba = Jred_lu_numba.flatten(order="F")
-    Jblue_lu_numba = Jblue_lu_numba.flatten(order="F")
-    formal_integrator_numba.generate_numba_objects()
-
-    # cuda source function
-    sourceFunction = SourceFunctionSolver(
-        formal_integrator_cuda.transport.line_interaction_type,
-        formal_integrator_cuda.plasma.atomic_data,
-    )
-    res_cuda = sourceFunction.solve(
-        formal_integrator_cuda.simulation_state,
-        formal_integrator_cuda.opacity_state,
-        formal_integrator_cuda.transport.transport_state,
-        formal_integrator_cuda.plasma.levels,
-    )
-
-    att_S_ul_cuda, Jred_lu_cuda, Jblue_lu_cuda, e_dot_u_cuda = (
-        res_cuda.att_S_ul,
-        res_cuda.Jred_lu,
-        res_cuda.Jblue_lu,
-        res_cuda.e_dot_u,
-    )
-    if formal_integrator_cuda.interpolate_shells > 0:
-        (
-            att_S_ul_cuda,
-            Jred_lu_cuda,
-            Jblue_lu_cuda,
-            e_dot_u_cuda,
-        ) = interpolate_integrator_quantities(
-            att_S_ul_cuda,
-            Jred_lu_cuda,
-            Jblue_lu_cuda,
-            e_dot_u_cuda,
-            formal_integrator_cuda.interpolate_shells,
-            formal_integrator_cuda.simulation_state,
-            formal_integrator_cuda.transport,
-            formal_integrator_cuda.opacity_state,
-            formal_integrator_cuda.plasma.electron_densities,
-        )
-    else:
-        formal_integrator_cuda.transport.r_inner_i = formal_integrator_cuda.transport.transport_state.geometry_state.r_inner
-        formal_integrator_cuda.transport.r_outer_i = formal_integrator_cuda.transport.transport_state.geometry_state.r_outer
-        formal_integrator_cuda.transport.tau_sobolevs_integ = (
-            formal_integrator_cuda.opacity_state.tau_sobolev
-        )
-        formal_integrator_cuda.transport.electron_densities_integ = (
-            formal_integrator_cuda.opacity_state.electron_density
-        )
-
-    att_S_ul_cuda = att_S_ul_cuda.flatten(order="F")
-    Jred_lu_cuda = Jred_lu_cuda.flatten(order="F")
-    Jblue_lu_cuda = Jblue_lu_cuda.flatten(order="F")
-
-    formal_integrator_cuda.generate_numba_objects()
-    # This is to force the for formal_integrator_numba to use the numba version
-    # as it is automatically set to the CUDA version when there is a GPU available
-    formal_integrator_numba.integrator = (
-        formal_integral_numba.NumbaFormalIntegrator(
-            formal_integrator_numba.numba_radial_1d_geometry,
-            sim.simulation_state.time_explosion.cgs.value,
-            formal_integrator_numba.opacity_state,
-            formal_integrator_numba.points,
-        )
-    )
-
-    L_cuda = formal_integrator_cuda.integrator.formal_integral(
-        formal_integrator_cuda.simulation_state.t_inner,
->>>>>>> 552d4f9c
         sim.spectrum_solver.spectrum_real_packets.frequency,
         sim.simulation_state,
         sim.transport,
