import numpy as np
import numpy.testing as ntest
from numba import cuda
import pytest

from tardis import constants as c
from tardis.model.geometry.radial1d import NumbaRadial1DGeometry
from tardis.spectrum.formal_integral.base import (
    interpolate_integrator_quantities,
    intensity_black_body,
)
from tardis.spectrum.formal_integral.formal_integral import FormalIntegrator
from tardis.spectrum.formal_integral.formal_integral_solver import FormalIntegralSolver
import tardis.spectrum.formal_integral.formal_integral_numba as formal_integral_numba
import tardis.spectrum.formal_integral.formal_integral_cuda as formal_integral_cuda
from tardis.spectrum.formal_integral.source_function import SourceFunctionSolver


@cuda.jit
def black_body_caller(nu, temperature, actual):
    """
    This calls the CUDA function and fills out
    the array
    """
    x = cuda.grid(1)
    actual[x] = formal_integral_cuda.intensity_black_body_cuda(nu, temperature)


# Test cases must also take into account use of a GPU to run. If there is no GPU then the test cases will fail.
GPUs_available = cuda.is_available()


@pytest.mark.skipif(
    not GPUs_available, reason="No GPU is available to test CUDA function"
)
@pytest.mark.parametrize(
    ["nu", "temperature"],
    [
        (1e14, 1e4),
        (0, 1),
        (1, 1),
    ],
)
def test_intensity_black_body_cuda(nu, temperature):
    """
    Initializes the test of the cuda version
    against the numba implementation of the
    intensity_black_body to 15 decimals. This
    is done as both results have 15 digits of precision.
    """
    actual = np.zeros(3)
    black_body_caller[1, 3](nu, temperature, actual)

    expected = intensity_black_body(nu, temperature)

    ntest.assert_allclose(actual, expected, rtol=1e-14)


@cuda.jit
def trapezoid_integration_caller(data, h, actual):
    """
    This calls the CUDA function and fills out
    the array
    """
    x = cuda.grid(1)
    actual[x] = formal_integral_cuda.trapezoid_integration_cuda(data, h)


@pytest.mark.skipif(
    not GPUs_available, reason="No GPU is available to test CUDA function"
)
@pytest.mark.parametrize("N", (1e2, 1e3, 1e4, 1e5))
def test_trapezoid_integration_cuda(N):
    """
    Initializes the test of the cuda version
    against the numba implementation of the
    trapezoid_integration to 15 decimals. This
    is done as both results have 15 digits of precision.
    """
    actual = np.zeros(1)

    h = 1.0
    N = int(N)
    np.random.seed(12)
    data = np.random.random(N)

    expected = formal_integral_numba.trapezoid_integration(data, h)
    trapezoid_integration_caller[1, 1](data, h, actual)

    # This is 1e-13, as more points are added to the integration
    # there will be more floating point error due to the difference
    # in how the trapezoid integration is called.
    ntest.assert_allclose(actual[0], expected, rtol=1e-13)


TESTDATA_model = [
    {
        "r": np.linspace(1, 2, 3, dtype=np.float64),
    },
    {
        "r": np.linspace(0, 1, 3),
    },
    # {"r": np.linspace(1, 2, 10, dtype=np.float64)},
]


@pytest.fixture(scope="function", params=TESTDATA_model)
def formal_integral_geometry(request):
    """
    This gets the Numba model to be used in later tests
    """
    r = request.param["r"]
    geometry = NumbaRadial1DGeometry(
        r[:-1],
        r[1:],
        r[:-1] * c.c.cgs.value,
        r[1:] * c.c.cgs.value,
    )
    return geometry


@pytest.fixture(scope="function")
def time_explosion():
    """
    This gets the time_explosion to be used in later tests
    """
    # previously used model value that passes tests
    # time taken for a photon to move 1 cm
    return 1 / c.c.cgs.value


@cuda.jit
def calculate_z_caller(r, p, inv_t, actual):
    """
    This calls the CUDA function and fills out
    the array
    """
    x = cuda.grid(1)
    actual[x] = formal_integral_cuda.calculate_z_cuda(r, p, inv_t)


@pytest.mark.skipif(
    not GPUs_available, reason="No GPU is available to test CUDA function"
)
@pytest.mark.parametrize(["p", "p_loc"], [(0.0, 0), (0.5, 1), (1.0, 2)])
def test_calculate_z_cuda(formal_integral_geometry, time_explosion, p, p_loc):
    """
    Initializes the test of the cuda version
    against the numba implementation of the
    calculate_z to 15 decimals. This is done as
    both results have 15 digits of precision.
    """
    actual = np.zeros(3)
    inv_t = 1.0 / time_explosion
    size = len(formal_integral_geometry.r_outer)
    r_outer = formal_integral_geometry.r_outer
    for r in r_outer:
        calculate_z_caller[1, 3](r, p, inv_t, actual)
        expected = formal_integral_numba.calculate_z(r, p, inv_t)

        ntest.assert_allclose(actual[p_loc], expected, rtol=1e-14)


@cuda.jit
def populate_z_caller(
    r_inner, r_outer, time_explosion, p, oz, oshell_id, actual
):
    """
    This calls the CUDA function and fills out
    the array
    """
    x = cuda.grid(1)
    actual[x] = formal_integral_cuda.populate_z_cuda(
        r_inner, r_outer, time_explosion, p, oz, oshell_id
    )


@pytest.mark.skipif(
    not GPUs_available, reason="No GPU is available to test CUDA function"
)
@pytest.mark.parametrize(
    ["p", "p_loc"],
    [(1e-5, 0), (1e-3, 1), (0.1, 2), (0.5, 3), (0.99, 4), (1, 5)],
)
def test_populate_z(formal_integral_geometry, time_explosion, p, p_loc):
    """
    Initializes the test of the cuda version
    against the numba implementation of the
    populate_z
    """
    size = len(formal_integral_geometry.r_inner)
    oz = np.zeros(size * 2)
    expected_oz = np.zeros(size * 2)
    oshell_id = np.zeros_like(oz, dtype=np.int64)
    expected_oshell_id = np.zeros_like(oz, dtype=np.int64)

    expected = formal_integral_numba.populate_z(
        formal_integral_geometry,
        time_explosion,
        p,
        expected_oz,
        expected_oshell_id,
    )

    actual = np.zeros(6)
    populate_z_caller[1, 6](
        formal_integral_geometry.r_inner,
        formal_integral_geometry.r_outer,
        time_explosion,
        p,
        oz,
        oshell_id,
        actual,
    )

    ntest.assert_equal(actual[p_loc], expected)
    ntest.assert_equal(oshell_id, expected_oshell_id)
    ntest.assert_allclose(oz, expected_oz, atol=1e-4)


@cuda.jit
def line_search_cuda_caller(line_list_nu, nu_insert, actual):
    """
    This calls the CUDA function and fills out
    the array
    """
    x = cuda.grid(1)
    actual[x] = formal_integral_cuda.line_search_cuda(
        line_list_nu, nu_insert, len(line_list_nu)
    )


@pytest.mark.skipif(
    not GPUs_available, reason="No GPU is available to test CUDA function"
)
@pytest.mark.parametrize("nu_insert", np.linspace(3e12, 3e16, 10))
def test_line_search_cuda(nu_insert, simulation_verysimple_opacity_state):
    """
    Initializes the test of the cuda version
    against the numba implementation of the
    line_search
    """
    actual = np.zeros(1)
    expected = np.zeros(1)
    line_list_nu = simulation_verysimple_opacity_state.line_list_nu

    expected[0] = formal_integral_numba.line_search(
        line_list_nu, nu_insert, len(line_list_nu)
    )

    line_search_cuda_caller[1, 1](line_list_nu, nu_insert, actual)

    ntest.assert_equal(actual, expected)


@cuda.jit
def reverse_binary_search_cuda_caller(
    line_list_nu, nu_insert, imin, imax, actual
):
    """
    This calls the CUDA function and fills out
    the array
    """
    x = cuda.grid(1)
    actual[x] = formal_integral_cuda.reverse_binary_search_cuda(
        line_list_nu, nu_insert, imin, imax
    )


@pytest.mark.skipif(
    not GPUs_available, reason="No GPU is available to test CUDA function"
)
@pytest.mark.parametrize(
    "nu_insert", [*np.linspace(3e12, 3e16, 10), 288786721666522.1]
)
def test_reverse_binary_search(nu_insert, simulation_verysimple_opacity_state):
    """
    Initializes the test of the cuda version
    against the numba implementation of the
    reverse_binary_search. The one extra input not included
    in np.linspace a low edge case for testing.
    """
    actual = np.zeros(1)
    expected = np.zeros(1)
    line_list_nu = simulation_verysimple_opacity_state.line_list_nu

    imin = 0
    imax = len(line_list_nu) - 1

    expected[0] = formal_integral_numba.reverse_binary_search(
        line_list_nu, nu_insert, imin, imax
    )
    reverse_binary_search_cuda_caller[1, 1](
        line_list_nu, nu_insert, imin, imax, actual
    )

    ntest.assert_equal(actual, expected)


# no_of_packets and iterations match what is used by config_verysimple
@pytest.mark.skipif(
    not GPUs_available, reason="No GPU is available to test CUDA function"
)
def test_full_formal_integral(simulation_verysimple):
    """
    This function initializes both the cuda and numba formal_integrator,
    and the runs them and compares results to the 15th decimal place.
    This is done as both results have 15 digits of precision.
    """
    sim = simulation_verysimple


    # TODO: update to use the solver!!
    formal_integrator_numba = FormalIntegralSolver(
        sim.spectrum_solver.integrator_settings
    )
    formal_integrator_numba.method = 'numba'

    # default is cuda
    formal_integrator_cuda = FormalIntegralSolver(
        sim.spectrum_solver.integrator_settings
    )

    # The function calculate_spectrum sets this property, but in order to test the CUDA.
    # version it is done manually, as well as to speed up the test.
    formal_integrator_numba.integrator_settings.interpolate_shells = max(
        2 * sim.simulation_state.no_of_shells, 80
    )

    # get source function
    source_function_solver = SourceFunctionSolver(
        formal_integrator_numba.transport.line_interaction_type,
    )
<<<<<<< HEAD
=======

    # get source function
    source_function_solver = SourceFunctionSolver(
        formal_integrator_numba.transport.line_interaction_type,
    )
>>>>>>> 20e253f9
    source_function_state_numba = source_function_solver.solve(
        formal_integrator_numba.simulation_state,
        formal_integrator_numba.opacity_state,
        formal_integrator_numba.transport.transport_state,
        formal_integrator_numba.atomic_data,
    )

    if formal_integrator_numba.interpolate_shells > 0:
        (
            att_S_ul_numba,
            Jred_lu_numba,
            Jblue_lu_numba,
            e_dot_u_numba,
        ) = interpolate_integrator_quantities(
            source_function_state_numba,
            formal_integrator_numba.interpolate_shells,
            formal_integrator_numba.simulation_state,
            formal_integrator_numba.transport,
            formal_integrator_numba.opacity_state,
            formal_integrator_numba.plasma.electron_densities,
        )
    else:
        formal_integrator_numba.transport.r_inner_i = formal_integrator_numba.transport.transport_state.geometry_state.r_inner
        formal_integrator_numba.transport.r_outer_i = formal_integrator_numba.transport.transport_state.geometry_state.r_outer
        formal_integrator_numba.transport.tau_sobolevs_integ = (
            formal_integrator_numba.opacity_state.tau_sobolev
        )
        formal_integrator_numba.transport.electron_densities_integ = (
            formal_integrator_numba.opacity_state.electron_density
        )

    att_S_ul_numba = att_S_ul_numba.flatten(order="F")
    Jred_lu_numba = Jred_lu_numba.flatten(order="F")
    Jblue_lu_numba = Jblue_lu_numba.flatten(order="F")
    formal_integrator_numba.generate_numba_objects()

    # cuda source function
    source_function_solver = SourceFunctionSolver(
        formal_integrator_cuda.transport.line_interaction_type,
    )
    source_function_state_cuda = source_function_solver.solve(
        formal_integrator_cuda.simulation_state,
        formal_integrator_cuda.opacity_state,
        formal_integrator_cuda.transport.transport_state,
        formal_integrator_cuda.atomic_data,
    )

    if formal_integrator_cuda.interpolate_shells > 0:
        (
            att_S_ul_cuda,
            Jred_lu_cuda,
            Jblue_lu_cuda,
            e_dot_u_cuda,
        ) = interpolate_integrator_quantities(
            source_function_state_cuda,
            formal_integrator_cuda.interpolate_shells,
            formal_integrator_cuda.simulation_state,
            formal_integrator_cuda.transport,
            formal_integrator_cuda.opacity_state,
            formal_integrator_cuda.plasma.electron_densities,
        )
    else:
        formal_integrator_cuda.transport.r_inner_i = formal_integrator_cuda.transport.transport_state.geometry_state.r_inner
        formal_integrator_cuda.transport.r_outer_i = formal_integrator_cuda.transport.transport_state.geometry_state.r_outer
        formal_integrator_cuda.transport.tau_sobolevs_integ = (
            formal_integrator_cuda.opacity_state.tau_sobolev
        )
        formal_integrator_cuda.transport.electron_densities_integ = (
            formal_integrator_cuda.opacity_state.electron_density
        )

    att_S_ul_cuda = att_S_ul_cuda.flatten(order="F")
    Jred_lu_cuda = Jred_lu_cuda.flatten(order="F")
    Jblue_lu_cuda = Jblue_lu_cuda.flatten(order="F")

    formal_integrator_cuda.generate_numba_objects()
    # This is to force the for formal_integrator_numba to use the numba version
    # as it is automatically set to the CUDA version when there is a GPU available
    formal_integrator_numba.integrator = (
        formal_integral_numba.NumbaFormalIntegrator(
            formal_integrator_numba.numba_radial_1d_geometry,
            sim.simulation_state.time_explosion.cgs.value,
            formal_integrator_numba.opacity_state,
            formal_integrator_numba.points,
        )
    )

    L_cuda = formal_integrator_cuda.integrator.formal_integral(
        formal_integrator_cuda.simulation_state.t_inner,
        sim.spectrum_solver.spectrum_real_packets.frequency,
        sim.simulation_state,
        sim.transport,
        sim.plasma
    ).luminosity

    L_cuda = formal_integrator_cuda.solve(
        sim.spectrum_solver.spectrum_real_packets.frequency,
        sim.simulation_state,
        sim.transport,
        sim.plasma
    ).luminosity

    ntest.assert_allclose(L_cuda, L_numba, rtol=1e-14)<|MERGE_RESOLUTION|>--- conflicted
+++ resolved
@@ -331,14 +331,6 @@
     source_function_solver = SourceFunctionSolver(
         formal_integrator_numba.transport.line_interaction_type,
     )
-<<<<<<< HEAD
-=======
-
-    # get source function
-    source_function_solver = SourceFunctionSolver(
-        formal_integrator_numba.transport.line_interaction_type,
-    )
->>>>>>> 20e253f9
     source_function_state_numba = source_function_solver.solve(
         formal_integrator_numba.simulation_state,
         formal_integrator_numba.opacity_state,
@@ -380,6 +372,45 @@
         formal_integrator_cuda.transport.line_interaction_type,
     )
     source_function_state_cuda = source_function_solver.solve(
+        formal_integrator_numba.opacity_state,
+        formal_integrator_numba.transport.transport_state,
+        formal_integrator_numba.atomic_data,
+    )
+
+    if formal_integrator_numba.interpolate_shells > 0:
+        (
+            att_S_ul_numba,
+            Jred_lu_numba,
+            Jblue_lu_numba,
+            e_dot_u_numba,
+        ) = interpolate_integrator_quantities(
+            source_function_state_numba,
+            formal_integrator_numba.interpolate_shells,
+            formal_integrator_numba.simulation_state,
+            formal_integrator_numba.transport,
+            formal_integrator_numba.opacity_state,
+            formal_integrator_numba.plasma.electron_densities,
+        )
+    else:
+        formal_integrator_numba.transport.r_inner_i = formal_integrator_numba.transport.transport_state.geometry_state.r_inner
+        formal_integrator_numba.transport.r_outer_i = formal_integrator_numba.transport.transport_state.geometry_state.r_outer
+        formal_integrator_numba.transport.tau_sobolevs_integ = (
+            formal_integrator_numba.opacity_state.tau_sobolev
+        )
+        formal_integrator_numba.transport.electron_densities_integ = (
+            formal_integrator_numba.opacity_state.electron_density
+        )
+
+    att_S_ul_numba = att_S_ul_numba.flatten(order="F")
+    Jred_lu_numba = Jred_lu_numba.flatten(order="F")
+    Jblue_lu_numba = Jblue_lu_numba.flatten(order="F")
+    formal_integrator_numba.generate_numba_objects()
+
+    # cuda source function
+    source_function_solver = SourceFunctionSolver(
+        formal_integrator_cuda.transport.line_interaction_type,
+    )
+    source_function_state_cuda = source_function_solver.solve(
         formal_integrator_cuda.simulation_state,
         formal_integrator_cuda.opacity_state,
         formal_integrator_cuda.transport.transport_state,
