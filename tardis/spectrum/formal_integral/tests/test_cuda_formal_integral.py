import numpy as np
import numpy.testing as ntest
from numba import cuda
import pytest

from tardis import constants as c
from tardis.model.geometry.radial1d import NumbaRadial1DGeometry
from tardis.spectrum.formal_integral.base import (
    interpolate_integrator_quantities,
    intensity_black_body,
)
from tardis.spectrum.formal_integral.formal_integral import FormalIntegrator
from tardis.spectrum.formal_integral.formal_integral_solver import FormalIntegralSolver
import tardis.spectrum.formal_integral.formal_integral_numba as formal_integral_numba
import tardis.spectrum.formal_integral.formal_integral_cuda as formal_integral_cuda
from tardis.spectrum.formal_integral.source_function import SourceFunctionSolver


@cuda.jit
def black_body_caller(nu, temperature, actual):
    """
    This calls the CUDA function and fills out
    the array
    """
    x = cuda.grid(1)
    actual[x] = formal_integral_cuda.intensity_black_body_cuda(nu, temperature)


# Test cases must also take into account use of a GPU to run. If there is no GPU then the test cases will fail.
GPUs_available = cuda.is_available()


@pytest.mark.skipif(
    not GPUs_available, reason="No GPU is available to test CUDA function"
)
@pytest.mark.parametrize(
    ["nu", "temperature"],
    [
        (1e14, 1e4),
        (0, 1),
        (1, 1),
    ],
)
def test_intensity_black_body_cuda(nu, temperature):
    """
    Initializes the test of the cuda version
    against the numba implementation of the
    intensity_black_body to 15 decimals. This
    is done as both results have 15 digits of precision.
    """
    actual = np.zeros(3)
    black_body_caller[1, 3](nu, temperature, actual)

    expected = intensity_black_body(nu, temperature)

    ntest.assert_allclose(actual, expected, rtol=1e-14)


@cuda.jit
def trapezoid_integration_caller(data, h, actual):
    """
    This calls the CUDA function and fills out
    the array
    """
    x = cuda.grid(1)
    actual[x] = formal_integral_cuda.trapezoid_integration_cuda(data, h)


@pytest.mark.skipif(
    not GPUs_available, reason="No GPU is available to test CUDA function"
)
@pytest.mark.parametrize("N", (1e2, 1e3, 1e4, 1e5))
def test_trapezoid_integration_cuda(N):
    """
    Initializes the test of the cuda version
    against the numba implementation of the
    trapezoid_integration to 15 decimals. This
    is done as both results have 15 digits of precision.
    """
    actual = np.zeros(1)

    h = 1.0
    N = int(N)
    np.random.seed(12)
    data = np.random.random(N)

    expected = formal_integral_numba.trapezoid_integration(data, h)
    trapezoid_integration_caller[1, 1](data, h, actual)

    # This is 1e-13, as more points are added to the integration
    # there will be more floating point error due to the difference
    # in how the trapezoid integration is called.
    ntest.assert_allclose(actual[0], expected, rtol=1e-13)


TESTDATA_model = [
    {
        "r": np.linspace(1, 2, 3, dtype=np.float64),
    },
    {
        "r": np.linspace(0, 1, 3),
    },
    # {"r": np.linspace(1, 2, 10, dtype=np.float64)},
]


@pytest.fixture(scope="function", params=TESTDATA_model)
def formal_integral_geometry(request):
    """
    This gets the Numba model to be used in later tests
    """
    r = request.param["r"]
    geometry = NumbaRadial1DGeometry(
        r[:-1],
        r[1:],
        r[:-1] * c.c.cgs.value,
        r[1:] * c.c.cgs.value,
    )
    return geometry


@pytest.fixture(scope="function")
def time_explosion():
    """
    This gets the time_explosion to be used in later tests
    """
    # previously used model value that passes tests
    # time taken for a photon to move 1 cm
    return 1 / c.c.cgs.value


@cuda.jit
def calculate_z_caller(r, p, inv_t, actual):
    """
    This calls the CUDA function and fills out
    the array
    """
    x = cuda.grid(1)
    actual[x] = formal_integral_cuda.calculate_z_cuda(r, p, inv_t)


@pytest.mark.skipif(
    not GPUs_available, reason="No GPU is available to test CUDA function"
)
@pytest.mark.parametrize(["p", "p_loc"], [(0.0, 0), (0.5, 1), (1.0, 2)])
def test_calculate_z_cuda(formal_integral_geometry, time_explosion, p, p_loc):
    """
    Initializes the test of the cuda version
    against the numba implementation of the
    calculate_z to 15 decimals. This is done as
    both results have 15 digits of precision.
    """
    actual = np.zeros(3)
    inv_t = 1.0 / time_explosion
    size = len(formal_integral_geometry.r_outer)
    r_outer = formal_integral_geometry.r_outer
    for r in r_outer:
        calculate_z_caller[1, 3](r, p, inv_t, actual)
        expected = formal_integral_numba.calculate_z(r, p, inv_t)

        ntest.assert_allclose(actual[p_loc], expected, rtol=1e-14)


@cuda.jit
def populate_z_caller(
    r_inner, r_outer, time_explosion, p, oz, oshell_id, actual
):
    """
    This calls the CUDA function and fills out
    the array
    """
    x = cuda.grid(1)
    actual[x] = formal_integral_cuda.populate_z_cuda(
        r_inner, r_outer, time_explosion, p, oz, oshell_id
    )


@pytest.mark.skipif(
    not GPUs_available, reason="No GPU is available to test CUDA function"
)
@pytest.mark.parametrize(
    ["p", "p_loc"],
    [(1e-5, 0), (1e-3, 1), (0.1, 2), (0.5, 3), (0.99, 4), (1, 5)],
)
def test_populate_z(formal_integral_geometry, time_explosion, p, p_loc):
    """
    Initializes the test of the cuda version
    against the numba implementation of the
    populate_z
    """
    size = len(formal_integral_geometry.r_inner)
    oz = np.zeros(size * 2)
    expected_oz = np.zeros(size * 2)
    oshell_id = np.zeros_like(oz, dtype=np.int64)
    expected_oshell_id = np.zeros_like(oz, dtype=np.int64)

    expected = formal_integral_numba.populate_z(
        formal_integral_geometry,
        time_explosion,
        p,
        expected_oz,
        expected_oshell_id,
    )

    actual = np.zeros(6)
    populate_z_caller[1, 6](
        formal_integral_geometry.r_inner,
        formal_integral_geometry.r_outer,
        time_explosion,
        p,
        oz,
        oshell_id,
        actual,
    )

    ntest.assert_equal(actual[p_loc], expected)
    ntest.assert_equal(oshell_id, expected_oshell_id)
    ntest.assert_allclose(oz, expected_oz, atol=1e-4)


@cuda.jit
def line_search_cuda_caller(line_list_nu, nu_insert, actual):
    """
    This calls the CUDA function and fills out
    the array
    """
    x = cuda.grid(1)
    actual[x] = formal_integral_cuda.line_search_cuda(
        line_list_nu, nu_insert, len(line_list_nu)
    )


@pytest.mark.skipif(
    not GPUs_available, reason="No GPU is available to test CUDA function"
)
@pytest.mark.parametrize("nu_insert", np.linspace(3e12, 3e16, 10))
def test_line_search_cuda(nu_insert, simulation_verysimple_opacity_state):
    """
    Initializes the test of the cuda version
    against the numba implementation of the
    line_search
    """
    actual = np.zeros(1)
    expected = np.zeros(1)
    line_list_nu = simulation_verysimple_opacity_state.line_list_nu

    expected[0] = formal_integral_numba.line_search(
        line_list_nu, nu_insert, len(line_list_nu)
    )

    line_search_cuda_caller[1, 1](line_list_nu, nu_insert, actual)

    ntest.assert_equal(actual, expected)


@cuda.jit
def reverse_binary_search_cuda_caller(
    line_list_nu, nu_insert, imin, imax, actual
):
    """
    This calls the CUDA function and fills out
    the array
    """
    x = cuda.grid(1)
    actual[x] = formal_integral_cuda.reverse_binary_search_cuda(
        line_list_nu, nu_insert, imin, imax
    )


@pytest.mark.skipif(
    not GPUs_available, reason="No GPU is available to test CUDA function"
)
@pytest.mark.parametrize(
    "nu_insert", [*np.linspace(3e12, 3e16, 10), 288786721666522.1]
)
def test_reverse_binary_search(nu_insert, simulation_verysimple_opacity_state):
    """
    Initializes the test of the cuda version
    against the numba implementation of the
    reverse_binary_search. The one extra input not included
    in np.linspace a low edge case for testing.
    """
    actual = np.zeros(1)
    expected = np.zeros(1)
    line_list_nu = simulation_verysimple_opacity_state.line_list_nu

    imin = 0
    imax = len(line_list_nu) - 1

    expected[0] = formal_integral_numba.reverse_binary_search(
        line_list_nu, nu_insert, imin, imax
    )
    reverse_binary_search_cuda_caller[1, 1](
        line_list_nu, nu_insert, imin, imax, actual
    )

    ntest.assert_equal(actual, expected)


# no_of_packets and iterations match what is used by config_verysimple
@pytest.mark.skipif(
    not GPUs_available, reason="No GPU is available to test CUDA function"
)
def test_full_formal_integral(simulation_verysimple):
    """
    This function initializes both the cuda and numba formal_integrator,
    and the runs them and compares results to the 15th decimal place.
    This is done as both results have 15 digits of precision.
    """
    sim = simulation_verysimple


    # TODO: update to use the solver!!
    formal_integrator_numba = FormalIntegralSolver(
        sim.spectrum_solver.integrator_settings
    )
    formal_integrator_numba.method = 'numba'

    # default is cuda
    formal_integrator_cuda = FormalIntegralSolver(
        sim.spectrum_solver.integrator_settings
    )

    # The function calculate_spectrum sets this property, but in order to test the CUDA.
    # version it is done manually, as well as to speed up the test.
<<<<<<< HEAD
    formal_integrator_numba.integrator_settings.interpolate_shells = max(
        2 * sim.simulation_state.no_of_shells, 80
    )

    formal_integrator_cuda.integrator_settings.interpolate_shells = max(
        2 * sim.simulation_state.no_of_shells, 80
=======
    formal_integrator_numba.interpolate_shells = max(
        2 * formal_integrator_numba.simulation_state.no_of_shells, 80
    )

    formal_integrator_cuda.interpolate_shells = max(
        2 * formal_integrator_cuda.simulation_state.no_of_shells, 80
    )

    # get source function
    source_function_solver = SourceFunctionSolver(
        formal_integrator_numba.transport.line_interaction_type,
    )
    source_function_state_numba = source_function_solver.solve(
        formal_integrator_numba.simulation_state,
        formal_integrator_numba.opacity_state,
        formal_integrator_numba.transport.transport_state,
        formal_integrator_numba.atomic_data,
    )

    if formal_integrator_numba.interpolate_shells > 0:
        (
            att_S_ul_numba,
            Jred_lu_numba,
            Jblue_lu_numba,
            e_dot_u_numba,
        ) = interpolate_integrator_quantities(
            source_function_state_numba,
            formal_integrator_numba.interpolate_shells,
            formal_integrator_numba.simulation_state,
            formal_integrator_numba.transport,
            formal_integrator_numba.opacity_state,
            formal_integrator_numba.plasma.electron_densities,
        )
    else:
        formal_integrator_numba.transport.r_inner_i = formal_integrator_numba.transport.transport_state.geometry_state.r_inner
        formal_integrator_numba.transport.r_outer_i = formal_integrator_numba.transport.transport_state.geometry_state.r_outer
        formal_integrator_numba.transport.tau_sobolevs_integ = (
            formal_integrator_numba.opacity_state.tau_sobolev
        )
        formal_integrator_numba.transport.electron_densities_integ = (
            formal_integrator_numba.opacity_state.electron_density
        )

    att_S_ul_numba = att_S_ul_numba.flatten(order="F")
    Jred_lu_numba = Jred_lu_numba.flatten(order="F")
    Jblue_lu_numba = Jblue_lu_numba.flatten(order="F")
    formal_integrator_numba.generate_numba_objects()

    # cuda source function
    source_function_solver = SourceFunctionSolver(
        formal_integrator_cuda.transport.line_interaction_type,
    )
    source_function_state_cuda = source_function_solver.solve(
        formal_integrator_cuda.simulation_state,
        formal_integrator_cuda.opacity_state,
        formal_integrator_cuda.transport.transport_state,
        formal_integrator_cuda.atomic_data,
    )

    if formal_integrator_cuda.interpolate_shells > 0:
        (
            att_S_ul_cuda,
            Jred_lu_cuda,
            Jblue_lu_cuda,
            e_dot_u_cuda,
        ) = interpolate_integrator_quantities(
            source_function_state_cuda,
            formal_integrator_cuda.interpolate_shells,
            formal_integrator_cuda.simulation_state,
            formal_integrator_cuda.transport,
            formal_integrator_cuda.opacity_state,
            formal_integrator_cuda.plasma.electron_densities,
        )
    else:
        formal_integrator_cuda.transport.r_inner_i = formal_integrator_cuda.transport.transport_state.geometry_state.r_inner
        formal_integrator_cuda.transport.r_outer_i = formal_integrator_cuda.transport.transport_state.geometry_state.r_outer
        formal_integrator_cuda.transport.tau_sobolevs_integ = (
            formal_integrator_cuda.opacity_state.tau_sobolev
        )
        formal_integrator_cuda.transport.electron_densities_integ = (
            formal_integrator_cuda.opacity_state.electron_density
        )

    att_S_ul_cuda = att_S_ul_cuda.flatten(order="F")
    Jred_lu_cuda = Jred_lu_cuda.flatten(order="F")
    Jblue_lu_cuda = Jblue_lu_cuda.flatten(order="F")

    formal_integrator_cuda.generate_numba_objects()
    # This is to force the for formal_integrator_numba to use the numba version
    # as it is automatically set to the CUDA version when there is a GPU available
    formal_integrator_numba.integrator = (
        formal_integral_numba.NumbaFormalIntegrator(
            formal_integrator_numba.numba_radial_1d_geometry,
            sim.simulation_state.time_explosion.cgs.value,
            formal_integrator_numba.opacity_state,
            formal_integrator_numba.points,
        )
>>>>>>> d64ad321
    )

    L_numba = formal_integrator_numba.solve(
        sim.spectrum_solver.spectrum_real_packets.frequency,
        sim.simulation_state,
        sim.transport,
        sim.plasma
    ).luminosity

    L_cuda = formal_integrator_cuda.solve(
        sim.spectrum_solver.spectrum_real_packets.frequency,
        sim.simulation_state,
        sim.transport,
        sim.plasma
    ).luminosity

    ntest.assert_allclose(L_cuda, L_numba, rtol=1e-14)<|MERGE_RESOLUTION|>--- conflicted
+++ resolved
@@ -323,20 +323,8 @@
 
     # The function calculate_spectrum sets this property, but in order to test the CUDA.
     # version it is done manually, as well as to speed up the test.
-<<<<<<< HEAD
     formal_integrator_numba.integrator_settings.interpolate_shells = max(
         2 * sim.simulation_state.no_of_shells, 80
-    )
-
-    formal_integrator_cuda.integrator_settings.interpolate_shells = max(
-        2 * sim.simulation_state.no_of_shells, 80
-=======
-    formal_integrator_numba.interpolate_shells = max(
-        2 * formal_integrator_numba.simulation_state.no_of_shells, 80
-    )
-
-    formal_integrator_cuda.interpolate_shells = max(
-        2 * formal_integrator_cuda.simulation_state.no_of_shells, 80
     )
 
     # get source function
@@ -428,10 +416,10 @@
             formal_integrator_numba.opacity_state,
             formal_integrator_numba.points,
         )
->>>>>>> d64ad321
-    )
-
-    L_numba = formal_integrator_numba.solve(
+    )
+
+    L_cuda = formal_integrator_cuda.integrator.formal_integral(
+        formal_integrator_cuda.simulation_state.t_inner,
         sim.spectrum_solver.spectrum_real_packets.frequency,
         sim.simulation_state,
         sim.transport,
