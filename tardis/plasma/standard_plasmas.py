--- conflicted
+++ resolved
@@ -292,12 +292,8 @@
                 electron_densities=electron_densities
             )
 
-<<<<<<< HEAD
     if not simulation_state.composition.isotope_mass_fraction.empty:
         raise NotImplementedError("TBD")
-=======
-    if not simulation_state.raw_isotope_abundance.empty:
->>>>>>> cfce38d0
         plasma_modules += isotope_properties
         isotope_abundance = simulation_state.raw_isotope_abundance.loc[
             :,
