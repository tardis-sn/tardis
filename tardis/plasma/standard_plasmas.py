--- conflicted
+++ resolved
@@ -8,10 +8,7 @@
 from tardis.io.config_reader import ConfigurationError
 from tardis.util.base import species_string_to_tuple
 from tardis.plasma import BasePlasma
-<<<<<<< HEAD
 from tardis.plasma.properties.base import TransitionProbabilitiesProperty
-=======
->>>>>>> 50f13ba6
 from tardis.plasma.properties.property_collections import (
     basic_inputs,
     basic_properties,
@@ -28,15 +25,10 @@
     detailed_j_blues_properties,
     detailed_j_blues_inputs,
     continuum_interaction_properties,
-<<<<<<< HEAD
     continuum_interaction_inputs,
     adiabatic_cooling_properties,
     two_photon_properties,
 )
-
-=======
-)
->>>>>>> 50f13ba6
 from tardis.plasma.exceptions import PlasmaConfigError
 
 from tardis.plasma.properties import (
@@ -48,11 +40,8 @@
     StimulatedEmissionFactor,
     HeliumNumericalNLTE,
     IonNumberDensity,
-<<<<<<< HEAD
     MarkovChainTransProbsCollector,
     MarkovChainIndex,
-=======
->>>>>>> 50f13ba6
 )
 
 logger = logging.getLogger(__name__)
@@ -110,11 +99,7 @@
                 e,
                 "Error might be from the use of an old-format of the atomic database, \n"
                 "please see https://github.com/tardis-sn/tardis-refdata/tree/master/atom_data"
-<<<<<<< HEAD
-                ",for the most recent version.",
-=======
                 " for the most recent version.",
->>>>>>> 50f13ba6
             )
             raise
 
@@ -132,11 +117,7 @@
         continuum_atoms.isin(atom_data.selected_atomic_numbers)
     )
     if not continuum_atoms_in_selected_atoms:
-<<<<<<< HEAD
         raise PlasmaConfigError(
-=======
-        raise ConfigurationError(
->>>>>>> 50f13ba6
             "Not all continuum interaction species "
             "belong to atoms that have been specified "
             "in the configuration."
@@ -164,7 +145,6 @@
             )
 
         plasma_modules += continuum_interaction_properties
-<<<<<<< HEAD
         plasma_modules += continuum_interaction_inputs
 
         if config.plasma.continuum_interaction.enable_adiabatic_cooling:
@@ -196,8 +176,6 @@
             r_inner=model.r_inner,
             t_inner=model.t_inner,
         )
-=======
->>>>>>> 50f13ba6
     if config.plasma.radiative_rates_type == "blackbody":
         plasma_modules.append(JBluesBlackBody)
     elif config.plasma.radiative_rates_type == "dilute-blackbody":
@@ -213,12 +191,7 @@
         property_kwargs[JBluesDetailed] = {"w_epsilon": config.plasma.w_epsilon}
     else:
         raise ValueError(
-<<<<<<< HEAD
-            "radiative_rates_type type unknown - %s",
-            config.plasma.radiative_rates_type,
-=======
             f"radiative_rates_type type unknown - {config.plasma.radiative_rates_type}"
->>>>>>> 50f13ba6
         )
 
     if config.plasma.excitation == "lte":
