--- conflicted
+++ resolved
@@ -138,11 +138,8 @@
         FreeFreeOpacity,
         ContinuumOpacityCalculator,
         BetaSobolev,
-<<<<<<< HEAD
-=======
         FreeFreeFrequencySampler,
         FreeBoundFrequencySampler,
->>>>>>> 814a4d77
     ]
 )
 adiabatic_cooling_properties = PlasmaPropertyCollection([AdiabaticCoolingRate])
