from tardis.opacities.macro_atom.base import (
    NonMarkovChainTransitionProbabilities,
    TransitionProbabilities,
)
from tardis.opacities.tau_sobolev import TauSobolev
from tardis.plasma.properties import *


class PlasmaPropertyCollection(list):
    pass


basic_inputs = PlasmaPropertyCollection(
    [
        DilutePlanckianRadField,
        Abundance,
        NumberDensity,
        TimeExplosion,
        AtomicData,
<<<<<<< HEAD
        JBlues,
=======
        TRadiative,
        DilutionFactor,
>>>>>>> 026cf035
        LinkTRadTElectron,
        HeliumTreatment,
        ContinuumInteractionSpecies,
        NLTEIonizationSpecies,
        NLTEExcitationSpecies,
    ]
)
basic_properties = PlasmaPropertyCollection(
    [
        TRadiative,
        DilutionFactor,
        BetaRadiation,
        Levels,
        Lines,
        PartitionFunction,
        GElectron,
        IonizationData,
        LinesLowerLevelIndex,
        LinesUpperLevelIndex,
        TauSobolev,
        StimulatedEmissionFactor,
        SelectedAtoms,
        ElectronTemperature,
    ]
)
lte_ionization_properties = PlasmaPropertyCollection([PhiSahaLTE])
lte_excitation_properties = PlasmaPropertyCollection([LevelBoltzmannFactorLTE])
macro_atom_properties = PlasmaPropertyCollection(
    [BetaSobolev, TransitionProbabilities, MacroAtomData]
)
nebular_ionization_properties = PlasmaPropertyCollection(
    [PhiSahaNebular, ZetaData, BetaElectron, RadiationFieldCorrection]
)
dilute_lte_excitation_properties = PlasmaPropertyCollection(
    [LevelBoltzmannFactorDiluteLTE]
)
non_nlte_properties = PlasmaPropertyCollection([LevelBoltzmannFactorNoNLTE])
nlte_properties = PlasmaPropertyCollection(
    [
        LevelBoltzmannFactorNLTE,
        NLTEData,
        PreviousElectronDensities,
        PreviousBetaSobolev,
        BetaSobolev,
    ]
)
nlte_root_solver_properties = PlasmaPropertyCollection(
    [NLTEIndexHelper, NLTEPopulationSolverRoot]
)
nlte_lu_solver_properties = PlasmaPropertyCollection(
    [NLTEIndexHelper, NLTEPopulationSolverLU]
)
helium_nlte_properties = PlasmaPropertyCollection(
    [
        HeliumNLTE,
        RadiationFieldCorrection,
        ZetaData,
        BetaElectron,
        LevelNumberDensityHeNLTE,
        IonNumberDensityHeNLTE,
    ]
)
helium_lte_properties = PlasmaPropertyCollection(
    [LevelNumberDensity, IonNumberDensity]
)
helium_numerical_nlte_properties = PlasmaPropertyCollection(
    [HeliumNumericalNLTE]
)
continuum_interaction_inputs = PlasmaPropertyCollection(
    [
        BfHeatingRateCoeffEstimator,
        StimRecombCoolingRateCoeffEstimator,
        YgData,
    ]
)
continuum_interaction_properties = PlasmaPropertyCollection(
    [
        PhotoIonizationData,
        ThermalLevelBoltzmannFactorLTE,
        ThermalLTEPartitionFunction,
        BetaElectron,
        ThermalGElectron,
        ThermalPhiSahaLTE,
        SahaFactor,
        StimRecombRateCoeff,
        CorrPhotoIonRateCoeff,
        SpontRecombCoolingRateCoeff,
        RawRecombTransProbs,
        RawPhotoIonTransProbs,
        RawRadBoundBoundTransProbs,
        MarkovChainTransProbs,
        NonContinuumTransProbsMask,
        YgInterpolator,
        CollExcRateCoeff,
        CollDeexcRateCoeff,
        RawCollisionTransProbs,
        MarkovChainIndex,
        MarkovChainTransProbsCollector,
        NonMarkovChainTransitionProbabilities,
        MonteCarloTransProbs,
        FreeFreeCoolingRate,
        FreeBoundCoolingRate,
        BoundFreeOpacity,
        LevelNumberDensityLTE,
        PhotoIonBoltzmannFactor,
        FreeBoundEmissionCDF,
        LevelIdxs2LineIdx,
        LevelIdxs2TransitionIdx,
        CollIonRateCoeffSeaton,
        CollRecombRateCoeff,
        RawCollIonTransProbs,
        ContinuumInteractionHandler,
        BetaSobolev,
    ]
)
adiabatic_cooling_properties = PlasmaPropertyCollection([AdiabaticCoolingRate])
two_photon_properties = PlasmaPropertyCollection(
    [
        RawTwoPhotonTransProbs,
        TwoPhotonData,
        TwoPhotonEmissionCDF,
        TwoPhotonFrequencySampler,
    ]
)<|MERGE_RESOLUTION|>--- conflicted
+++ resolved
@@ -13,16 +13,12 @@
 basic_inputs = PlasmaPropertyCollection(
     [
         DilutePlanckianRadField,
+        DilutePlanckianRadField,
         Abundance,
         NumberDensity,
         TimeExplosion,
         AtomicData,
-<<<<<<< HEAD
         JBlues,
-=======
-        TRadiative,
-        DilutionFactor,
->>>>>>> 026cf035
         LinkTRadTElectron,
         HeliumTreatment,
         ContinuumInteractionSpecies,
