from tardis.opacities.continuum.bound_free import BoundFreeOpacity
from tardis.opacities.macro_atom.base import (
    NonMarkovChainTransitionProbabilities,
    TransitionProbabilities,
)
from tardis.opacities.macro_atom.continuum_processes.collisional_ion_trans_prob import (
    RawCollIonTransProbs,
)
from tardis.opacities.tau_sobolev import TauSobolev
from tardis.plasma.properties import *


class PlasmaPropertyCollection(list):
    pass


basic_inputs = PlasmaPropertyCollection(
    [
        DilutePlanckianRadField,
<<<<<<< HEAD
        DilutePlanckianRadField,
=======
        Abundance,
>>>>>>> 7d8e6e04
        NumberDensity,
        TimeExplosion,
        AtomicData,
        JBlues,
        LinkTRadTElectron,
        HeliumTreatment,
        ContinuumInteractionSpecies,
        NLTEIonizationSpecies,
        NLTEExcitationSpecies,
    ]
)
basic_properties = PlasmaPropertyCollection(
    [
        TRadiative,
        DilutionFactor,
        BetaRadiation,
        Levels,
        Lines,
        PartitionFunction,
        GElectron,
        IonizationData,
        LinesLowerLevelIndex,
        LinesUpperLevelIndex,
        TauSobolev,
        StimulatedEmissionFactor,
        SelectedAtoms,
        ElectronTemperature,
    ]
)
lte_ionization_properties = PlasmaPropertyCollection([PhiSahaLTE])
lte_excitation_properties = PlasmaPropertyCollection([LevelBoltzmannFactorLTE])
macro_atom_properties = PlasmaPropertyCollection(
    [BetaSobolev, TransitionProbabilities, MacroAtomData]
)
nebular_ionization_properties = PlasmaPropertyCollection(
    [PhiSahaNebular, ZetaData, BetaElectron, RadiationFieldCorrection]
)
dilute_lte_excitation_properties = PlasmaPropertyCollection(
    [LevelBoltzmannFactorDiluteLTE]
)
non_nlte_properties = PlasmaPropertyCollection([LevelBoltzmannFactorNoNLTE])
nlte_properties = PlasmaPropertyCollection(
    [
        LevelBoltzmannFactorNLTE,
        NLTEData,
        PreviousElectronDensities,
        PreviousBetaSobolev,
        BetaSobolev,
    ]
)
nlte_root_solver_properties = PlasmaPropertyCollection(
    [NLTEIndexHelper, NLTEPopulationSolverRoot]
)
nlte_lu_solver_properties = PlasmaPropertyCollection(
    [NLTEIndexHelper, NLTEPopulationSolverLU]
)
helium_nlte_properties = PlasmaPropertyCollection(
    [
        HeliumNLTE,
        RadiationFieldCorrection,
        ZetaData,
        BetaElectron,
        LevelNumberDensityHeNLTE,
        IonNumberDensityHeNLTE,
    ]
)
helium_lte_properties = PlasmaPropertyCollection(
    [LevelNumberDensity, IonNumberDensity]
)
helium_numerical_nlte_properties = PlasmaPropertyCollection(
    [HeliumNumericalNLTE]
)
continuum_interaction_inputs = PlasmaPropertyCollection(
    [
        PhotoIonRateCoeff,
        StimRecombRateFactor,
        BfHeatingRateCoeffEstimator,
        StimRecombCoolingRateCoeffEstimator,
        YgData,
    ]
)
continuum_interaction_properties = PlasmaPropertyCollection(
    [
        StimRecombRateCoeff,
        PhotoIonizationData,
        SpontRecombRateCoeff,
        ThermalLevelBoltzmannFactorLTE,
        ThermalLTEPartitionFunction,
        BetaElectron,
        ThermalGElectron,
        ThermalPhiSahaLTE,
        SahaFactor,
        CorrPhotoIonRateCoeff,
        SpontRecombCoolingRateCoeff,
        RawRecombTransProbs,
        RawPhotoIonTransProbs,
        RawRadBoundBoundTransProbs,
        MarkovChainTransProbs,
        NonContinuumTransProbsMask,
        YgInterpolator,
        CollExcRateCoeff,
        CollDeexcRateCoeff,
        RawCollisionTransProbs,
        MarkovChainIndex,
        MarkovChainTransProbsCollector,
        NonMarkovChainTransitionProbabilities,
        MonteCarloTransProbs,
        FreeFreeCoolingRate,
        FreeBoundCoolingRate,
        BoundFreeOpacity,
        LevelNumberDensityLTE,
        PhotoIonBoltzmannFactor,
        FreeBoundEmissionCDF,
        LevelIdxs2LineIdx,
        LevelIdxs2TransitionIdx,
        CollIonRateCoeffSeaton,
        CollRecombRateCoeff,
        RawCollIonTransProbs,
        ContinuumInteractionHandler,
        BetaSobolev,
    ]
)
adiabatic_cooling_properties = PlasmaPropertyCollection([AdiabaticCoolingRate])
two_photon_properties = PlasmaPropertyCollection(
    [
        RawTwoPhotonTransProbs,
        TwoPhotonData,
        TwoPhotonEmissionCDF,
        TwoPhotonFrequencySampler,
    ]
)<|MERGE_RESOLUTION|>--- conflicted
+++ resolved
@@ -17,11 +17,7 @@
 basic_inputs = PlasmaPropertyCollection(
     [
         DilutePlanckianRadField,
-<<<<<<< HEAD
-        DilutePlanckianRadField,
-=======
         Abundance,
->>>>>>> 7d8e6e04
         NumberDensity,
         TimeExplosion,
         AtomicData,
