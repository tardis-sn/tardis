--- conflicted
+++ resolved
@@ -1,62 +1,3 @@
-<<<<<<< HEAD
-import pandas as pd
-from tardis.plasma.properties.base import ProcessingPlasmaProperty
-
-__all__ = [
-    "NLTEIndexHelper",
-]
-
-
-class NLTEIndexHelper(ProcessingPlasmaProperty):
-    outputs = ("rate_matrix_index",)
-
-    def __init__(self, plasma_parent, nlte_ionization_species=0):
-        super().__init__(plasma_parent)
-        self.nlte_ionization_species = nlte_ionization_species
-
-    def calculate(self, levels, nlte_ionization_species):
-        """Generates rate_matrix_index using levels and changing the last index(level) to
-        "lte_ion" if that ion_number is treated in LTE or nebular, "nlte_ion" for NLTE ionization and
-        keeps the levels for the rest.
-
-        Parameters
-        ----------
-        levels : MultiIndex
-            (Atomic number, Ion number, Level)
-        nlte_ionization_species : list
-            List of tuples for (atomic number, ion number) which are treated in NLTE ionization.
-
-        Returns
-        -------
-        MultiIndex
-        """
-        nlte_excitation_species = []  # not yet implemented
-        rate_matrix_index = pd.MultiIndex.from_tuples(
-            list(
-                self.calculate_rate_matrix_index(
-                    levels,
-                    nlte_ionization_species,
-                    nlte_excitation_species,
-                )
-            ),
-            names=levels.names,
-        ).drop_duplicates()
-        return rate_matrix_index
-
-    def calculate_rate_matrix_index(
-        self, levels, nlte_ionization_species, nlte_excitation_species=[]
-    ):
-        for level in levels:
-            if level[:2] in nlte_ionization_species:
-                yield (*level[:2], "nlte_ion")
-            elif (level[:2] not in nlte_ionization_species) and (
-                level[:2] not in nlte_excitation_species
-            ):
-                yield (*level[:2], "lte_ion")
-            else:
-                yield level
-        yield ("n_e", "n_e", "n_e")
-=======
 import pandas as pd
 from tardis.plasma.properties.base import ProcessingPlasmaProperty
 
@@ -121,5 +62,4 @@
                 yield (*level[:2], "lte_ion")
             else:
                 yield level
-        yield ("n_e", "n_e", "n_e")
->>>>>>> d719b8e2
+        yield ("n_e", "n_e", "n_e")