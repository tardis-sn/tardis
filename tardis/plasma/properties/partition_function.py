import logging

import numpy as np
from numpy.linalg.linalg import LinAlgError
import pandas as pd

from tardis.plasma.properties.base import ProcessingPlasmaProperty
from tardis.plasma.exceptions import PlasmaConfigError

logger = logging.getLogger(__name__)

__all__ = [
    "LevelBoltzmannFactorLTE",
    "LevelBoltzmannFactorDiluteLTE",
    "LevelBoltzmannFactorNoNLTE",
    "LevelBoltzmannFactorNLTE",
    "PartitionFunction",
    "ThermalLevelBoltzmannFactorLTE",
    "ThermalLTEPartitionFunction",
]


class LevelBoltzmannFactorLTE(ProcessingPlasmaProperty):
    """
    Attributes
    ----------
    general_level_boltzmann_factor : Pandas DataFrame, dtype float
                             Level population proportionality values.
                             Evaluated at the radiation temperature.
                             Indexed by atomic number, ion number, level number.
                             Columns corresponding to zones. Does not consider
                             NLTE.
    """

    outputs = ("general_level_boltzmann_factor",)
    latex_name = ("bf_{i,j,k}",)
    latex_formula = (
        "g_{i,j,k}e^{\\dfrac{-\\epsilon_{i,j,k}}{k_{\
        \\textrm{B}}T_{\\textrm{rad}}}}",
    )

    @staticmethod
    def calculate(excitation_energy, g, beta_rad, levels):
        exponential = np.exp(np.outer(excitation_energy.values, -beta_rad))
        level_boltzmann_factor_array = g.values[np.newaxis].T * exponential
        level_boltzmann_factor = pd.DataFrame(
            level_boltzmann_factor_array,
            index=levels,
            columns=np.arange(len(beta_rad)),
            dtype=np.float64,
        )
        return level_boltzmann_factor


class ThermalLevelBoltzmannFactorLTE(LevelBoltzmannFactorLTE):
    """
    Attributes
    ----------
    thermal_lte_level_boltzmann_factor : Pandas DataFrame, dtype float
                             Level population proportionality values for LTE.
                             Evaluated at the temperature of the
                             electron gas (thermal). Indexed
                             by atomic number, ion number, level number.
                             Columns corresponding to zones.
    """

    outputs = ("thermal_lte_level_boltzmann_factor",)
    latex_name = ("bf_{i,j,k}^{\\textrm{LTE}}(T_e)",)
    latex_formula = (
        "g_{i,j,k}e^{\\dfrac{-\\epsilon_{i,j,k}}{k_{\
        \\textrm{B}}T_{\\textrm{electron}}}}",
    )

    @staticmethod
    def calculate(excitation_energy, g, beta_electron, levels):
        return super(
            ThermalLevelBoltzmannFactorLTE, ThermalLevelBoltzmannFactorLTE
        ).calculate(excitation_energy, g, beta_electron, levels)


class LevelBoltzmannFactorDiluteLTE(ProcessingPlasmaProperty):
    """
    Attributes
    ----------
    general_level_boltzmann_factor : Pandas DataFrame, dtype float
                             Level population proportionality values. Indexed
                             by atomic number, ion number, level number.
                             Columns corresponding to zones. Dilute radiation
                             field means non-metastable level values are
                             multiplied by an additional factor W. Does not
                             consider NLTE.
    """

    outputs = ("general_level_boltzmann_factor",)
    latex_name = ("bf_{i,j,k}",)
    latex_formula = (
        "Wg_{i,j,k}e^{\\dfrac{-\\epsilon_{i,j,k}}{k_{\
        \\textrm{B}}T_{\\textrm{rad}}}}",
    )

    def calculate(
        self, levels, g, excitation_energy, beta_rad, w, metastability
    ):
        level_boltzmann_factor = LevelBoltzmannFactorLTE.calculate(
            excitation_energy, g, beta_rad, levels
        )
        level_boltzmann_factor[~metastability] *= w
        return level_boltzmann_factor


class LevelBoltzmannFactorNoNLTE(ProcessingPlasmaProperty):
    """
    Attributes
    ----------
    level_boltzmann_factor : Pandas DataFrame, dtype float
                             Returns general_level_boltzmann_factor as this
                             property is included if NLTE is not used.
    """

    outputs = ("level_boltzmann_factor",)

    @staticmethod
    def calculate(general_level_boltzmann_factor):
        return general_level_boltzmann_factor


class LevelBoltzmannFactorNLTE(ProcessingPlasmaProperty):
    """
    Attributes
    ----------
    level_boltzmann_factor : Pandas DataFrame, dtype float
                             Returns general_level_boltzmann_factor but
                             updated for those species treated in NLTE.
    """

    outputs = ("level_boltzmann_factor",)

    def calculate(self):
        raise AttributeError(
            "This attribute is not defined on the parent class."
            "Please use one of the subclasses."
        )

    @staticmethod
    def from_config(nlte_conf):
        if nlte_conf.classical_nebular and not nlte_conf.coronal_approximation:
            return LevelBoltzmannFactorNLTEClassic
        elif (
            nlte_conf.coronal_approximation and not nlte_conf.classical_nebular
        ):
            return LevelBoltzmannFactorNLTECoronal
        elif nlte_conf.coronal_approximation and nlte_conf.classical_nebular:
            raise PlasmaConfigError(
<<<<<<< HEAD
                "Both coronal approximation and "
                "classical nebular specified in the "
                "config."
=======
                "Both coronal approximation and classical nebular specified in the config."
>>>>>>> cd8e4ba9
            )
        else:
            return LevelBoltzmannFactorNLTEGeneral

    def __init__(self, plasma_parent):
        """
        Selects appropriate 'calculate' function based on NLTE config
        options selected.
        """
        super(LevelBoltzmannFactorNLTE, self).__init__(plasma_parent)

        self._update_inputs()

    def _main_nlte_calculation(
        self,
        atomic_data,
        nlte_data,
        t_electrons,
        j_blues,
        beta_sobolevs,
        general_level_boltzmann_factor,
        previous_electron_densities,
        g,
    ):
        """
        The core of the NLTE calculation, used with all possible config.
        options.
        """
        for species in nlte_data.nlte_species:
<<<<<<< HEAD
            logger.info("Calculating rates for species %s", species)
=======
            logger.info(f"Calculating rates for species {species}")
>>>>>>> cd8e4ba9
            number_of_levels = atomic_data.levels.energy.loc[species].count()
            lnl = nlte_data.lines_level_number_lower[species]
            lnu = nlte_data.lines_level_number_upper[species]
            (lines_index,) = nlte_data.lines_idx[species]

            try:
                j_blues_filtered = j_blues.iloc[lines_index]
            except AttributeError:
                j_blues_filtered = j_blues
            try:
                beta_sobolevs_filtered = beta_sobolevs.iloc[lines_index]
            except AttributeError:
                beta_sobolevs_filtered = beta_sobolevs
            A_uls = nlte_data.A_uls[species]
            B_uls = nlte_data.B_uls[species]
            B_lus = nlte_data.B_lus[species]
            r_lu_index = lnu * number_of_levels + lnl
            r_ul_index = lnl * number_of_levels + lnu
            r_ul_matrix = np.zeros(
                (number_of_levels, number_of_levels, len(t_electrons)),
                dtype=np.float64,
            )
            r_ul_matrix_reshaped = r_ul_matrix.reshape(
                (number_of_levels ** 2, len(t_electrons))
            )
            r_ul_matrix_reshaped[r_ul_index] = (
                A_uls[np.newaxis].T + B_uls[np.newaxis].T * j_blues_filtered
            )
            r_ul_matrix_reshaped[r_ul_index] *= beta_sobolevs_filtered
            r_lu_matrix = np.zeros_like(r_ul_matrix)
            r_lu_matrix_reshaped = r_lu_matrix.reshape(
                (number_of_levels ** 2, len(t_electrons))
            )
            r_lu_matrix_reshaped[r_lu_index] = (
                B_lus[np.newaxis].T * j_blues_filtered * beta_sobolevs_filtered
            )
            if atomic_data.collision_data is None:
                collision_matrix = np.zeros_like(r_ul_matrix)
            else:
                if previous_electron_densities is None:
                    collision_matrix = np.zeros_like(r_ul_matrix)
                else:
                    collision_matrix = (
                        nlte_data.get_collision_matrix(species, t_electrons)
                        * previous_electron_densities.values
                    )
            rates_matrix = r_lu_matrix + r_ul_matrix + collision_matrix
            for i in range(number_of_levels):
                rates_matrix[i, i] = -rates_matrix[:, i].sum(axis=0)
            rates_matrix[0, :, :] = 1.0
            x = np.zeros(rates_matrix.shape[0])
            x[0] = 1.0
            for i in range(len(t_electrons)):
                try:
                    level_boltzmann_factor = np.linalg.solve(
                        rates_matrix[:, :, i], x
                    )
                except LinAlgError as e:
                    if e.message == "Singular matrix":
                        raise ValueError(
                            "SingularMatrixError during solving of the "
                            "rate matrix. Does the atomic data contain "
                            "collision data?"
                        )
                    else:
                        raise e
<<<<<<< HEAD
                general_level_boltzmann_factor[i].ix[species] = (
=======
                general_level_boltzmann_factor[i].loc[species] = (
>>>>>>> cd8e4ba9
                    level_boltzmann_factor
                    * g.loc[species][0]
                    / level_boltzmann_factor[0]
                )
        return general_level_boltzmann_factor

    def _calculate_classical_nebular(
        self,
        t_electrons,
        lines,
        atomic_data,
        nlte_data,
        general_level_boltzmann_factor,
        j_blues,
        previous_electron_densities,
        g,
    ):
        """
        Performs NLTE calculations using the classical nebular treatment.
        All beta sobolev values taken as 1.
        """
        beta_sobolevs = 1.0

        general_level_boltzmann_factor = self._main_nlte_calculation(
            atomic_data,
            nlte_data,
            t_electrons,
            j_blues,
            beta_sobolevs,
            general_level_boltzmann_factor,
            previous_electron_densities,
            g,
        )
        return general_level_boltzmann_factor

    def _calculate_coronal_approximation(
        self,
        t_electrons,
        lines,
        atomic_data,
        nlte_data,
        general_level_boltzmann_factor,
        previous_electron_densities,
        g,
    ):
        """
        Performs NLTE calculations using the coronal approximation.
        All beta sobolev values taken as 1 and j_blues taken as 0.
        """
        beta_sobolevs = 1.0
        j_blues = 0.0
        general_level_boltzmann_factor = self._main_nlte_calculation(
            atomic_data,
            nlte_data,
            t_electrons,
            j_blues,
            beta_sobolevs,
            general_level_boltzmann_factor,
            previous_electron_densities,
            g,
        )
        return general_level_boltzmann_factor

    def _calculate_general(
        self,
        t_electrons,
        lines,
        atomic_data,
        nlte_data,
        general_level_boltzmann_factor,
        j_blues,
        previous_beta_sobolev,
        previous_electron_densities,
        g,
    ):
        """
        Full NLTE calculation without approximations.
        """
        if previous_beta_sobolev is None:
            beta_sobolevs = 1.0
        else:
            beta_sobolevs = previous_beta_sobolev

        general_level_boltzmann_factor = self._main_nlte_calculation(
            atomic_data,
            nlte_data,
            t_electrons,
            j_blues,
            beta_sobolevs,
            general_level_boltzmann_factor,
            previous_electron_densities,
            g,
        )
        return general_level_boltzmann_factor


class LevelBoltzmannFactorNLTECoronal(LevelBoltzmannFactorNLTE):
    calculate = LevelBoltzmannFactorNLTE._calculate_coronal_approximation


class LevelBoltzmannFactorNLTEClassic(LevelBoltzmannFactorNLTE):
    calculate = LevelBoltzmannFactorNLTE._calculate_classical_nebular


class LevelBoltzmannFactorNLTEGeneral(LevelBoltzmannFactorNLTE):
    calculate = LevelBoltzmannFactorNLTE._calculate_general


class PartitionFunction(ProcessingPlasmaProperty):
    """
    Attributes
    ----------
    partition_function : Pandas DataFrame, dtype float
                         Indexed by atomic number, ion number.
                         Columns are zones.
    """

    outputs = ("partition_function",)
    latex_name = ("Z_{i,j}",)
    latex_formula = ("\\sum_{k}bf_{i,j,k}",)

    def calculate(self, level_boltzmann_factor):
        return level_boltzmann_factor.groupby(
            level=["atomic_number", "ion_number"]
        ).sum()


class ThermalLTEPartitionFunction(PartitionFunction):
    """
    Attributes
    ----------
    thermal_lte_partition_function : Pandas DataFrame, dtype float
                                     Indexed by atomic number, ion number.
                                     Columns are zones.
    """

    outputs = ("thermal_lte_partition_function",)
    latex_name = ("Z_{i,j}(T_\\mathrm{e}",)

    def calculate(self, thermal_lte_level_boltzmann_factor):
        return super(ThermalLTEPartitionFunction, self).calculate(
            thermal_lte_level_boltzmann_factor
        )<|MERGE_RESOLUTION|>--- conflicted
+++ resolved
@@ -151,13 +151,7 @@
             return LevelBoltzmannFactorNLTECoronal
         elif nlte_conf.coronal_approximation and nlte_conf.classical_nebular:
             raise PlasmaConfigError(
-<<<<<<< HEAD
-                "Both coronal approximation and "
-                "classical nebular specified in the "
-                "config."
-=======
                 "Both coronal approximation and classical nebular specified in the config."
->>>>>>> cd8e4ba9
             )
         else:
             return LevelBoltzmannFactorNLTEGeneral
@@ -187,11 +181,7 @@
         options.
         """
         for species in nlte_data.nlte_species:
-<<<<<<< HEAD
-            logger.info("Calculating rates for species %s", species)
-=======
             logger.info(f"Calculating rates for species {species}")
->>>>>>> cd8e4ba9
             number_of_levels = atomic_data.levels.energy.loc[species].count()
             lnl = nlte_data.lines_level_number_lower[species]
             lnu = nlte_data.lines_level_number_upper[species]
@@ -258,11 +248,7 @@
                         )
                     else:
                         raise e
-<<<<<<< HEAD
-                general_level_boltzmann_factor[i].ix[species] = (
-=======
                 general_level_boltzmann_factor[i].loc[species] = (
->>>>>>> cd8e4ba9
                     level_boltzmann_factor
                     * g.loc[species][0]
                     / level_boltzmann_factor[0]
