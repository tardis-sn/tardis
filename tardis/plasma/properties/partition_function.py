import logging

import numpy as np
import pandas as pd

from tardis.plasma.properties.base import ProcessingPlasmaProperty
from tardis.plasma.exceptions import PlasmaConfigContradiction

logger = logging.getLogger(__name__)

__all__ = ['LevelBoltzmannFactorLTE', 'LevelBoltzmannFactorDiluteLTE',
           'LevelBoltzmannFactorNoNLTE', 'LevelBoltzmannFactorNLTE',
           'PartitionFunction']

class LevelBoltzmannFactorLTE(ProcessingPlasmaProperty):
    """
    Outputs:
        level_boltzmann_factor : Pandas DataFrame
    """
    outputs = ('general_level_boltzmann_factor',)
    latex_name = ('bf_{i,j,k}',)
    latex_formula = ('g_{i,j,k}e^{\\dfrac{-\\epsilon_{i,j,k}}{k_{\
        \\textrm{B}}T_{\\textrm{rad}}}}',)

    def calculate(self, excitation_energy, g, beta_rad, levels):
        exponential = np.exp(np.outer(excitation_energy.values, -beta_rad))
        level_boltzmann_factor_array = (g.values[np.newaxis].T *
                                        exponential)
        level_boltzmann_factor = pd.DataFrame(level_boltzmann_factor_array,
                                              index=levels,
                                              columns=np.arange(len(beta_rad)),
                                              dtype=np.float64)
        return level_boltzmann_factor

class LevelBoltzmannFactorDiluteLTE(ProcessingPlasmaProperty):
    """
    Outputs:
        level_boltzmann_factor : Pandas DataFrame
    """
    outputs = ('general_level_boltzmann_factor',)
    latex_name = ('bf_{i,j,k}',)
    latex_formula = ('Wg_{i,j,k}e^{\\dfrac{-\\epsilon_{i,j,k}}{k_{\
        \\textrm{B}}T_{\\textrm{rad}}}}',)

    def calculate(self, levels, g, excitation_energy, beta_rad, w,
        metastability):
        exponential = np.exp(np.outer(excitation_energy.values, -beta_rad))
        level_boltzmann_factor_array = (g.values[np.newaxis].T *
                                        exponential)
        level_boltzmann_factor = pd.DataFrame(level_boltzmann_factor_array,
                                              index=levels,
                                              columns=np.arange(len(beta_rad)),
                                              dtype=np.float64)
        level_boltzmann_factor[~metastability] *= w
        return level_boltzmann_factor

class LevelBoltzmannFactorNoNLTE(ProcessingPlasmaProperty):

    outputs = ('level_boltzmann_factor',)

    @staticmethod
    def calculate(general_level_boltzmann_factor):
        return general_level_boltzmann_factor

class LevelBoltzmannFactorNLTE(ProcessingPlasmaProperty):
    outputs = ('level_boltzmann_factor',)

    def calculate(self):
        pass

    def __init__(self, plasma_parent, classical_nebular=False,
        coronal_approximation=False):
        super(LevelBoltzmannFactorNLTE, self).__init__(plasma_parent)
        if classical_nebular == True and coronal_approximation == False:
            self.calculate = self._calculate_classical_nebular
        elif coronal_approximation == True and classical_nebular == False:
            self.calculate = self._calculate_coronal_approximation
        elif coronal_approximation == True and classical_nebular == True:
            raise PlasmaConfigContradiction
        else:
            self.calculate = self._calculate_general
        self._update_inputs()

<<<<<<< HEAD
    def _main_nlte_calculation(self, nlte_excitation_species, atomic_data, 
        nlte_excitation_data, t_electron, j_blues, beta_sobolevs, 
        general_level_boltzmann_factor,
=======
    def _main_nlte_calculation(self, nlte_species, atomic_data, nlte_data,
        t_electrons, j_blues, beta_sobolevs, general_level_boltzmann_factor,
>>>>>>> ab943370
        previous_electron_densities):
        for species in nlte_excitation_species:
            j_blues = j_blues.values
            logger.info('Calculating rates for species %s', species)
            number_of_levels = atomic_data.levels.energy.ix[species].count()
            lnl = nlte_excitation_data.lines_level_number_lower[species]
            lnu = nlte_excitation_data.lines_level_number_upper[species]
            lines_index = nlte_excitation_data.lines_idx[species]
            A_uls = nlte_excitation_data.A_uls[species]
            B_uls = nlte_excitation_data.B_uls[species]
            B_lus = nlte_excitation_data.B_lus[species]
            r_lu_index = lnu * number_of_levels + lnl
            r_ul_index = lnl * number_of_levels + lnu
            r_ul_matrix = np.zeros((number_of_levels, number_of_levels,
                len(t_electrons)), dtype=np.float64)
            r_ul_matrix_reshaped = r_ul_matrix.reshape((number_of_levels**2,
                len(t_electrons)))
            r_ul_matrix_reshaped[r_ul_index] = A_uls[np.newaxis].T + \
                B_uls[np.newaxis].T * j_blues[lines_index]
            r_ul_matrix_reshaped[r_ul_index] *= beta_sobolevs[lines_index]
            r_lu_matrix = np.zeros_like(r_ul_matrix)
            r_lu_matrix_reshaped = r_lu_matrix.reshape((number_of_levels**2,
                len(t_electrons)))
            r_lu_matrix_reshaped[r_lu_index] = B_lus[np.newaxis].T * \
                j_blues[lines_index] * beta_sobolevs[lines_index]
            if atomic_data.has_collision_data:
                if previous_electron_densities is None:
                    collision_matrix = r_ul_matrix.copy()
                    collision_matrix.fill(0.0)
                else:
<<<<<<< HEAD
                    collision_matrix = nlte_excitation_data.get_collision_matrix(species,
                        t_electron) * previous_electron_densities.values
=======
                    collision_matrix = nlte_data.get_collision_matrix(species,
                        t_electrons) * previous_electron_densities.values
>>>>>>> ab943370
            else:
                collision_matrix = r_ul_matrix.copy()
                collision_matrix.fill(0.0)
            rates_matrix = r_lu_matrix + r_ul_matrix + collision_matrix
            for i in xrange(number_of_levels):
                rates_matrix[i, i] = -rates_matrix[:, i].sum(axis=0)
            rates_matrix[0, :, :] = 1.0
            x = np.zeros(rates_matrix.shape[0])
            x[0] = 1.0
            for i in xrange(len(t_electrons)):
                level_boltzmann_factor = \
                    np.linalg.solve(rates_matrix[:, :, i], x)
                general_level_boltzmann_factor[i].ix[species] = \
                    level_boltzmann_factor
        return general_level_boltzmann_factor

<<<<<<< HEAD
    def _calculate_classical_nebular(self, t_electron, lines, atomic_data,
        nlte_excitation_data, general_level_boltzmann_factor, nlte_excitation_species, j_blues,
=======
    def _calculate_classical_nebular(self, t_electrons, lines, atomic_data,
        nlte_data, general_level_boltzmann_factor, nlte_species, j_blues,
>>>>>>> ab943370
        previous_beta_sobolevs, lte_j_blues, previous_electron_densities):
        beta_sobolevs = np.ones((len(lines), len(t_electrons)))
        if len(j_blues)==0:
            j_blues = lte_j_blues
        else:
            j_blues = pd.DataFrame(j_blues, index=lines.index, columns =
                range(len(t_electrons)))
        general_level_boltzmann_factor = self._main_nlte_calculation(
<<<<<<< HEAD
            nlte_excitation_species, atomic_data, nlte_excitation_data, t_electron, j_blues,
=======
            nlte_species, atomic_data, nlte_data, t_electrons, j_blues,
>>>>>>> ab943370
            beta_sobolevs, general_level_boltzmann_factor,
            previous_electron_densities)
        return general_level_boltzmann_factor

<<<<<<< HEAD
    def _calculate_coronal_approximation(self, t_electron, lines, atomic_data,
        nlte_excitation_data, general_level_boltzmann_factor, nlte_excitation_species,
=======
    def _calculate_coronal_approximation(self, t_electrons, lines, atomic_data,
        nlte_data, general_level_boltzmann_factor, nlte_species,
>>>>>>> ab943370
        previous_electron_densities):
        beta_sobolevs = np.ones((len(lines), len(t_electrons)))
        j_blues = np.zeros((len(lines), len(t_electrons)))
        general_level_boltzmann_factor = self._main_nlte_calculation(
<<<<<<< HEAD
            nlte_excitation_species, atomic_data, nlte_excitation_data, t_electron, j_blues,
=======
            nlte_species, atomic_data, nlte_data, t_electrons, j_blues,
>>>>>>> ab943370
            beta_sobolevs, general_level_boltzmann_factor,
            previous_electron_densities)
        return general_level_boltzmann_factor

<<<<<<< HEAD
    def _calculate_general(self, t_electron, lines, atomic_data, nlte_excitation_data,
        general_level_boltzmann_factor, nlte_excitation_species, j_blues,
=======
    def _calculate_general(self, t_electrons, lines, atomic_data, nlte_data,
        general_level_boltzmann_factor, nlte_species, j_blues,
>>>>>>> ab943370
        previous_beta_sobolevs, lte_j_blues, previous_electron_densities):
        if previous_beta_sobolevs is None:
            beta_sobolevs = np.ones((len(lines), len(t_electrons)))
        else:
            beta_sobolevs = previous_beta_sobolevs
        if len(j_blues)==0:
            j_blues = lte_j_blues
        else:
            j_blues = pd.DataFrame(j_blues, index=lines.index, columns =
                range(len(t_electrons)))
        general_level_boltzmann_factor = self._main_nlte_calculation(
<<<<<<< HEAD
            nlte_excitation_species, atomic_data, nlte_excitation_data, t_electron, j_blues,
=======
            nlte_species, atomic_data, nlte_data, t_electrons, j_blues,
>>>>>>> ab943370
            beta_sobolevs, general_level_boltzmann_factor,
            previous_electron_densities)
        return general_level_boltzmann_factor

class PartitionFunction(ProcessingPlasmaProperty):
    """
    Outputs:
        partition_function : Pandas DataFrame
    """
    outputs = ('partition_function',)
    latex_name = ('Z_{i,j}',)
    latex_formula = ('\\sum_{k}bf_{i,j,k}',)

    def calculate(self, level_boltzmann_factor):
        return level_boltzmann_factor.groupby(
            level=['atomic_number', 'ion_number']).sum()<|MERGE_RESOLUTION|>--- conflicted
+++ resolved
@@ -81,14 +81,8 @@
             self.calculate = self._calculate_general
         self._update_inputs()
 
-<<<<<<< HEAD
-    def _main_nlte_calculation(self, nlte_excitation_species, atomic_data, 
-        nlte_excitation_data, t_electron, j_blues, beta_sobolevs, 
-        general_level_boltzmann_factor,
-=======
     def _main_nlte_calculation(self, nlte_species, atomic_data, nlte_data,
         t_electrons, j_blues, beta_sobolevs, general_level_boltzmann_factor,
->>>>>>> ab943370
         previous_electron_densities):
         for species in nlte_excitation_species:
             j_blues = j_blues.values
@@ -119,13 +113,8 @@
                     collision_matrix = r_ul_matrix.copy()
                     collision_matrix.fill(0.0)
                 else:
-<<<<<<< HEAD
-                    collision_matrix = nlte_excitation_data.get_collision_matrix(species,
-                        t_electron) * previous_electron_densities.values
-=======
                     collision_matrix = nlte_data.get_collision_matrix(species,
                         t_electrons) * previous_electron_densities.values
->>>>>>> ab943370
             else:
                 collision_matrix = r_ul_matrix.copy()
                 collision_matrix.fill(0.0)
@@ -142,13 +131,8 @@
                     level_boltzmann_factor
         return general_level_boltzmann_factor
 
-<<<<<<< HEAD
-    def _calculate_classical_nebular(self, t_electron, lines, atomic_data,
-        nlte_excitation_data, general_level_boltzmann_factor, nlte_excitation_species, j_blues,
-=======
     def _calculate_classical_nebular(self, t_electrons, lines, atomic_data,
         nlte_data, general_level_boltzmann_factor, nlte_species, j_blues,
->>>>>>> ab943370
         previous_beta_sobolevs, lte_j_blues, previous_electron_densities):
         beta_sobolevs = np.ones((len(lines), len(t_electrons)))
         if len(j_blues)==0:
@@ -157,42 +141,24 @@
             j_blues = pd.DataFrame(j_blues, index=lines.index, columns =
                 range(len(t_electrons)))
         general_level_boltzmann_factor = self._main_nlte_calculation(
-<<<<<<< HEAD
-            nlte_excitation_species, atomic_data, nlte_excitation_data, t_electron, j_blues,
-=======
             nlte_species, atomic_data, nlte_data, t_electrons, j_blues,
->>>>>>> ab943370
             beta_sobolevs, general_level_boltzmann_factor,
             previous_electron_densities)
         return general_level_boltzmann_factor
 
-<<<<<<< HEAD
-    def _calculate_coronal_approximation(self, t_electron, lines, atomic_data,
-        nlte_excitation_data, general_level_boltzmann_factor, nlte_excitation_species,
-=======
     def _calculate_coronal_approximation(self, t_electrons, lines, atomic_data,
         nlte_data, general_level_boltzmann_factor, nlte_species,
->>>>>>> ab943370
         previous_electron_densities):
         beta_sobolevs = np.ones((len(lines), len(t_electrons)))
         j_blues = np.zeros((len(lines), len(t_electrons)))
         general_level_boltzmann_factor = self._main_nlte_calculation(
-<<<<<<< HEAD
-            nlte_excitation_species, atomic_data, nlte_excitation_data, t_electron, j_blues,
-=======
             nlte_species, atomic_data, nlte_data, t_electrons, j_blues,
->>>>>>> ab943370
             beta_sobolevs, general_level_boltzmann_factor,
             previous_electron_densities)
         return general_level_boltzmann_factor
 
-<<<<<<< HEAD
-    def _calculate_general(self, t_electron, lines, atomic_data, nlte_excitation_data,
-        general_level_boltzmann_factor, nlte_excitation_species, j_blues,
-=======
     def _calculate_general(self, t_electrons, lines, atomic_data, nlte_data,
         general_level_boltzmann_factor, nlte_species, j_blues,
->>>>>>> ab943370
         previous_beta_sobolevs, lte_j_blues, previous_electron_densities):
         if previous_beta_sobolevs is None:
             beta_sobolevs = np.ones((len(lines), len(t_electrons)))
@@ -204,11 +170,7 @@
             j_blues = pd.DataFrame(j_blues, index=lines.index, columns =
                 range(len(t_electrons)))
         general_level_boltzmann_factor = self._main_nlte_calculation(
-<<<<<<< HEAD
-            nlte_excitation_species, atomic_data, nlte_excitation_data, t_electron, j_blues,
-=======
             nlte_species, atomic_data, nlte_data, t_electrons, j_blues,
->>>>>>> ab943370
             beta_sobolevs, general_level_boltzmann_factor,
             previous_electron_densities)
         return general_level_boltzmann_factor
