--- conflicted
+++ resolved
@@ -209,41 +209,22 @@
 
             rate_matrix_solver = RateMatrix(rate_solvers, atomic_data.levels)
 
-<<<<<<< HEAD
-            electron_distribution = ThermalElectronEnergyDistribution(
-                0,
-=======
             # A fake electron distribution. Will eventually be a direct input
             # to the plasma property.
             electron_distribution = ThermalElectronEnergyDistribution(
                 0 * u.erg,
->>>>>>> 9be2a10e
                 t_electrons * u.K,
                 previous_electron_densities * u.g / u.cm**3,
             )
 
             rate_matrix = rate_matrix_solver.solve(
                 dilute_planckian_radiation_field, electron_distribution
-<<<<<<< HEAD
             )
 
             solver = LevelPopulationSolver(rate_matrix, atomic_data.levels)
 
             level_pops = solver.solve()
 
-            pd.testing.assert_index_equal(
-                general_level_boltzmann_factor.loc[species].index,
-                level_pops.loc[species].index,
-            )
-
-=======
-            )
-
-            solver = LevelPopulationSolver(rate_matrix, atomic_data.levels)
-
-            level_pops = solver.solve()
-
->>>>>>> 9be2a10e
             general_level_boltzmann_factor.loc[species] = (
                 level_pops.loc[species]
                 * g.loc[species][0]
