--- conflicted
+++ resolved
@@ -98,11 +98,8 @@
 
 class IsotopeNumberDensity(ProcessingPlasmaProperty):
     """
-<<<<<<< HEAD
-=======
     Calculate the atom number density based on isotope mass.
 
->>>>>>> 0205add1
     Attributes
     ----------
     isotope_number_density : Pandas DataFrame, dtype float
@@ -114,8 +111,6 @@
 
     @staticmethod
     def calculate(isotope_mass, isotope_abundance, density):
-<<<<<<< HEAD
-=======
         """
         Calculate the atom number density based on isotope mass.
 
@@ -133,7 +128,6 @@
         pandas.DataFrame
             Indexed by atomic number, columns corresponding to zones.
         """
->>>>>>> 0205add1
         number_densities = isotope_abundance * density
         isotope_number_density_array = (
             number_densities.to_numpy() / isotope_mass.to_numpy()
