--- conflicted
+++ resolved
@@ -61,19 +61,10 @@
     outputs = ('time_explosion',)
 
 class JBlues(DataFrameInput):
-
-
     outputs = ('j_blues',)
 
 class LinkTRadTElectron(StaticInput):
-<<<<<<< HEAD
     outputs = ('link_t_rad_t_electron',)
 
 class NLTEInput(StaticInput):
-    outputs = ('nlte_input',)
-=======
-    name = 'link_t_rad_t_electron'
-
-class NLTEInput(StaticInput):
-    name = 'nlte_input'
->>>>>>> 249dbeb9
+    outputs = ('nlte_input',)