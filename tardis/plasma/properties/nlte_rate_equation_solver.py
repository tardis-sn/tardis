--- conflicted
+++ resolved
@@ -163,14 +163,6 @@
         total_coll_recomb_coefficients = (
             total_coll_recomb_coefficients * electron_density**2
         )
-<<<<<<< HEAD
-=======
-        atomic_numbers = (
-            rate_matrix_index.get_level_values("atomic_number")
-            .unique()
-            .drop("n_e")
-        )  # dropping the n_e index, because 1st index of rate_matrix_index is (atomic_numbers, "n_e").
->>>>>>> e26797da
         for atomic_number in atomic_numbers:
             ion_numbers = rate_matrix.loc[atomic_number].index.get_level_values(
                 "ion_number"
