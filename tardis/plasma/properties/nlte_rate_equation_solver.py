<<<<<<< HEAD
import pandas as pd
import numpy as np

from tardis.plasma.properties.base import ProcessingPlasmaProperty

__all__ = [
    "NLTERateEquationSolver",
]


class NLTERateEquationSolver(ProcessingPlasmaProperty):
    outputs = ("ion_number_density_nlte", "electron_densities_nlte")

    def calculate(
        self,
        gamma,
        alpha_sp,
        alpha_stim,
        coll_ion_coeff,
        coll_recomb_coeff,
        partition_function,
        levels,
        level_boltzmann_factor,
        phi,
        rate_matrix_index,
        number_density,
    ):
        """Calculates ion number densities and electron densities using NLTE ionization.

        Parameters
        ----------
        gamma : DataFrame
            The rate coefficient for radiative ionization.
        alpha_sp : DataFrame
            The rate coefficient for spontaneous recombination.
        alpha_stim : DataFrame
            The rate coefficient for stimulated recombination.
        coll_ion_coeff : DataFrame
            The rate coefficient for collisional ionization in the Seaton
            approximation.
        coll_recomb_coeff : DataFrame
            The rate coefficient for collisional recombination.
        partition_function : DataFrame
            General partition function. Indexed by atomic number, ion number.
        levels : MultiIndex
            (atomic_number, ion_number, level_number)
            Index of filtered atomic data.
        level_boltzmann_factor : DataFrame
            General Boltzmann factor.
        phi : DataFrame
            Saha Factors.
        rate_matrix_index : MultiIndex
            (atomic_number, ion_number, treatment type)
            If ion is treated in LTE or nebular ionization, 3rd index is "lte_ion",
            if treated in NLTE ionization, 3rd index is "nlte_ion".
        number_density : DataFrame
            Number density in each shell for each species.

        Returns
        -------
        ion_number_densities_nlte : DataFrame
            Number density with NLTE ionization treatment.
        electron_densities_nlte : Series
            Electron density with NLTE ionization treatment.
        """

        (
            total_photo_ion_coefficients,
            total_rad_recomb_coefficients,
            total_coll_ion_coefficients,
            total_coll_recomb_coefficients,
        ) = self.prepare_ion_recomb_coefficients_nlte_ion(
            gamma,
            alpha_sp,
            alpha_stim,
            coll_ion_coeff,
            coll_recomb_coeff,
            partition_function,
            levels,
            level_boltzmann_factor,
        )

        # >>>TODO:initial electron density should be included in the initial guess, added in a future PR
        initial_electron_density = number_density.sum(axis=0)
        # <<<
        atomic_numbers = (
            rate_matrix_index.get_level_values("atomic_number")
            .unique()
            .drop("n_e")
        )  # dropping the n_e index, as rate_matrix_index's first index is (atomic_numbers, "n_e")
        rate_matrix = self.calculate_rate_matrix(
            atomic_numbers,
            phi[0],
            initial_electron_density[0],
            rate_matrix_index,
            total_photo_ion_coefficients[0],
            total_rad_recomb_coefficients[0],
            total_coll_ion_coefficients[0],
            total_coll_recomb_coefficients[0],
        )
        initial_guess = self.prepare_first_guess(
            atomic_numbers, number_density[0], initial_electron_density[0]
        )
        jacobian_matrix = self.jacobian_matrix(
            atomic_numbers,
            initial_guess,
            rate_matrix,
            rate_matrix_index,
            total_rad_recomb_coefficients[0],
            total_coll_ion_coefficients[0],
            total_coll_recomb_coefficients[0],
        )
        # TODO: change the jacobian and rate matrix to use shell id and get coefficients from the attribute of the class.

        raise NotImplementedError(
            "NLTE ionization hasn't been fully implemented yet!"
        )

    @staticmethod
    def calculate_rate_matrix(
        atomic_numbers,
        phi_shell,
        electron_density,
        rate_matrix_index,
        total_photo_ion_coefficients,
        total_rad_recomb_coefficients,
        total_coll_ion_coefficients,
        total_coll_recomb_coefficients,
    ):
        """

        Parameters
        ----------
        phi_shell : DataFrame
            Saha Factors in the current shell
        electron_density : float
            Guess for electron density in the current shell
        rate_matrix_index : MultiIndex
            Index used for constructing the rate matrix
        total_photo_ion_coefficients : DataFrame
            Photo ionization coefficients
        total_rad_recomb_coefficients : DataFrame
            Radiative recombination coefficients (should get multiplied by electron density)
        total_coll_ion_coefficients : DataFrame
            Collisional ionization coefficients (should get multiplied by electron density)
        total_coll_recomb_coefficients : DataFrame
            Collisional recombination coefficients (should get multiplied by electron density^2)

        Returns
        -------
        DataFrame
            Rate matrix used for NLTE solver.
        """
        rate_matrix = pd.DataFrame(
            0.0, columns=rate_matrix_index, index=rate_matrix_index
        )
        total_rad_recomb_coefficients = (
            total_rad_recomb_coefficients * electron_density
        )
        total_coll_ion_coefficients = (
            total_coll_ion_coefficients * electron_density
        )
        total_coll_recomb_coefficients = (
            total_coll_recomb_coefficients * electron_density**2
        )
        for atomic_number in atomic_numbers:
            ion_numbers = rate_matrix.loc[atomic_number].index.get_level_values(
                "ion_number"
            )
            phi_block = phi_shell.loc[atomic_number]
            rate_matrix_block = NLTERateEquationSolver.lte_rate_matrix_block(
                phi_block, electron_density
            )

            nlte_ion_numbers = ion_numbers[
                rate_matrix.loc[atomic_number].index.get_level_values(
                    "level_number"
                )
                == "nlte_ion"
            ]
            # >>> lte_ion_numbers is for future use in NLTE excitation treatment
            lte_ion_numbers = ion_numbers[
                rate_matrix.loc[atomic_number].index.get_level_values(
                    "level_number"
                )
                == "lte_ion"
            ]
            # <<<
            for ion_number in nlte_ion_numbers:
                rate_matrix_block = NLTERateEquationSolver.set_nlte_ion_rate(
                    rate_matrix_block,
                    atomic_number,
                    ion_number,
                    total_rad_recomb_coefficients.loc[(atomic_number,)],
                    total_photo_ion_coefficients.loc[(atomic_number,)],
                    total_coll_ion_coefficients.loc[(atomic_number,)],
                    total_coll_recomb_coefficients.loc[(atomic_number,)],
                )
            rate_matrix.loc[
                (atomic_number, slice(None)), (atomic_number)
            ] = rate_matrix_block

        charge_conservation_row = (
            NLTERateEquationSolver.prepare_charge_conservation_row(
                atomic_numbers
            )
        )
        rate_matrix.loc[("n_e", slice(None))] = charge_conservation_row
        return rate_matrix

    @staticmethod
    def set_nlte_ion_rate(
        rate_matrix_block,
        atomic_number,
        ion_number,
        total_rad_recomb_coefficients,
        total_photo_ion_coefficients,
        total_coll_ion_coefficients,
        total_coll_recomb_coefficients,
    ):
        """Calculates the row for the species treated in NLTE ionization

        Parameters
        ----------
        rate_matrix_block : numpy.array
            The diagonal block corresponding to current atomic number.
        atomic_number : int
            Current atomic number
        ion_number : int
            Current ion number
        total_rad_recomb_coefficients : DataFrame
            Rad. recomb. coefficients for current atomic number
        total_photo_ion_coefficients : DataFrame
            Photo ion. coefficients for current atomic number
        total_coll_ion_coefficients : DataFrame
            Coll. ion. coefficients for current atomic number
        total_coll_recomb_coefficients : DataFrame
            Coll. recomb. coefficients for current atomic number

        Returns
        -------
        numpy.array
            Rate matrix block with a changed row for NLTE ionization treatment
        """
        ion_coefficients = (
            total_photo_ion_coefficients + total_coll_ion_coefficients
        )
        recomb_coefficients = (
            total_rad_recomb_coefficients + total_coll_recomb_coefficients
        )
        if atomic_number != ion_number:
            ion_coeff_matrix_ion_row = NLTERateEquationSolver.ion_matrix(
                ion_coefficients, atomic_number, ion_number
            )
            recomb_coeff_matrix_ion_row = NLTERateEquationSolver.recomb_matrix(
                recomb_coefficients, atomic_number, ion_number
            )
            rate_matrix_block[ion_number, :] = (
                ion_coeff_matrix_ion_row + recomb_coeff_matrix_ion_row
            )
        return rate_matrix_block

    @staticmethod
    def lte_rate_matrix_block(phi_block, electron_density):
        """Creates the generic LTE block for rate matrix.

        Parameters
        ----------
        phi_block : DataFrame
            Saha Factors for current atomic number
        electron_density : float
            Current guess for electron density

        Returns
        -------
        numpy.array
            LTE block for rate matrix
        """
        lte_rate_vector_block = -1.0 * np.hstack([*phi_block.values, -1.0])
        lte_rate_matrix_block = np.diag(lte_rate_vector_block)
        n_e_initial = np.ones(len(phi_block)) * electron_density
        n_e_matrix = np.diag(n_e_initial, 1)
        lte_rate_matrix_block += n_e_matrix
        lte_rate_matrix_block[-1, :] = 1.0
        return lte_rate_matrix_block

    @staticmethod
    def prepare_phi(phi):
        """
        Makes sure that phi does not have any 0 entries.
        """
        phi[phi == 0.0] = 1.0e-10 * phi[phi > 0.0].min().min()
        return phi

    @staticmethod
    def recomb_matrix(recomb_coefficients, atomic_number, ion_number):
        """Constructs a recombination rate matrix from the recombination rates.

        Parameters
        ----------
        recomb_coefficients : DataFrame
            Recombination coefficients.
        atomic_number : int64
            Current atomic number. Used for the dimension of a square matrix.
        ion_number : int64
            Current ion number. Used for returning the correct row.

        Returns
        -------
        numpy.ndarray
        """
        offdiag = np.zeros(atomic_number)
        index = recomb_coefficients.index
        for i in index:
            offdiag[i] = recomb_coefficients.loc[i]
        diag = np.hstack([np.zeros(1), -offdiag])
        return (np.diag(diag) + np.diag(offdiag, k=1))[ion_number, :]

    @staticmethod
    def ion_matrix(ion_coefficients, atomic_number, ion_number):
        """Constructs an ionization rate matrix from the ionization rates.

        Parameters
        ----------
        ion_coefficients : DataFrame
            Recombination coefficients.
        atomic_number : int64
            Current atomic number. Used for the dimension of a square matrix.
        ion_number : int64
            Current ion number. Used for returning the correct row.

        Returns
        -------
        numpy.ndarray
        """
        offdiag = np.zeros(atomic_number)
        index = ion_coefficients.index
        for i in index:
            offdiag[i] = ion_coefficients.loc[i]
        diag = np.hstack([-offdiag, np.zeros(1)])
        return (np.diag(diag) + np.diag(offdiag, k=-1))[ion_number, :]

    @staticmethod
    def prepare_charge_conservation_row(atomic_numbers):
        """Prepares the last row of the rate_matrix. This row corresponds to the charge
        density equation."""
        charge_conservation_row = []
        for atomic_number in atomic_numbers:
            charge_conservation_row.append(np.arange(0, atomic_number + 1))
        charge_conservation_row = np.hstack([*charge_conservation_row, -1])
        # TODO needs to be modified for use in nlte_excitation
        return charge_conservation_row

    @staticmethod
    def prepare_ion_recomb_coefficients_nlte_ion(
        gamma,
        alpha_sp,
        alpha_stim,
        coll_ion_coeff,
        coll_recomb_coeff,
        partition_function,
        levels,
        level_boltzmann_factor,
    ):
        """
        Prepares the ionization and recombination coefficients by grouping them for
        ion numbers.

        Parameters
        ----------
        gamma : DataFrame
            The rate coefficient for radiative ionization.
        alpha_sp : DataFrame
            The rate coefficient for spontaneous recombination.
        alpha_stim : DataFrame
            The rate coefficient for stimulated recombination.
        coll_ion_coeff : DataFrame
            The rate coefficient for collisional ionization in the Seaton
            approximation.
        coll_recomb_coeff : DataFrame
            The rate coefficient for collisional recombination.
        partition_function : DataFrame
            General partition function. Indexed by atomic number, ion number.
        levels : MultiIndex
            (atomic_number, ion_number, level_number)
            Index of filtered atomic data.
        level_boltzmann_factor : DataFrame
            General Boltzmann factor.
        Returns
        -------
        total_photo_ion_coefficients
            Photoionization coefficients grouped by atomic number and ion number.
        total_rad_recomb_coefficients
            Radiative recombination coefficients grouped by atomic number and ion number.
        total_coll_ion_coefficients
            Collisional ionization coefficients grouped by atomic number and ion number.
        total_coll_recomb_coefficients
            Collisional recombination coefficients grouped by atomic number and ion number.
        """
        indexer = pd.Series(
            np.arange(partition_function.shape[0]),
            index=partition_function.index,
        )
        _ion2level_idx = indexer.loc[levels.droplevel("level_number")].values
        partition_function_broadcast = partition_function.values[_ion2level_idx]
        level_population_fraction = pd.DataFrame(
            level_boltzmann_factor.values / partition_function_broadcast,
            index=levels,
        )
        total_photo_ion_coefficients = (
            (level_population_fraction.loc[gamma.index] * gamma)
            .groupby(level=("atomic_number", "ion_number"))
            .sum()
        )
        total_rad_recomb_coefficients = (
            (alpha_sp + alpha_stim)
            .groupby(level=["atomic_number", "ion_number"])
            .sum()
        )
        total_coll_ion_coefficients = (
            (
                level_population_fraction.loc[coll_ion_coeff.index]
                * coll_ion_coeff
            )
            .groupby(level=("atomic_number", "ion_number"))
            .sum()
        )
        total_coll_recomb_coefficients = (
            (coll_recomb_coeff)
            .groupby(level=("atomic_number", "ion_number"))
            .sum()
        )
        return (
            total_photo_ion_coefficients,
            total_rad_recomb_coefficients,
            total_coll_ion_coefficients,
            total_coll_recomb_coefficients,
        )

    @staticmethod
    def jacobian_matrix(
        atomic_numbers,
        populations,
        rate_matrix,
        rate_matrix_index,
        total_rad_recomb_coefficients,
        total_coll_ion_coefficients,
        total_coll_recomb_coefficients,
    ):
        """Creates the jacobian matrix used for NLTE ionization solver

        Parameters
        ----------
        populations : numpy.array
            Ion populations, electron density
        rate_matrix : DataFrame
            Rate matrix used for NLTE solver.
        rate_matrix_index : MultiIndex
            (atomic_number, ion_number, treatment type)
            If ion is treated in LTE or nebular ionization, 3rd index is "lte_ion",
            if treated in NLTE ionization, 3rd index is "nlte_ion".
        total_rad_recomb_coefficients : DataFrame
            Radiative recombination coefficients grouped by atomic number and ion number.
        total_coll_ion_coefficients : DataFrame
            Collisional ionization coefficients(should get multiplied by electron density).
        total_coll_recomb_coefficients : DataFrame
            Collisional recombination coefficients(should get multiplied by electron density).

        Returns
        -------
        numpy.array
            Jacobian matrix used for NLTE ionization solver
        """
        # TODO: for future use, can be vectorized.
        index = 0
        jacobian_matrix = rate_matrix.copy().values
        jacobian_matrix[:-1, -1] = populations[1:]
        for atomic_number in atomic_numbers:
            for i in range(index, index + atomic_number):
                if rate_matrix_index[i][2] == "nlte_ion":
                    jacobian_matrix[
                        i, -1
                    ] = NLTERateEquationSolver.deriv_matrix_block(
                        atomic_number,
                        total_rad_recomb_coefficients.loc[(atomic_number,)],
                        total_coll_ion_coefficients.loc[(atomic_number,)],
                        total_coll_recomb_coefficients.loc[(atomic_number,)],
                        populations[index : index + atomic_number + 1],
                        populations[-1],
                    )[
                        i - index
                    ]
            index += atomic_number + 1
            jacobian_matrix[index - 1, -1] = 0  # number conservation row
        return jacobian_matrix

    @staticmethod
    def deriv_matrix_block(
        atomic_number,
        total_rad_recomb_coefficients,
        total_coll_ion_coefficients,
        total_coll_recomb_coefficients,
        current_ion_number_densities,
        current_electron_density,
    ):
        """Calculates the dot product of the derivative of rate matrix and ion number densities+electron density column.

        Parameters
        ----------
        atomic_number : int64
            Current atomic number
        total_rad_recomb_coefficients : DataFrame
            Radiative recombination coefficients grouped by atomic number and ion number.
        total_coll_ion_coefficients : DataFrame
            Collisional ionization coefficients.
        total_coll_recomb_coefficients : DataFrame
            Collisional recombination coefficients.
        current_ion_number_densities : numpy.array
            Current ion number densities for the current atomic number.
        current_electron_density : float64
            Current electron density

        Returns
        -------
        numpy.array
            Returns the part of the last column of the jacobian matrix, corresponding to atomic number.
        """
        ion_numbers = np.arange(0, atomic_number)
        radiative_rate_coeff_matrix = NLTERateEquationSolver.recomb_matrix(
            total_rad_recomb_coefficients, atomic_number, ion_numbers
        )
        coll_recomb_matrix = (
            NLTERateEquationSolver.recomb_matrix(
                total_coll_recomb_coefficients, atomic_number, ion_numbers
            )
            * current_electron_density
            * 2
        )
        coll_ion_coeff_matrix = NLTERateEquationSolver.ion_matrix(
            total_coll_ion_coefficients, atomic_number, ion_numbers
        )
        deriv_matrix = (
            radiative_rate_coeff_matrix
            + coll_ion_coeff_matrix
            + coll_recomb_matrix
        )
        return np.dot(deriv_matrix, current_ion_number_densities)

    def prepare_first_guess(
        self, atomic_numbers, number_density, electron_density
    ):
        # TODO needs to be changed for excitation
        array_size = (number_density.index.values + 1).sum() + 1
        first_guess = np.zeros(array_size)
        index = 1
        for atomic_number in atomic_numbers:
            first_guess[index] = number_density.loc[atomic_number]
            index += atomic_number + 1
        first_guess[-1] = electron_density
        return first_guess
=======
import pandas as pd
import numpy as np
from scipy.optimize import root

from tardis.plasma.properties.base import ProcessingPlasmaProperty

__all__ = [
    "NLTERateEquationSolver",
]


class NLTERateEquationSolver(ProcessingPlasmaProperty):
    outputs = ("ion_number_density_nlte", "electron_densities_nlte")

    def calculate(
        self,
        gamma,
        alpha_sp,
        alpha_stim,
        coll_ion_coeff,
        coll_recomb_coeff,
        partition_function,
        levels,
        level_boltzmann_factor,
        phi,
        rate_matrix_index,
        number_density,
    ):
        """Calculates ion number densities and electron densities using NLTE ionization.

        Parameters
        ----------
        gamma : pandas.DataFrame
            The rate coefficient for radiative ionization.
        alpha_sp : pandas.DataFrame
            The rate coefficient for spontaneous recombination.
        alpha_stim : pandas.DataFrame
            The rate coefficient for stimulated recombination.
        coll_ion_coeff : pandas.DataFrame
            The rate coefficient for collisional ionization in the Seaton
            approximation.
        coll_recomb_coeff : pandas.DataFrame
            The rate coefficient for collisional recombination.
        partition_function : pandas.DataFrame
            General partition function. Indexed by atomic number, ion number.
        levels : MultiIndex
            (atomic_number, ion_number, level_number)
            Index of filtered atomic data.
        level_boltzmann_factor : pandas.DataFrame
            General Boltzmann factor.
        phi : pandas.DataFrame
            Saha Factors.
        rate_matrix_index : MultiIndex
            (atomic_number, ion_number, treatment type)
            If ion is treated in LTE or nebular ionization, 3rd index is "lte_ion",
            if treated in NLTE ionization, 3rd index is "nlte_ion".
        number_density : pandas.DataFrame
            Number density in each shell for each species.

        Returns
        -------
        ion_number_densities_nlte : pandas.DataFrame
            Number density with NLTE ionization treatment.
        electron_densities_nlte : Series
            Electron density with NLTE ionization treatment.
        """

        (
            total_photo_ion_coefficients,
            total_rad_recomb_coefficients,
            total_coll_ion_coefficients,
            total_coll_recomb_coefficients,
        ) = self.prepare_ion_recomb_coefficients_nlte_ion(
            gamma,
            alpha_sp,
            alpha_stim,
            coll_ion_coeff,
            coll_recomb_coeff,
            partition_function,
            levels,
            level_boltzmann_factor,
        )

        initial_electron_densities = number_density.sum(axis=0)
        atomic_numbers = (
            rate_matrix_index.get_level_values("atomic_number")
            .unique()
            .drop("n_e")
        )  # dropping the n_e index, as rate_matrix_index's first index is (atomic_numbers, "n_e")

        index = rate_matrix_index.droplevel("level_number").drop("n_e")
        ion_number_density_nlte = pd.DataFrame(
            0.0, index=index, columns=phi.columns
        )
        electron_densities_nlte = pd.Series(0.0, index=phi.columns)

        for shell in phi.columns:
            solution_vector = self.prepare_solution_vector(
                number_density[shell]
            )
            first_guess = self.prepare_first_guess(
                atomic_numbers,
                number_density[shell],
                initial_electron_densities[shell],
            )
            solution = root(
                self.population_objective_function,
                first_guess,
                args=(
                    atomic_numbers,
                    phi[shell],
                    solution_vector,
                    rate_matrix_index,
                    total_photo_ion_coefficients[shell],
                    total_rad_recomb_coefficients[shell],
                    total_coll_ion_coefficients[shell],
                    total_coll_recomb_coefficients[shell],
                ),
                jac=True,
            )
            assert solution.success
            ion_number_density_nlte[shell] = solution.x[:-1]
            electron_densities_nlte[shell] = solution.x[-1]
        # TODO: change the jacobian and rate matrix to use shell id and get coefficients from the attribute of the class.
        return ion_number_density_nlte, electron_densities_nlte

    @staticmethod
    def calculate_rate_matrix(
        atomic_numbers,
        phi_shell,
        electron_density,
        rate_matrix_index,
        total_photo_ion_coefficients,
        total_rad_recomb_coefficients,
        total_coll_ion_coefficients,
        total_coll_recomb_coefficients,
    ):
        """

        Parameters
        ----------
        phi_shell : pandas.DataFrame
            Saha Factors in the current shell
        electron_density : float
            Guess for electron density in the current shell
        rate_matrix_index : pandas.MultiIndex
            Index used for constructing the rate matrix
        total_photo_ion_coefficients : pandas.DataFrame
            Photo ionization coefficients
        total_rad_recomb_coefficients : pandas.DataFrame
            Radiative recombination coefficients (should get multiplied by electron density)
        total_coll_ion_coefficients : pandas.DataFrame
            Collisional ionization coefficients (should get multiplied by electron density)
        total_coll_recomb_coefficients : pandas.DataFrame
            Collisional recombination coefficients (should get multiplied by electron density^2)

        Returns
        -------
        pandas.DataFrame
            Rate matrix used for NLTE solver.
        """
        rate_matrix = pd.DataFrame(
            0.0, columns=rate_matrix_index, index=rate_matrix_index
        )
        total_rad_recomb_coefficients = (
            total_rad_recomb_coefficients * electron_density
        )
        total_coll_ion_coefficients = (
            total_coll_ion_coefficients * electron_density
        )
        total_coll_recomb_coefficients = (
            total_coll_recomb_coefficients * electron_density**2
        )
        for atomic_number in atomic_numbers:
            ion_numbers = rate_matrix.loc[atomic_number].index.get_level_values(
                "ion_number"
            )
            phi_block = phi_shell.loc[atomic_number]
            rate_matrix_block = NLTERateEquationSolver.lte_rate_matrix_block(
                phi_block, electron_density
            )

            nlte_ion_numbers = ion_numbers[
                rate_matrix.loc[atomic_number].index.get_level_values(
                    "level_number"
                )
                == "nlte_ion"
            ]
            # >>> lte_ion_numbers is for future use in NLTE excitation treatment
            lte_ion_numbers = ion_numbers[
                rate_matrix.loc[atomic_number].index.get_level_values(
                    "level_number"
                )
                == "lte_ion"
            ]
            # <<<
            for ion_number in nlte_ion_numbers:
                rate_matrix_block = NLTERateEquationSolver.set_nlte_ion_rate(
                    rate_matrix_block,
                    atomic_number,
                    ion_number,
                    total_rad_recomb_coefficients.loc[(atomic_number,)],
                    total_photo_ion_coefficients.loc[(atomic_number,)],
                    total_coll_ion_coefficients.loc[(atomic_number,)],
                    total_coll_recomb_coefficients.loc[(atomic_number,)],
                )
            rate_matrix.loc[
                (atomic_number, slice(None)), (atomic_number)
            ] = rate_matrix_block

        charge_conservation_row = (
            NLTERateEquationSolver.prepare_charge_conservation_row(
                atomic_numbers
            )
        )
        rate_matrix.loc[("n_e", slice(None))] = charge_conservation_row
        return rate_matrix

    @staticmethod
    def set_nlte_ion_rate(
        rate_matrix_block,
        atomic_number,
        ion_number,
        total_rad_recomb_coefficients,
        total_photo_ion_coefficients,
        total_coll_ion_coefficients,
        total_coll_recomb_coefficients,
    ):
        """Calculates the row for the species treated in NLTE ionization

        Parameters
        ----------
        rate_matrix_block : numpy.array
            The diagonal block corresponding to current atomic number.
        atomic_number : int
            Current atomic number
        ion_number : int
            Current ion number
        total_rad_recomb_coefficients : pandas.DataFrame
            Rad. recomb. coefficients for current atomic number
        total_photo_ion_coefficients : pandas.DataFrame
            Photo ionization coefficients for current atomic number
        total_coll_ion_coefficients : pandas.DataFrame
            Collisional ionization coefficients for current atomic number
        total_coll_recomb_coefficients : pandas.DataFrame
            Collisional recombination coefficients for current atomic number

        Returns
        -------
        numpy.array
            Rate matrix block with a changed row for NLTE ionization treatment
        """
        ion_coefficients = (
            total_photo_ion_coefficients + total_coll_ion_coefficients
        )
        recomb_coefficients = (
            total_rad_recomb_coefficients + total_coll_recomb_coefficients
        )
        if atomic_number != ion_number:
            ion_coeff_matrix_ion_row = NLTERateEquationSolver.ion_matrix(
                ion_coefficients, atomic_number, ion_number
            )
            recomb_coeff_matrix_ion_row = NLTERateEquationSolver.recomb_matrix(
                recomb_coefficients, atomic_number, ion_number
            )
            rate_matrix_block[ion_number, :] = (
                ion_coeff_matrix_ion_row + recomb_coeff_matrix_ion_row
            )
        return rate_matrix_block

    @staticmethod
    def lte_rate_matrix_block(phi_block, electron_density):
        """Creates the generic LTE block for rate matrix.

        Parameters
        ----------
        phi_block : pandas.DataFrame
            Saha Factors for current atomic number
        electron_density : float
            Current guess for electron density

        Returns
        -------
        numpy.array
            LTE block for rate matrix
        """
        lte_rate_vector_block = -1.0 * np.hstack([*phi_block.values, -1.0])
        lte_rate_matrix_block = np.diag(lte_rate_vector_block)
        n_e_initial = np.ones(len(phi_block)) * electron_density
        n_e_matrix = np.diag(n_e_initial, 1)
        lte_rate_matrix_block += n_e_matrix
        lte_rate_matrix_block[-1, :] = 1.0
        return lte_rate_matrix_block

    @staticmethod
    def prepare_phi(phi):
        """
        Makes sure that phi does not have any 0 entries.
        """
        phi[phi == 0.0] = 1.0e-10 * phi[phi > 0.0].min().min()
        return phi

    @staticmethod
    def recomb_matrix(recomb_coefficients, atomic_number, ion_number):
        """Constructs a recombination rate matrix from the recombination rates.

        Parameters
        ----------
        recomb_coefficients : pandas.DataFrame
            Recombination coefficients.
        atomic_number : int64
            Current atomic number. Used for the dimension of a square matrix.
        ion_number : int64
            Current ion number. Used for returning the correct row.

        Returns
        -------
        numpy.ndarray
        """
        offdiag = np.zeros(atomic_number)
        index = recomb_coefficients.index
        for i in index:
            offdiag[i] = recomb_coefficients.loc[i]
        diag = np.hstack([np.zeros(1), -offdiag])
        return (np.diag(diag) + np.diag(offdiag, k=1))[ion_number, :]

    @staticmethod
    def ion_matrix(ion_coefficients, atomic_number, ion_number):
        """Constructs an ionization rate matrix from the ionization rates.

        Parameters
        ----------
        ion_coefficients : pandas.DataFrame
            Recombination coefficients.
        atomic_number : int64
            Current atomic number. Used for the dimension of a square matrix.
        ion_number : int64
            Current ion number. Used for returning the correct row.

        Returns
        -------
        numpy.ndarray
        """
        offdiag = np.zeros(atomic_number)
        index = ion_coefficients.index
        for i in index:
            offdiag[i] = ion_coefficients.loc[i]
        diag = np.hstack([-offdiag, np.zeros(1)])
        return (np.diag(diag) + np.diag(offdiag, k=-1))[ion_number, :]

    @staticmethod
    def prepare_charge_conservation_row(atomic_numbers):
        """Prepares the last row of the rate_matrix. This row corresponds to the charge
        density equation."""
        charge_conservation_row = []
        for atomic_number in atomic_numbers:
            charge_conservation_row.append(np.arange(0, atomic_number + 1))
        charge_conservation_row = np.hstack([*charge_conservation_row, -1])
        # TODO needs to be modified for use in nlte_excitation
        return charge_conservation_row

    @staticmethod
    def prepare_ion_recomb_coefficients_nlte_ion(
        gamma,
        alpha_sp,
        alpha_stim,
        coll_ion_coeff,
        coll_recomb_coeff,
        partition_function,
        levels,
        level_boltzmann_factor,
    ):
        """
        Prepares the ionization and recombination coefficients by grouping them for
        ion numbers.

        Parameters
        ----------
        gamma : pandas.DataFrame
            The rate coefficient for radiative ionization.
        alpha_sp : pandas.DataFrame
            The rate coefficient for spontaneous recombination.
        alpha_stim : pandas.DataFrame
            The rate coefficient for stimulated recombination.
        coll_ion_coeff : pandas.DataFrame
            The rate coefficient for collisional ionization in the Seaton
            approximation.
        coll_recomb_coeff : pandas.DataFrame
            The rate coefficient for collisional recombination.
        partition_function : pandas.DataFrame
            General partition function. Indexed by atomic number, ion number.
        levels : MultiIndex
            (atomic_number, ion_number, level_number)
            Index of filtered atomic data.
        level_boltzmann_factor : pandas.DataFrame
            General Boltzmann factor.
        Returns
        -------
        total_photo_ion_coefficients
            Photoionization coefficients grouped by atomic number and ion number.
        total_rad_recomb_coefficients
            Radiative recombination coefficients grouped by atomic number and ion number.
        total_coll_ion_coefficients
            Collisional ionization coefficients grouped by atomic number and ion number.
        total_coll_recomb_coefficients
            Collisional recombination coefficients grouped by atomic number and ion number.
        """
        indexer = pd.Series(
            np.arange(partition_function.shape[0]),
            index=partition_function.index,
        )
        _ion2level_idx = indexer.loc[levels.droplevel("level_number")].values
        partition_function_broadcast = partition_function.values[_ion2level_idx]
        level_population_fraction = pd.DataFrame(
            level_boltzmann_factor.values / partition_function_broadcast,
            index=levels,
        )
        total_photo_ion_coefficients = (
            (level_population_fraction.loc[gamma.index] * gamma)
            .groupby(level=("atomic_number", "ion_number"))
            .sum()
        )
        total_rad_recomb_coefficients = (
            (alpha_sp + alpha_stim)
            .groupby(level=["atomic_number", "ion_number"])
            .sum()
        )
        total_coll_ion_coefficients = (
            (
                level_population_fraction.loc[coll_ion_coeff.index]
                * coll_ion_coeff
            )
            .groupby(level=("atomic_number", "ion_number"))
            .sum()
        )
        total_coll_recomb_coefficients = (
            (coll_recomb_coeff)
            .groupby(level=("atomic_number", "ion_number"))
            .sum()
        )
        return (
            total_photo_ion_coefficients,
            total_rad_recomb_coefficients,
            total_coll_ion_coefficients,
            total_coll_recomb_coefficients,
        )

    @staticmethod
    def jacobian_matrix(
        atomic_numbers,
        populations,
        rate_matrix,
        rate_matrix_index,
        total_rad_recomb_coefficients,
        total_coll_ion_coefficients,
        total_coll_recomb_coefficients,
    ):
        """Creates the jacobian matrix used for NLTE ionization solver

        Parameters
        ----------
        populations : numpy.array
            Ion populations, electron density
        rate_matrix : pandas.DataFrame
            Rate matrix used for NLTE solver.
        rate_matrix_index : MultiIndex
            (atomic_number, ion_number, treatment type)
            If ion is treated in LTE or nebular ionization, 3rd index is "lte_ion",
            if treated in NLTE ionization, 3rd index is "nlte_ion".
        total_rad_recomb_coefficients : pandas.DataFrame
            Radiative recombination coefficients grouped by atomic number and ion number.
        total_coll_ion_coefficients : pandas.DataFrame
            Collisional ionization coefficients(should get multiplied by electron density).
        total_coll_recomb_coefficients : pandas.DataFrame
            Collisional recombination coefficients(should get multiplied by electron density).

        Returns
        -------
        numpy.array
            Jacobian matrix used for NLTE ionization solver
        """
        # TODO: for future use, can be vectorized.
        index = 0
        jacobian_matrix = rate_matrix.copy().values
        jacobian_matrix[:-1, -1] = populations[1:]
        for atomic_number in atomic_numbers:
            for i in range(index, index + atomic_number):
                if rate_matrix_index[i][2] == "nlte_ion":
                    jacobian_matrix[
                        i, -1
                    ] = NLTERateEquationSolver.deriv_matrix_block(
                        atomic_number,
                        total_rad_recomb_coefficients.loc[(atomic_number,)],
                        total_coll_ion_coefficients.loc[(atomic_number,)],
                        total_coll_recomb_coefficients.loc[(atomic_number,)],
                        populations[index : index + atomic_number + 1],
                        populations[-1],
                    )[
                        i - index
                    ]
            index += atomic_number + 1
            jacobian_matrix[index - 1, -1] = 0  # number conservation row
        return jacobian_matrix

    @staticmethod
    def deriv_matrix_block(
        atomic_number,
        total_rad_recomb_coefficients,
        total_coll_ion_coefficients,
        total_coll_recomb_coefficients,
        current_ion_number_densities,
        current_electron_density,
    ):
        """Calculates the dot product of the derivative of rate matrix and ion number densities+electron density column.

        Parameters
        ----------
        atomic_number : int64
            Current atomic number
        total_rad_recomb_coefficients : pandas.DataFrame
            Radiative recombination coefficients grouped by atomic number and ion number.
        total_coll_ion_coefficients : pandas.DataFrame
            Collisional ionization coefficients.
        total_coll_recomb_coefficients : pandas.DataFrame
            Collisional recombination coefficients.
        current_ion_number_densities : numpy.array
            Current ion number densities for the current atomic number.
        current_electron_density : float64
            Current electron density

        Returns
        -------
        numpy.array
            Returns the part of the last column of the jacobian matrix, corresponding to atomic number.
        """
        ion_numbers = np.arange(0, atomic_number)
        radiative_rate_coeff_matrix = NLTERateEquationSolver.recomb_matrix(
            total_rad_recomb_coefficients, atomic_number, ion_numbers
        )
        coll_recomb_matrix = (
            NLTERateEquationSolver.recomb_matrix(
                total_coll_recomb_coefficients, atomic_number, ion_numbers
            )
            * current_electron_density
            * 2
        )
        coll_ion_coeff_matrix = NLTERateEquationSolver.ion_matrix(
            total_coll_ion_coefficients, atomic_number, ion_numbers
        )
        deriv_matrix = (
            radiative_rate_coeff_matrix
            + coll_ion_coeff_matrix
            + coll_recomb_matrix
        )
        return np.dot(deriv_matrix, current_ion_number_densities)

    def prepare_first_guess(
        self, atomic_numbers, number_density, electron_density
    ):
        """Constructs a first guess for ion number densities and electron density, where all species are singly ionized.

        Parameters
        ----------
        atomic_numbers : numpy.array
            All atomic numbers present in the plasma.
        number_density : pandas.DataFrame
            Number density of present species.
        electron_density : float
            Current value of electron density.

        Returns
        -------
        numpy.array
            Guess for ion number densities and electron density.
        """
        # TODO needs to be changed for excitation
        array_size = (number_density.index.values + 1).sum() + 1
        first_guess = np.zeros(array_size)
        index = 1
        for atomic_number in atomic_numbers:
            first_guess[index] = number_density.loc[atomic_number]
            index += atomic_number + 1
        first_guess[-1] = electron_density
        return first_guess

    def population_objective_function(
        self,
        populations,
        atomic_numbers,
        phi,
        solution_vector,
        rate_matrix_index,
        total_photo_ion_coefficients,
        total_rad_recomb_coefficients,
        total_coll_ion_coefficients,
        total_coll_recomb_coefficients,
    ):
        """Main set of equations for the NLTE ionization solver.

        To solve the statistical equilibrium equations, we need to find the root
        of the objective function A*x - B, where x are the populations,
        A is the matrix of rates, and B is the solution vector.

        Parameters
        ----------
        populations : numpy.array
            Current values of ion number densities and electron density.
        atomic_numbers : numpy.array
            All atomic numbers present in the plasma.
        phi : pandas.DataFrame
            Saha Factors of the current shell.
        solution_vector : numpy.array
            Solution vector for the set of equations.
        rate_matrix_index : pandas.MultiIndex
            (atomic_number, ion_number, treatment type)
            If ion is treated in LTE or nebular ionization, 3rd index is "lte_ion",
            if treated in NLTE ionization, 3rd index is "nlte_ion".
        total_photo_ion_coefficients : pandas.DataFrame
            Photo ion. coefficients for current atomic number
        total_rad_recomb_coefficients : pandas.DataFrame
            Radiative recombination coefficients for current atomic number
        total_coll_ion_coefficients : pandas.DataFrame
            Collisional ionization coefficients for current atomic number
        total_coll_recomb_coefficients : pandas.DataFrame
            Coll. recomb. coefficients for current atomic number
        Returns
        -------
        (numpy.array, numpy.array)
            Returns the objective function and jacobian of the rate matrix in a tuple.
        """
        electron_density = populations[-1]
        rate_matrix = self.calculate_rate_matrix(
            atomic_numbers,
            phi,
            electron_density,
            rate_matrix_index,
            total_photo_ion_coefficients,
            total_rad_recomb_coefficients,
            total_coll_ion_coefficients,
            total_coll_recomb_coefficients,
        )
        jacobian_matrix = self.jacobian_matrix(
            atomic_numbers,
            populations,
            rate_matrix,
            rate_matrix_index,
            total_rad_recomb_coefficients,
            total_coll_ion_coefficients,
            total_coll_recomb_coefficients,
        )
        return (
            np.dot(rate_matrix.values, populations) - solution_vector,
            jacobian_matrix,
        )

    def solution_vector_block(self, atomic_number, number_density):
        """Block of the solution vector for the current atomic number.

        Block for the solution vector has the form (0, 0, ..., 0, number_density).
        Length is equal to atomic_number+1.

        Parameters
        ----------
        atomic_number : int
            Current atomic number.
        number_density : float
            Number density of the current atomic number.

        Returns
        -------
        numpy.array
            Block of the solution vector corresponding to the current atomic number.
        """
        solution_vector = np.zeros(atomic_number + 1)
        solution_vector[-1] = number_density
        return solution_vector

    def prepare_solution_vector(self, number_density):
        """Constructs the solution vector for the NLTE ionization solver set of equations by combining
        all solution verctor blocks.

        Parameters
        ----------
        number_density : pandas.DataFrame
            Number densities of all present species.

        Returns
        -------
        numpy.array
            Solution vector for the NLTE ionization solver.
        """
        atomic_numbers = number_density.index
        solution_array = []
        for atomic_number in atomic_numbers:
            solution_array.append(
                self.solution_vector_block(
                    atomic_number, number_density.loc[atomic_number]
                )
            )
        solution_vector = np.hstack(solution_array + [0])
        return solution_vector
>>>>>>> d719b8e2
<|MERGE_RESOLUTION|>--- conflicted
+++ resolved
@@ -1,6 +1,6 @@
-<<<<<<< HEAD
 import pandas as pd
 import numpy as np
+from scipy.optimize import root
 
 from tardis.plasma.properties.base import ProcessingPlasmaProperty
 
@@ -30,36 +30,36 @@
 
         Parameters
         ----------
-        gamma : DataFrame
+        gamma : pandas.DataFrame
             The rate coefficient for radiative ionization.
-        alpha_sp : DataFrame
+        alpha_sp : pandas.DataFrame
             The rate coefficient for spontaneous recombination.
-        alpha_stim : DataFrame
+        alpha_stim : pandas.DataFrame
             The rate coefficient for stimulated recombination.
-        coll_ion_coeff : DataFrame
+        coll_ion_coeff : pandas.DataFrame
             The rate coefficient for collisional ionization in the Seaton
             approximation.
-        coll_recomb_coeff : DataFrame
+        coll_recomb_coeff : pandas.DataFrame
             The rate coefficient for collisional recombination.
-        partition_function : DataFrame
+        partition_function : pandas.DataFrame
             General partition function. Indexed by atomic number, ion number.
         levels : MultiIndex
             (atomic_number, ion_number, level_number)
             Index of filtered atomic data.
-        level_boltzmann_factor : DataFrame
+        level_boltzmann_factor : pandas.DataFrame
             General Boltzmann factor.
-        phi : DataFrame
+        phi : pandas.DataFrame
             Saha Factors.
         rate_matrix_index : MultiIndex
             (atomic_number, ion_number, treatment type)
             If ion is treated in LTE or nebular ionization, 3rd index is "lte_ion",
             if treated in NLTE ionization, 3rd index is "nlte_ion".
-        number_density : DataFrame
+        number_density : pandas.DataFrame
             Number density in each shell for each species.
 
         Returns
         -------
-        ion_number_densities_nlte : DataFrame
+        ion_number_densities_nlte : pandas.DataFrame
             Number density with NLTE ionization treatment.
         electron_densities_nlte : Series
             Electron density with NLTE ionization treatment.
@@ -81,41 +81,48 @@
             level_boltzmann_factor,
         )
 
-        # >>>TODO:initial electron density should be included in the initial guess, added in a future PR
-        initial_electron_density = number_density.sum(axis=0)
-        # <<<
+        initial_electron_densities = number_density.sum(axis=0)
         atomic_numbers = (
             rate_matrix_index.get_level_values("atomic_number")
             .unique()
             .drop("n_e")
         )  # dropping the n_e index, as rate_matrix_index's first index is (atomic_numbers, "n_e")
-        rate_matrix = self.calculate_rate_matrix(
-            atomic_numbers,
-            phi[0],
-            initial_electron_density[0],
-            rate_matrix_index,
-            total_photo_ion_coefficients[0],
-            total_rad_recomb_coefficients[0],
-            total_coll_ion_coefficients[0],
-            total_coll_recomb_coefficients[0],
-        )
-        initial_guess = self.prepare_first_guess(
-            atomic_numbers, number_density[0], initial_electron_density[0]
-        )
-        jacobian_matrix = self.jacobian_matrix(
-            atomic_numbers,
-            initial_guess,
-            rate_matrix,
-            rate_matrix_index,
-            total_rad_recomb_coefficients[0],
-            total_coll_ion_coefficients[0],
-            total_coll_recomb_coefficients[0],
-        )
+
+        index = rate_matrix_index.droplevel("level_number").drop("n_e")
+        ion_number_density_nlte = pd.DataFrame(
+            0.0, index=index, columns=phi.columns
+        )
+        electron_densities_nlte = pd.Series(0.0, index=phi.columns)
+
+        for shell in phi.columns:
+            solution_vector = self.prepare_solution_vector(
+                number_density[shell]
+            )
+            first_guess = self.prepare_first_guess(
+                atomic_numbers,
+                number_density[shell],
+                initial_electron_densities[shell],
+            )
+            solution = root(
+                self.population_objective_function,
+                first_guess,
+                args=(
+                    atomic_numbers,
+                    phi[shell],
+                    solution_vector,
+                    rate_matrix_index,
+                    total_photo_ion_coefficients[shell],
+                    total_rad_recomb_coefficients[shell],
+                    total_coll_ion_coefficients[shell],
+                    total_coll_recomb_coefficients[shell],
+                ),
+                jac=True,
+            )
+            assert solution.success
+            ion_number_density_nlte[shell] = solution.x[:-1]
+            electron_densities_nlte[shell] = solution.x[-1]
         # TODO: change the jacobian and rate matrix to use shell id and get coefficients from the attribute of the class.
-
-        raise NotImplementedError(
-            "NLTE ionization hasn't been fully implemented yet!"
-        )
+        return ion_number_density_nlte, electron_densities_nlte
 
     @staticmethod
     def calculate_rate_matrix(
@@ -132,24 +139,24 @@
 
         Parameters
         ----------
-        phi_shell : DataFrame
+        phi_shell : pandas.DataFrame
             Saha Factors in the current shell
         electron_density : float
             Guess for electron density in the current shell
-        rate_matrix_index : MultiIndex
+        rate_matrix_index : pandas.MultiIndex
             Index used for constructing the rate matrix
-        total_photo_ion_coefficients : DataFrame
+        total_photo_ion_coefficients : pandas.DataFrame
             Photo ionization coefficients
-        total_rad_recomb_coefficients : DataFrame
+        total_rad_recomb_coefficients : pandas.DataFrame
             Radiative recombination coefficients (should get multiplied by electron density)
-        total_coll_ion_coefficients : DataFrame
+        total_coll_ion_coefficients : pandas.DataFrame
             Collisional ionization coefficients (should get multiplied by electron density)
-        total_coll_recomb_coefficients : DataFrame
+        total_coll_recomb_coefficients : pandas.DataFrame
             Collisional recombination coefficients (should get multiplied by electron density^2)
 
         Returns
         -------
-        DataFrame
+        pandas.DataFrame
             Rate matrix used for NLTE solver.
         """
         rate_matrix = pd.DataFrame(
@@ -229,14 +236,14 @@
             Current atomic number
         ion_number : int
             Current ion number
-        total_rad_recomb_coefficients : DataFrame
+        total_rad_recomb_coefficients : pandas.DataFrame
             Rad. recomb. coefficients for current atomic number
-        total_photo_ion_coefficients : DataFrame
-            Photo ion. coefficients for current atomic number
-        total_coll_ion_coefficients : DataFrame
-            Coll. ion. coefficients for current atomic number
-        total_coll_recomb_coefficients : DataFrame
-            Coll. recomb. coefficients for current atomic number
+        total_photo_ion_coefficients : pandas.DataFrame
+            Photo ionization coefficients for current atomic number
+        total_coll_ion_coefficients : pandas.DataFrame
+            Collisional ionization coefficients for current atomic number
+        total_coll_recomb_coefficients : pandas.DataFrame
+            Collisional recombination coefficients for current atomic number
 
         Returns
         -------
@@ -267,7 +274,7 @@
 
         Parameters
         ----------
-        phi_block : DataFrame
+        phi_block : pandas.DataFrame
             Saha Factors for current atomic number
         electron_density : float
             Current guess for electron density
@@ -299,7 +306,7 @@
 
         Parameters
         ----------
-        recomb_coefficients : DataFrame
+        recomb_coefficients : pandas.DataFrame
             Recombination coefficients.
         atomic_number : int64
             Current atomic number. Used for the dimension of a square matrix.
@@ -323,7 +330,7 @@
 
         Parameters
         ----------
-        ion_coefficients : DataFrame
+        ion_coefficients : pandas.DataFrame
             Recombination coefficients.
         atomic_number : int64
             Current atomic number. Used for the dimension of a square matrix.
@@ -369,23 +376,23 @@
 
         Parameters
         ----------
-        gamma : DataFrame
+        gamma : pandas.DataFrame
             The rate coefficient for radiative ionization.
-        alpha_sp : DataFrame
+        alpha_sp : pandas.DataFrame
             The rate coefficient for spontaneous recombination.
-        alpha_stim : DataFrame
+        alpha_stim : pandas.DataFrame
             The rate coefficient for stimulated recombination.
-        coll_ion_coeff : DataFrame
+        coll_ion_coeff : pandas.DataFrame
             The rate coefficient for collisional ionization in the Seaton
             approximation.
-        coll_recomb_coeff : DataFrame
+        coll_recomb_coeff : pandas.DataFrame
             The rate coefficient for collisional recombination.
-        partition_function : DataFrame
+        partition_function : pandas.DataFrame
             General partition function. Indexed by atomic number, ion number.
         levels : MultiIndex
             (atomic_number, ion_number, level_number)
             Index of filtered atomic data.
-        level_boltzmann_factor : DataFrame
+        level_boltzmann_factor : pandas.DataFrame
             General Boltzmann factor.
         Returns
         -------
@@ -454,17 +461,17 @@
         ----------
         populations : numpy.array
             Ion populations, electron density
-        rate_matrix : DataFrame
+        rate_matrix : pandas.DataFrame
             Rate matrix used for NLTE solver.
         rate_matrix_index : MultiIndex
             (atomic_number, ion_number, treatment type)
             If ion is treated in LTE or nebular ionization, 3rd index is "lte_ion",
             if treated in NLTE ionization, 3rd index is "nlte_ion".
-        total_rad_recomb_coefficients : DataFrame
+        total_rad_recomb_coefficients : pandas.DataFrame
             Radiative recombination coefficients grouped by atomic number and ion number.
-        total_coll_ion_coefficients : DataFrame
+        total_coll_ion_coefficients : pandas.DataFrame
             Collisional ionization coefficients(should get multiplied by electron density).
-        total_coll_recomb_coefficients : DataFrame
+        total_coll_recomb_coefficients : pandas.DataFrame
             Collisional recombination coefficients(should get multiplied by electron density).
 
         Returns
@@ -510,575 +517,6 @@
         ----------
         atomic_number : int64
             Current atomic number
-        total_rad_recomb_coefficients : DataFrame
-            Radiative recombination coefficients grouped by atomic number and ion number.
-        total_coll_ion_coefficients : DataFrame
-            Collisional ionization coefficients.
-        total_coll_recomb_coefficients : DataFrame
-            Collisional recombination coefficients.
-        current_ion_number_densities : numpy.array
-            Current ion number densities for the current atomic number.
-        current_electron_density : float64
-            Current electron density
-
-        Returns
-        -------
-        numpy.array
-            Returns the part of the last column of the jacobian matrix, corresponding to atomic number.
-        """
-        ion_numbers = np.arange(0, atomic_number)
-        radiative_rate_coeff_matrix = NLTERateEquationSolver.recomb_matrix(
-            total_rad_recomb_coefficients, atomic_number, ion_numbers
-        )
-        coll_recomb_matrix = (
-            NLTERateEquationSolver.recomb_matrix(
-                total_coll_recomb_coefficients, atomic_number, ion_numbers
-            )
-            * current_electron_density
-            * 2
-        )
-        coll_ion_coeff_matrix = NLTERateEquationSolver.ion_matrix(
-            total_coll_ion_coefficients, atomic_number, ion_numbers
-        )
-        deriv_matrix = (
-            radiative_rate_coeff_matrix
-            + coll_ion_coeff_matrix
-            + coll_recomb_matrix
-        )
-        return np.dot(deriv_matrix, current_ion_number_densities)
-
-    def prepare_first_guess(
-        self, atomic_numbers, number_density, electron_density
-    ):
-        # TODO needs to be changed for excitation
-        array_size = (number_density.index.values + 1).sum() + 1
-        first_guess = np.zeros(array_size)
-        index = 1
-        for atomic_number in atomic_numbers:
-            first_guess[index] = number_density.loc[atomic_number]
-            index += atomic_number + 1
-        first_guess[-1] = electron_density
-        return first_guess
-=======
-import pandas as pd
-import numpy as np
-from scipy.optimize import root
-
-from tardis.plasma.properties.base import ProcessingPlasmaProperty
-
-__all__ = [
-    "NLTERateEquationSolver",
-]
-
-
-class NLTERateEquationSolver(ProcessingPlasmaProperty):
-    outputs = ("ion_number_density_nlte", "electron_densities_nlte")
-
-    def calculate(
-        self,
-        gamma,
-        alpha_sp,
-        alpha_stim,
-        coll_ion_coeff,
-        coll_recomb_coeff,
-        partition_function,
-        levels,
-        level_boltzmann_factor,
-        phi,
-        rate_matrix_index,
-        number_density,
-    ):
-        """Calculates ion number densities and electron densities using NLTE ionization.
-
-        Parameters
-        ----------
-        gamma : pandas.DataFrame
-            The rate coefficient for radiative ionization.
-        alpha_sp : pandas.DataFrame
-            The rate coefficient for spontaneous recombination.
-        alpha_stim : pandas.DataFrame
-            The rate coefficient for stimulated recombination.
-        coll_ion_coeff : pandas.DataFrame
-            The rate coefficient for collisional ionization in the Seaton
-            approximation.
-        coll_recomb_coeff : pandas.DataFrame
-            The rate coefficient for collisional recombination.
-        partition_function : pandas.DataFrame
-            General partition function. Indexed by atomic number, ion number.
-        levels : MultiIndex
-            (atomic_number, ion_number, level_number)
-            Index of filtered atomic data.
-        level_boltzmann_factor : pandas.DataFrame
-            General Boltzmann factor.
-        phi : pandas.DataFrame
-            Saha Factors.
-        rate_matrix_index : MultiIndex
-            (atomic_number, ion_number, treatment type)
-            If ion is treated in LTE or nebular ionization, 3rd index is "lte_ion",
-            if treated in NLTE ionization, 3rd index is "nlte_ion".
-        number_density : pandas.DataFrame
-            Number density in each shell for each species.
-
-        Returns
-        -------
-        ion_number_densities_nlte : pandas.DataFrame
-            Number density with NLTE ionization treatment.
-        electron_densities_nlte : Series
-            Electron density with NLTE ionization treatment.
-        """
-
-        (
-            total_photo_ion_coefficients,
-            total_rad_recomb_coefficients,
-            total_coll_ion_coefficients,
-            total_coll_recomb_coefficients,
-        ) = self.prepare_ion_recomb_coefficients_nlte_ion(
-            gamma,
-            alpha_sp,
-            alpha_stim,
-            coll_ion_coeff,
-            coll_recomb_coeff,
-            partition_function,
-            levels,
-            level_boltzmann_factor,
-        )
-
-        initial_electron_densities = number_density.sum(axis=0)
-        atomic_numbers = (
-            rate_matrix_index.get_level_values("atomic_number")
-            .unique()
-            .drop("n_e")
-        )  # dropping the n_e index, as rate_matrix_index's first index is (atomic_numbers, "n_e")
-
-        index = rate_matrix_index.droplevel("level_number").drop("n_e")
-        ion_number_density_nlte = pd.DataFrame(
-            0.0, index=index, columns=phi.columns
-        )
-        electron_densities_nlte = pd.Series(0.0, index=phi.columns)
-
-        for shell in phi.columns:
-            solution_vector = self.prepare_solution_vector(
-                number_density[shell]
-            )
-            first_guess = self.prepare_first_guess(
-                atomic_numbers,
-                number_density[shell],
-                initial_electron_densities[shell],
-            )
-            solution = root(
-                self.population_objective_function,
-                first_guess,
-                args=(
-                    atomic_numbers,
-                    phi[shell],
-                    solution_vector,
-                    rate_matrix_index,
-                    total_photo_ion_coefficients[shell],
-                    total_rad_recomb_coefficients[shell],
-                    total_coll_ion_coefficients[shell],
-                    total_coll_recomb_coefficients[shell],
-                ),
-                jac=True,
-            )
-            assert solution.success
-            ion_number_density_nlte[shell] = solution.x[:-1]
-            electron_densities_nlte[shell] = solution.x[-1]
-        # TODO: change the jacobian and rate matrix to use shell id and get coefficients from the attribute of the class.
-        return ion_number_density_nlte, electron_densities_nlte
-
-    @staticmethod
-    def calculate_rate_matrix(
-        atomic_numbers,
-        phi_shell,
-        electron_density,
-        rate_matrix_index,
-        total_photo_ion_coefficients,
-        total_rad_recomb_coefficients,
-        total_coll_ion_coefficients,
-        total_coll_recomb_coefficients,
-    ):
-        """
-
-        Parameters
-        ----------
-        phi_shell : pandas.DataFrame
-            Saha Factors in the current shell
-        electron_density : float
-            Guess for electron density in the current shell
-        rate_matrix_index : pandas.MultiIndex
-            Index used for constructing the rate matrix
-        total_photo_ion_coefficients : pandas.DataFrame
-            Photo ionization coefficients
-        total_rad_recomb_coefficients : pandas.DataFrame
-            Radiative recombination coefficients (should get multiplied by electron density)
-        total_coll_ion_coefficients : pandas.DataFrame
-            Collisional ionization coefficients (should get multiplied by electron density)
-        total_coll_recomb_coefficients : pandas.DataFrame
-            Collisional recombination coefficients (should get multiplied by electron density^2)
-
-        Returns
-        -------
-        pandas.DataFrame
-            Rate matrix used for NLTE solver.
-        """
-        rate_matrix = pd.DataFrame(
-            0.0, columns=rate_matrix_index, index=rate_matrix_index
-        )
-        total_rad_recomb_coefficients = (
-            total_rad_recomb_coefficients * electron_density
-        )
-        total_coll_ion_coefficients = (
-            total_coll_ion_coefficients * electron_density
-        )
-        total_coll_recomb_coefficients = (
-            total_coll_recomb_coefficients * electron_density**2
-        )
-        for atomic_number in atomic_numbers:
-            ion_numbers = rate_matrix.loc[atomic_number].index.get_level_values(
-                "ion_number"
-            )
-            phi_block = phi_shell.loc[atomic_number]
-            rate_matrix_block = NLTERateEquationSolver.lte_rate_matrix_block(
-                phi_block, electron_density
-            )
-
-            nlte_ion_numbers = ion_numbers[
-                rate_matrix.loc[atomic_number].index.get_level_values(
-                    "level_number"
-                )
-                == "nlte_ion"
-            ]
-            # >>> lte_ion_numbers is for future use in NLTE excitation treatment
-            lte_ion_numbers = ion_numbers[
-                rate_matrix.loc[atomic_number].index.get_level_values(
-                    "level_number"
-                )
-                == "lte_ion"
-            ]
-            # <<<
-            for ion_number in nlte_ion_numbers:
-                rate_matrix_block = NLTERateEquationSolver.set_nlte_ion_rate(
-                    rate_matrix_block,
-                    atomic_number,
-                    ion_number,
-                    total_rad_recomb_coefficients.loc[(atomic_number,)],
-                    total_photo_ion_coefficients.loc[(atomic_number,)],
-                    total_coll_ion_coefficients.loc[(atomic_number,)],
-                    total_coll_recomb_coefficients.loc[(atomic_number,)],
-                )
-            rate_matrix.loc[
-                (atomic_number, slice(None)), (atomic_number)
-            ] = rate_matrix_block
-
-        charge_conservation_row = (
-            NLTERateEquationSolver.prepare_charge_conservation_row(
-                atomic_numbers
-            )
-        )
-        rate_matrix.loc[("n_e", slice(None))] = charge_conservation_row
-        return rate_matrix
-
-    @staticmethod
-    def set_nlte_ion_rate(
-        rate_matrix_block,
-        atomic_number,
-        ion_number,
-        total_rad_recomb_coefficients,
-        total_photo_ion_coefficients,
-        total_coll_ion_coefficients,
-        total_coll_recomb_coefficients,
-    ):
-        """Calculates the row for the species treated in NLTE ionization
-
-        Parameters
-        ----------
-        rate_matrix_block : numpy.array
-            The diagonal block corresponding to current atomic number.
-        atomic_number : int
-            Current atomic number
-        ion_number : int
-            Current ion number
-        total_rad_recomb_coefficients : pandas.DataFrame
-            Rad. recomb. coefficients for current atomic number
-        total_photo_ion_coefficients : pandas.DataFrame
-            Photo ionization coefficients for current atomic number
-        total_coll_ion_coefficients : pandas.DataFrame
-            Collisional ionization coefficients for current atomic number
-        total_coll_recomb_coefficients : pandas.DataFrame
-            Collisional recombination coefficients for current atomic number
-
-        Returns
-        -------
-        numpy.array
-            Rate matrix block with a changed row for NLTE ionization treatment
-        """
-        ion_coefficients = (
-            total_photo_ion_coefficients + total_coll_ion_coefficients
-        )
-        recomb_coefficients = (
-            total_rad_recomb_coefficients + total_coll_recomb_coefficients
-        )
-        if atomic_number != ion_number:
-            ion_coeff_matrix_ion_row = NLTERateEquationSolver.ion_matrix(
-                ion_coefficients, atomic_number, ion_number
-            )
-            recomb_coeff_matrix_ion_row = NLTERateEquationSolver.recomb_matrix(
-                recomb_coefficients, atomic_number, ion_number
-            )
-            rate_matrix_block[ion_number, :] = (
-                ion_coeff_matrix_ion_row + recomb_coeff_matrix_ion_row
-            )
-        return rate_matrix_block
-
-    @staticmethod
-    def lte_rate_matrix_block(phi_block, electron_density):
-        """Creates the generic LTE block for rate matrix.
-
-        Parameters
-        ----------
-        phi_block : pandas.DataFrame
-            Saha Factors for current atomic number
-        electron_density : float
-            Current guess for electron density
-
-        Returns
-        -------
-        numpy.array
-            LTE block for rate matrix
-        """
-        lte_rate_vector_block = -1.0 * np.hstack([*phi_block.values, -1.0])
-        lte_rate_matrix_block = np.diag(lte_rate_vector_block)
-        n_e_initial = np.ones(len(phi_block)) * electron_density
-        n_e_matrix = np.diag(n_e_initial, 1)
-        lte_rate_matrix_block += n_e_matrix
-        lte_rate_matrix_block[-1, :] = 1.0
-        return lte_rate_matrix_block
-
-    @staticmethod
-    def prepare_phi(phi):
-        """
-        Makes sure that phi does not have any 0 entries.
-        """
-        phi[phi == 0.0] = 1.0e-10 * phi[phi > 0.0].min().min()
-        return phi
-
-    @staticmethod
-    def recomb_matrix(recomb_coefficients, atomic_number, ion_number):
-        """Constructs a recombination rate matrix from the recombination rates.
-
-        Parameters
-        ----------
-        recomb_coefficients : pandas.DataFrame
-            Recombination coefficients.
-        atomic_number : int64
-            Current atomic number. Used for the dimension of a square matrix.
-        ion_number : int64
-            Current ion number. Used for returning the correct row.
-
-        Returns
-        -------
-        numpy.ndarray
-        """
-        offdiag = np.zeros(atomic_number)
-        index = recomb_coefficients.index
-        for i in index:
-            offdiag[i] = recomb_coefficients.loc[i]
-        diag = np.hstack([np.zeros(1), -offdiag])
-        return (np.diag(diag) + np.diag(offdiag, k=1))[ion_number, :]
-
-    @staticmethod
-    def ion_matrix(ion_coefficients, atomic_number, ion_number):
-        """Constructs an ionization rate matrix from the ionization rates.
-
-        Parameters
-        ----------
-        ion_coefficients : pandas.DataFrame
-            Recombination coefficients.
-        atomic_number : int64
-            Current atomic number. Used for the dimension of a square matrix.
-        ion_number : int64
-            Current ion number. Used for returning the correct row.
-
-        Returns
-        -------
-        numpy.ndarray
-        """
-        offdiag = np.zeros(atomic_number)
-        index = ion_coefficients.index
-        for i in index:
-            offdiag[i] = ion_coefficients.loc[i]
-        diag = np.hstack([-offdiag, np.zeros(1)])
-        return (np.diag(diag) + np.diag(offdiag, k=-1))[ion_number, :]
-
-    @staticmethod
-    def prepare_charge_conservation_row(atomic_numbers):
-        """Prepares the last row of the rate_matrix. This row corresponds to the charge
-        density equation."""
-        charge_conservation_row = []
-        for atomic_number in atomic_numbers:
-            charge_conservation_row.append(np.arange(0, atomic_number + 1))
-        charge_conservation_row = np.hstack([*charge_conservation_row, -1])
-        # TODO needs to be modified for use in nlte_excitation
-        return charge_conservation_row
-
-    @staticmethod
-    def prepare_ion_recomb_coefficients_nlte_ion(
-        gamma,
-        alpha_sp,
-        alpha_stim,
-        coll_ion_coeff,
-        coll_recomb_coeff,
-        partition_function,
-        levels,
-        level_boltzmann_factor,
-    ):
-        """
-        Prepares the ionization and recombination coefficients by grouping them for
-        ion numbers.
-
-        Parameters
-        ----------
-        gamma : pandas.DataFrame
-            The rate coefficient for radiative ionization.
-        alpha_sp : pandas.DataFrame
-            The rate coefficient for spontaneous recombination.
-        alpha_stim : pandas.DataFrame
-            The rate coefficient for stimulated recombination.
-        coll_ion_coeff : pandas.DataFrame
-            The rate coefficient for collisional ionization in the Seaton
-            approximation.
-        coll_recomb_coeff : pandas.DataFrame
-            The rate coefficient for collisional recombination.
-        partition_function : pandas.DataFrame
-            General partition function. Indexed by atomic number, ion number.
-        levels : MultiIndex
-            (atomic_number, ion_number, level_number)
-            Index of filtered atomic data.
-        level_boltzmann_factor : pandas.DataFrame
-            General Boltzmann factor.
-        Returns
-        -------
-        total_photo_ion_coefficients
-            Photoionization coefficients grouped by atomic number and ion number.
-        total_rad_recomb_coefficients
-            Radiative recombination coefficients grouped by atomic number and ion number.
-        total_coll_ion_coefficients
-            Collisional ionization coefficients grouped by atomic number and ion number.
-        total_coll_recomb_coefficients
-            Collisional recombination coefficients grouped by atomic number and ion number.
-        """
-        indexer = pd.Series(
-            np.arange(partition_function.shape[0]),
-            index=partition_function.index,
-        )
-        _ion2level_idx = indexer.loc[levels.droplevel("level_number")].values
-        partition_function_broadcast = partition_function.values[_ion2level_idx]
-        level_population_fraction = pd.DataFrame(
-            level_boltzmann_factor.values / partition_function_broadcast,
-            index=levels,
-        )
-        total_photo_ion_coefficients = (
-            (level_population_fraction.loc[gamma.index] * gamma)
-            .groupby(level=("atomic_number", "ion_number"))
-            .sum()
-        )
-        total_rad_recomb_coefficients = (
-            (alpha_sp + alpha_stim)
-            .groupby(level=["atomic_number", "ion_number"])
-            .sum()
-        )
-        total_coll_ion_coefficients = (
-            (
-                level_population_fraction.loc[coll_ion_coeff.index]
-                * coll_ion_coeff
-            )
-            .groupby(level=("atomic_number", "ion_number"))
-            .sum()
-        )
-        total_coll_recomb_coefficients = (
-            (coll_recomb_coeff)
-            .groupby(level=("atomic_number", "ion_number"))
-            .sum()
-        )
-        return (
-            total_photo_ion_coefficients,
-            total_rad_recomb_coefficients,
-            total_coll_ion_coefficients,
-            total_coll_recomb_coefficients,
-        )
-
-    @staticmethod
-    def jacobian_matrix(
-        atomic_numbers,
-        populations,
-        rate_matrix,
-        rate_matrix_index,
-        total_rad_recomb_coefficients,
-        total_coll_ion_coefficients,
-        total_coll_recomb_coefficients,
-    ):
-        """Creates the jacobian matrix used for NLTE ionization solver
-
-        Parameters
-        ----------
-        populations : numpy.array
-            Ion populations, electron density
-        rate_matrix : pandas.DataFrame
-            Rate matrix used for NLTE solver.
-        rate_matrix_index : MultiIndex
-            (atomic_number, ion_number, treatment type)
-            If ion is treated in LTE or nebular ionization, 3rd index is "lte_ion",
-            if treated in NLTE ionization, 3rd index is "nlte_ion".
-        total_rad_recomb_coefficients : pandas.DataFrame
-            Radiative recombination coefficients grouped by atomic number and ion number.
-        total_coll_ion_coefficients : pandas.DataFrame
-            Collisional ionization coefficients(should get multiplied by electron density).
-        total_coll_recomb_coefficients : pandas.DataFrame
-            Collisional recombination coefficients(should get multiplied by electron density).
-
-        Returns
-        -------
-        numpy.array
-            Jacobian matrix used for NLTE ionization solver
-        """
-        # TODO: for future use, can be vectorized.
-        index = 0
-        jacobian_matrix = rate_matrix.copy().values
-        jacobian_matrix[:-1, -1] = populations[1:]
-        for atomic_number in atomic_numbers:
-            for i in range(index, index + atomic_number):
-                if rate_matrix_index[i][2] == "nlte_ion":
-                    jacobian_matrix[
-                        i, -1
-                    ] = NLTERateEquationSolver.deriv_matrix_block(
-                        atomic_number,
-                        total_rad_recomb_coefficients.loc[(atomic_number,)],
-                        total_coll_ion_coefficients.loc[(atomic_number,)],
-                        total_coll_recomb_coefficients.loc[(atomic_number,)],
-                        populations[index : index + atomic_number + 1],
-                        populations[-1],
-                    )[
-                        i - index
-                    ]
-            index += atomic_number + 1
-            jacobian_matrix[index - 1, -1] = 0  # number conservation row
-        return jacobian_matrix
-
-    @staticmethod
-    def deriv_matrix_block(
-        atomic_number,
-        total_rad_recomb_coefficients,
-        total_coll_ion_coefficients,
-        total_coll_recomb_coefficients,
-        current_ion_number_densities,
-        current_electron_density,
-    ):
-        """Calculates the dot product of the derivative of rate matrix and ion number densities+electron density column.
-
-        Parameters
-        ----------
-        atomic_number : int64
-            Current atomic number
         total_rad_recomb_coefficients : pandas.DataFrame
             Radiative recombination coefficients grouped by atomic number and ion number.
         total_coll_ion_coefficients : pandas.DataFrame
@@ -1260,5 +698,4 @@
                 )
             )
         solution_vector = np.hstack(solution_array + [0])
-        return solution_vector
->>>>>>> d719b8e2
+        return solution_vector