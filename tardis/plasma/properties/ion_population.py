--- conflicted
+++ resolved
@@ -53,9 +53,6 @@
                      \\dfrac{T_{\\textrm{electron}}}{T_{\\textrm{rad}}}\
                      \\right)^{1/2}',)
 
-<<<<<<< HEAD
-    def calculate(self, general_phi, t_rad, w, zeta_data, t_electrons, delta):
-=======
     @staticmethod
     def calculate(t_rad, w, zeta_data, t_electrons, delta,
             g_electron, beta_rad, partition_function, ionization_data):
@@ -68,7 +65,6 @@
 
     @staticmethod
     def get_zeta_values(zeta_data, general_phi, t_rad):
->>>>>>> de89246c
         try:
             zeta = interpolate.interp1d(zeta_data.columns.values, zeta_data.ix[
                 general_phi.index].values)(t_rad)
@@ -79,26 +75,7 @@
                              '- requested {2}'.format(
                 zeta_data.columns.values.min(), zeta_data.columns.values.max(),
                 t_rad))
-<<<<<<< HEAD
-        phis = general_phi * delta * w * (zeta + w * (1 - zeta)) * \
-               (t_electrons/t_rad) ** .5
-        return phis
-
-class PhiSahaLTE(ProcessingPlasmaProperty):
-    """
-    Outputs:
-    phi_saha_lte: Pandas DataFrame
-        The ionization equilibrium as calculated using the Saha equation.
-    """
-    outputs = ('phi',)
-    latex_name = ('\\Phi',)
-    latex_formula = ('\\Phi_{\\textrm{LTE}}',)
-
-    def calculate(self, general_phi):
-        return general_phi
-=======
         return zeta
->>>>>>> de89246c
 
 class RadiationFieldCorrection(ProcessingPlasmaProperty):
     """
@@ -117,11 +94,7 @@
         self.departure_coefficient = departure_coefficient
 
     def calculate(self, w, ionization_data, beta_rad, t_electrons, t_rad,
-<<<<<<< HEAD
-        beta_electron, delta_input):
-=======
         beta_electron, delta_input, chi_0):
->>>>>>> de89246c
         if delta_input is None:
             if self.departure_coefficient is None:
                 departure_coefficient = 1. / w
