<<<<<<< HEAD
import logging

import numpy as np
import pandas as pd

from scipy import sparse as sp

from tardis.plasma.properties.base import ProcessingPlasmaProperty
from tardis.plasma.properties.continuum_processes import (
    get_ground_state_multi_index,
)
from tardis.montecarlo.montecarlo_numba.macro_atom import (
    MacroAtomTransitionType,
)

__all__ = [
    "MarkovChainTransProbs",
    "MarkovChainIndex",
    "MarkovChainTransProbsCollector",
    "NonContinuumTransProbsMask",
    "MonteCarloTransProbs",
]

logger = logging.getLogger(__name__)


def normalize_trans_probs(p):
    """
    Normalize a set of transition probabilities.

    Parameters
    ----------
    p : pandas.DataFrame, dtype float
        Unnormalized transition probabilities. Indexed by
        source_level_idx, destination_level_idx.

    Returns
    -------
    pandas.DataFrame, dtype float
        Normalized transition probabilities: the sum of
        all probabilites with the same source_level_idx sum to one.
        Indexed by source_level_idx, destination_level_idx.
    """
    p_summed = p.groupby(level=0).sum()
    index = p.index.get_level_values("source_level_idx")
    p_norm = p / p_summed.loc[index].values
    p_norm = p_norm.fillna(0.0)
    return p_norm


class SpMatrixSeriesConverterMixin(object):
    @staticmethod
    def series2matrix(series, idx2reduced_idx):
        """
        Convert a Pandas Series to a sparse matrix and re-index it.

        Parameters
        ----------
        series : pandas.Series, dtype float
            Rates or transition probabilities. Indexed by
            source_level_idx, destination_level_idx.
        idx2reduced_idx : pandas.Series
            Values of (compact) matrix index. Indexed by references_idx.
            Maps the references_idx of a level to the index
            used in the sparse matrix.

        Returns
        -------
        scipy.sparse.coo.coo_matrix
            Sparse matrix of rates or transition probabilites.
        """
        q_indices = (
            series.index.get_level_values(0),
            series.index.get_level_values(1),
        )
        q_indices = (
            idx2reduced_idx.loc[q_indices[0]].values,
            idx2reduced_idx.loc[q_indices[1]].values,
        )
        max_idx = idx2reduced_idx.max() + 1
        matrix = sp.coo_matrix((series, q_indices), shape=(max_idx, max_idx))
        return matrix

    @staticmethod
    def matrix2series(matrix, idx2reduced_idx, names=None):
        """
        Convert a sparse matrix to a Pandas Series and index it.

        Parameters
        ----------
        matrix : scipy.sparse.coo.coo_matrix
            Sparse matrix of rates or transition probabilites.
        idx2reduced_idx : pandas.Series
            Values of (compact) matrix index. Indexed by references_idx.
            Maps the references_idx of a level to the index
            used in the sparse matrix.
        names : array-like, optional
            Names of levels in MultiIndex of returned Series.

        Returns
        -------
        pandas.Series
            Rates or transition probabilities. Indexed by
            source_level_idx, destination_level_idx.
        """
        reduced_idx2idx = pd.Series(
            idx2reduced_idx.index, index=idx2reduced_idx
        )
        matrix = matrix.tocoo()
        index = pd.MultiIndex.from_arrays(
            [reduced_idx2idx.loc[matrix.row], reduced_idx2idx.loc[matrix.col]]
        )
        series = pd.Series(matrix.data, index=index)
        if names:
            series.index.names = names
        return series


class MarkovChainIndex(ProcessingPlasmaProperty):
    """
    Attributes
    ----------
    idx2mkv_idx : pandas.Series, dtype int
    k_packet_idx : int
        Macro atom level idx corresponding to a k-packet.
    idx2deactivation_idx : pandas.Series, dtype int
    """

    outputs = ("idx2mkv_idx", "k_packet_idx", "idx2deactivation_idx")

    def calculate(self, atomic_data, continuum_interaction_species):
        ma_ref = atomic_data.macro_atom_references
        mask = ma_ref.index.droplevel("source_level_number").isin(
            continuum_interaction_species
        )
        mask2 = ma_ref.index.isin(
            get_ground_state_multi_index(continuum_interaction_species)
        )
        mask = np.logical_or(mask, mask2)
        idx = ma_ref[mask].references_idx.values
        idx2mkv_idx = pd.Series(np.arange(len(idx)), index=idx)
        idx2mkv_idx.loc["k"] = idx2mkv_idx.max() + 1

        k_packet_idx = ma_ref.references_idx.max() + 1

        idx2deactivation_idx = idx2mkv_idx + k_packet_idx + 1
        return idx2mkv_idx, k_packet_idx, idx2deactivation_idx


class NonContinuumTransProbsMask(ProcessingPlasmaProperty):
    """
    Attributes
    ----------
    non_continuum_trans_probs_mask : numpy.ndarray, dtype bool
    """

    outputs = ("non_continuum_trans_probs_mask",)

    def calculate(self, atomic_data, continuum_interaction_species):
        # I don't have to remove the ground states of
        # the next higher ionization states of the continuum species
        # since they only contain zero probabilities.
        continuum_trans_probs_mask = atomic_data.macro_atom_data.set_index(
            ["atomic_number", "ion_number"]
        ).index.isin(continuum_interaction_species)
        non_continuum_trans_probs_mask = np.logical_not(
            continuum_trans_probs_mask
        )
        return non_continuum_trans_probs_mask


class MarkovChainTransProbsCollector(ProcessingPlasmaProperty):
    """
    Attributes
    ----------
    p_combined : pandas.DataFrame, dtype float
        Combined and normalized transition probabilities.
        Indexed by source_level_idx, destination_level_idx.
    """

    outputs = ("p_combined",)

    def __init__(self, plasma_parent, inputs):
        super().__init__(plasma_parent)
        self.inputs = inputs

    def calculate(self, *args):
        p = pd.concat(args)
        p = p.groupby(level=[0, 1, 2]).sum()
        p = normalize_trans_probs(p)
        return p


class MarkovChainTransProbs(
    ProcessingPlasmaProperty, SpMatrixSeriesConverterMixin
):
    outputs = ("N", "R", "B", "p_deactivation")
    latex_name = ("N", "R", "B", r"p_\textrm{deactivation}")
    """
    Attributes
    ----------
    N : pandas.DataFrame, dtype float
        Fundamental matrix of the Markov-chain macro atom.
        Indexed by source_level_idx, destination_level_idx.
        Expected number of visits to destination_level_idx starting
        from souce_level_idx (before being absorbed).
    R : pandas.DataFrame, dtype float
        Deactivation probabilities of the Markov-chain macro atom.
        Indexed by source_level_idx.
        Probability of deactivation/absorption in source_level_idx.
    B : pandas.DataFrame, dtype float
        Absorbing probabilities of the Markov-chain macro atom.
        Indexed by source_level_idx, destination_level_idx.
        Probability of being absorbed in destination_level_idx when
        starting from source_level_idx.
    p_deactivation : pandas.DataFrame, dtype float
        Redistribution probabilities after deactivation of the Markov-chain
        macro atom. Indexed by source_level_idx, destination_level_idx.
        Probability of an r-packet being emitted in the transition
        (source_level_idx --> destination_level_idx) after deactivation
        in source_level_idx.
    """

    def calculate(self, p_combined, idx2mkv_idx):
        p = p_combined
        p_internal = p.xs(0, level="transition_type")
        p_deactivation = normalize_trans_probs(
            p.xs(-1, level="transition_type")
        )

        N = pd.DataFrame(columns=p_internal.columns)
        B = pd.DataFrame(columns=p_internal.columns)
        R = pd.DataFrame(columns=p_internal.columns, index=idx2mkv_idx.index)
        R.index.name = "source_level_idx"
        for column in p_internal:
            Q = self.series2matrix(p_internal[column], idx2mkv_idx)
            inv_N = sp.identity(Q.shape[0]) - Q
            N1 = sp.linalg.inv(inv_N.tocsc())
            R1 = (1 - np.asarray(Q.sum(axis=1))).flatten()
            B1 = N1.multiply(R1)
            N1 = self.matrix2series(
                N1, idx2mkv_idx, names=p_internal.index.names
            )
            B1 = self.matrix2series(
                B1, idx2mkv_idx, names=p_internal.index.names
            )
            N[column] = N1
            B[column] = B1
            R[column] = R1
        N = N.sort_index()
        B = B.sort_index()
        return N, R, B, p_deactivation


class MonteCarloTransProbs(ProcessingPlasmaProperty):
    outputs = (
        "non_continuum_trans_probs",
        "level_absorption_probs",
        "deactivation_channel_probs",
        "transition_probabilities",
        "macro_block_references",
        "macro_atom_data",
    )
    """
    Attributes
    ----------
    non_continuum_trans_probs
    level_absorption_probs
    deactivation_channel_probs
    transition_probabilities
    macro_block_references
    macro_atom_data
    """

    def calculate(
        self,
        non_markov_transition_probabilities,
        atomic_data,
        non_continuum_trans_probs_mask,
        k_packet_idx,
        idx2deactivation_idx,
        level_idxs2transition_idx,
        p_deactivation,
        cool_rate_fb,
        cool_rate_fb_tot,
        level2continuum_idx,
        B,
    ):
        # Prepare the transition probabilities for the non continuum species
        macro_atom_data = atomic_data.macro_atom_data
        transition_info = macro_atom_data[
            ["lines_idx", "transition_type"]
        ].set_index(non_markov_transition_probabilities.index)
        non_continuum_trans_probs = pd.concat(
            [transition_info, non_markov_transition_probabilities], axis=1
        )
        index = macro_atom_data.set_index(
            ["source_level_idx", "destination_level_idx"]
        ).index
        non_continuum_trans_probs = non_continuum_trans_probs.set_index(index)
        non_continuum_trans_probs = non_continuum_trans_probs[
            non_continuum_trans_probs_mask
        ]

        # Prepare the level absorption probabilities for the continuum species
        level_absorption_probs = B.copy()
        level_absorption_probs.insert(0, "lines_idx", -1)
        level_absorption_probs.insert(0, "transition_type", 3)
        destination_level_idx = level_absorption_probs.index.get_level_values(
            "destination_level_idx"
        )
        source_level_idx = level_absorption_probs.rename(
            index={"k": k_packet_idx}
        ).index.get_level_values("source_level_idx")
        destination_level_idx = idx2deactivation_idx.loc[destination_level_idx]
        absorption_index = pd.MultiIndex.from_arrays(
            [source_level_idx, destination_level_idx], names=B.index.names
        )
        level_absorption_probs.index = absorption_index

        # Prepare the free-bound cooling probabilities
        fb_cooling_probs = (
            cool_rate_fb
            / cool_rate_fb_tot.values
            * p_deactivation.loc[("k"), ("bf")]
        )
        continuum_idx = level2continuum_idx.loc[fb_cooling_probs.index].values
        fb_cooling_probs.index = pd.MultiIndex.from_product(
            [["k"], np.ones(len(fb_cooling_probs), dtype=int) * -1],
            names=p_deactivation.index.names,
        )
        fb_cooling_probs.insert(0, "lines_idx", continuum_idx)
        fb_cooling_probs.insert(
            0,
            "transition_type",
            level_idxs2transition_idx.at[("k", "bf"), "transition_type"],
        )

        # Check if there are two-photon decays
        if "two-photon" in p_deactivation.index.get_level_values(1):
            two_photon_index = p_deactivation[
                p_deactivation.index.get_level_values(1) == "two-photon"
            ].index
            level_idxs2transition_idx_two_photon = pd.DataFrame(
                [[-1, MacroAtomTransitionType.TWO_PHOTON.value]],
                index=two_photon_index,
                columns=level_idxs2transition_idx.columns,
            )
            level_idxs2transition_idx = pd.concat(
                [
                    level_idxs2transition_idx_two_photon,
                    level_idxs2transition_idx,
                ]
            )

        # Prepare the deactivation channel probabilities for the continuum species
        deactivation_channel_probs = p_deactivation.copy()
        deactivation_channel_probs = pd.concat(
            [
                level_idxs2transition_idx.loc[deactivation_channel_probs.index],
                deactivation_channel_probs,
            ],
            axis=1,
        ).reindex(deactivation_channel_probs.index)

        deactivation_channel_probs = deactivation_channel_probs.drop(
            ("k", "bf")
        )
        deactivation_channel_probs = pd.concat(
            [deactivation_channel_probs, fb_cooling_probs], sort=False
        )

        source_level_idx = deactivation_channel_probs.index.get_level_values(
            "source_level_idx"
        )

        source_level_idx = idx2deactivation_idx.loc[source_level_idx]
        destination_level_idx = np.ones_like(source_level_idx) * -1
        deactivation_index = pd.MultiIndex.from_arrays(
            [source_level_idx, destination_level_idx], names=B.index.names
        )

        deactivation_channel_probs.index = deactivation_index

        # Combine everything
        combined_trans_probs = pd.concat(
            [
                level_absorption_probs,
                deactivation_channel_probs,
                non_continuum_trans_probs,
            ]
        )
        combined_trans_probs = combined_trans_probs.sort_index()

        block_references = (
            combined_trans_probs[0].groupby("source_level_idx").count().cumsum()
        )
        continous_index = np.arange(block_references.index.max() + 1)
        block_references = (
            block_references.reindex(continous_index).ffill().astype(int)
        )  # This is needed because some macro atom levels have no transitions
        block_references = np.pad(block_references, (1, 0), constant_values=0.0)

        macro_atom_info = combined_trans_probs[
            ["transition_type", "lines_idx"]
        ].reset_index()

        combined_trans_probs = combined_trans_probs.drop(
            ["lines_idx", "transition_type"], axis="columns"
        )

        return (
            non_continuum_trans_probs,
            level_absorption_probs,
            deactivation_channel_probs,
            combined_trans_probs,
            block_references,
            macro_atom_info,
        )
=======
import logging

import numpy as np
import pandas as pd

from scipy import sparse as sp

from tardis.plasma.properties.base import ProcessingPlasmaProperty
from tardis.plasma.properties.continuum_processes import (
    get_ground_state_multi_index,
)
from tardis.montecarlo.montecarlo_numba.macro_atom import (
    MacroAtomTransitionType,
)

__all__ = [
    "MarkovChainTransProbs",
    "MarkovChainIndex",
    "MarkovChainTransProbsCollector",
    "NonContinuumTransProbsMask",
    "MonteCarloTransProbs",
]

logger = logging.getLogger(__name__)


def normalize_trans_probs(p):
    """
    Normalize a set of transition probabilities.

    Parameters
    ----------
    p : pandas.DataFrame, dtype float
        Unnormalized transition probabilities. Indexed by
        source_level_idx, destination_level_idx.

    Returns
    -------
    pandas.DataFrame, dtype float
        Normalized transition probabilities: the sum of
        all probabilites with the same source_level_idx sum to one.
        Indexed by source_level_idx, destination_level_idx.
    """
    p_summed = p.groupby(level=0).sum()
    index = p.index.get_level_values("source_level_idx")
    p_norm = p / p_summed.loc[index].values
    p_norm = p_norm.fillna(0.0)
    return p_norm


class SpMatrixSeriesConverterMixin(object):
    @staticmethod
    def series2matrix(series, idx2reduced_idx):
        """
        Convert a Pandas Series to a sparse matrix and re-index it.

        Parameters
        ----------
        series : pandas.Series, dtype float
            Rates or transition probabilities. Indexed by
            source_level_idx, destination_level_idx.
        idx2reduced_idx : pandas.Series
            Values of (compact) matrix index. Indexed by references_idx.
            Maps the references_idx of a level to the index
            used in the sparse matrix.

        Returns
        -------
        scipy.sparse.coo.coo_matrix
            Sparse matrix of rates or transition probabilites.
        """
        q_indices = (
            series.index.get_level_values(0),
            series.index.get_level_values(1),
        )
        q_indices = (
            idx2reduced_idx.loc[q_indices[0]].values,
            idx2reduced_idx.loc[q_indices[1]].values,
        )
        max_idx = idx2reduced_idx.max() + 1
        matrix = sp.coo_matrix((series, q_indices), shape=(max_idx, max_idx))
        return matrix

    @staticmethod
    def matrix2series(matrix, idx2reduced_idx, names=None):
        """
        Convert a sparse matrix to a Pandas Series and index it.

        Parameters
        ----------
        matrix : scipy.sparse.coo.coo_matrix
            Sparse matrix of rates or transition probabilites.
        idx2reduced_idx : pandas.Series
            Values of (compact) matrix index. Indexed by references_idx.
            Maps the references_idx of a level to the index
            used in the sparse matrix.
        names : array-like, optional
            Names of levels in MultiIndex of returned Series.

        Returns
        -------
        pandas.Series
            Rates or transition probabilities. Indexed by
            source_level_idx, destination_level_idx.
        """
        reduced_idx2idx = pd.Series(
            idx2reduced_idx.index, index=idx2reduced_idx
        )
        matrix = matrix.tocoo()
        index = pd.MultiIndex.from_arrays(
            [reduced_idx2idx.loc[matrix.row], reduced_idx2idx.loc[matrix.col]]
        )
        series = pd.Series(matrix.data, index=index)
        if names:
            series.index.names = names
        return series


class MarkovChainIndex(ProcessingPlasmaProperty):
    """
    Attributes
    ----------
    idx2mkv_idx : pandas.Series, dtype int
    k_packet_idx : int
        Macro atom level idx corresponding to a k-packet.
    idx2deactivation_idx : pandas.Series, dtype int
    """

    outputs = ("idx2mkv_idx", "k_packet_idx", "idx2deactivation_idx")

    def calculate(self, atomic_data, continuum_interaction_species):
        ma_ref = atomic_data.macro_atom_references
        mask = ma_ref.index.droplevel("source_level_number").isin(
            continuum_interaction_species
        )
        mask2 = ma_ref.index.isin(
            get_ground_state_multi_index(continuum_interaction_species)
        )
        mask = np.logical_or(mask, mask2)
        idx = ma_ref[mask].references_idx.values
        idx2mkv_idx = pd.Series(np.arange(len(idx)), index=idx)
        idx2mkv_idx.loc["k"] = idx2mkv_idx.max() + 1

        k_packet_idx = ma_ref.references_idx.max() + 1

        idx2deactivation_idx = idx2mkv_idx + k_packet_idx + 1
        return idx2mkv_idx, k_packet_idx, idx2deactivation_idx


class NonContinuumTransProbsMask(ProcessingPlasmaProperty):
    """
    Attributes
    ----------
    non_continuum_trans_probs_mask : numpy.ndarray, dtype bool
    """

    outputs = ("non_continuum_trans_probs_mask",)

    def calculate(self, atomic_data, continuum_interaction_species):
        # I don't have to remove the ground states of
        # the next higher ionization states of the continuum species
        # since they only contain zero probabilities.
        continuum_trans_probs_mask = atomic_data.macro_atom_data.set_index(
            ["atomic_number", "ion_number"]
        ).index.isin(continuum_interaction_species)
        non_continuum_trans_probs_mask = np.logical_not(
            continuum_trans_probs_mask
        )
        return non_continuum_trans_probs_mask


class MarkovChainTransProbsCollector(ProcessingPlasmaProperty):
    """
    Attributes
    ----------
    p_combined : pandas.DataFrame, dtype float
        Combined and normalized transition probabilities.
        Indexed by source_level_idx, destination_level_idx.
    """

    outputs = ("p_combined",)

    def __init__(self, plasma_parent, inputs):
        super().__init__(plasma_parent)
        self.inputs = inputs

    def calculate(self, *args):
        p = pd.concat(args)
        p = p.groupby(level=[0, 1, 2]).sum()
        p = normalize_trans_probs(p)
        return p


class MarkovChainTransProbs(
    ProcessingPlasmaProperty, SpMatrixSeriesConverterMixin
):
    outputs = ("N", "R", "B", "p_deactivation")
    latex_name = ("N", "R", "B", r"p_\textrm{deactivation}")
    """
    Attributes
    ----------
    N : pandas.DataFrame, dtype float
        Fundamental matrix of the Markov-chain macro atom.
        Indexed by source_level_idx, destination_level_idx.
        Expected number of visits to destination_level_idx starting
        from souce_level_idx (before being absorbed).
    R : pandas.DataFrame, dtype float
        Deactivation probabilities of the Markov-chain macro atom.
        Indexed by source_level_idx.
        Probability of deactivation/absorption in source_level_idx.
    B : pandas.DataFrame, dtype float
        Absorbing probabilities of the Markov-chain macro atom.
        Indexed by source_level_idx, destination_level_idx.
        Probability of being absorbed in destination_level_idx when
        starting from source_level_idx.
    p_deactivation : pandas.DataFrame, dtype float
        Redistribution probabilities after deactivation of the Markov-chain
        macro atom. Indexed by source_level_idx, destination_level_idx.
        Probability of an r-packet being emitted in the transition
        (source_level_idx --> destination_level_idx) after deactivation
        in source_level_idx.
    """

    def calculate(self, p_combined, idx2mkv_idx):
        p = p_combined
        p_internal = p.xs(0, level="transition_type")
        p_deactivation = normalize_trans_probs(
            p.xs(-1, level="transition_type")
        )

        N = pd.DataFrame(columns=p_internal.columns)
        B = pd.DataFrame(columns=p_internal.columns)
        R = pd.DataFrame(columns=p_internal.columns, index=idx2mkv_idx.index)
        R.index.name = "source_level_idx"
        for column in p_internal:
            Q = self.series2matrix(p_internal[column], idx2mkv_idx)
            inv_N = sp.identity(Q.shape[0]) - Q
            N1 = sp.linalg.inv(inv_N.tocsc())
            R1 = (1 - np.asarray(Q.sum(axis=1))).flatten()
            B1 = N1.multiply(R1)
            N1 = self.matrix2series(
                N1, idx2mkv_idx, names=p_internal.index.names
            )
            B1 = self.matrix2series(
                B1, idx2mkv_idx, names=p_internal.index.names
            )
            N[column] = N1
            B[column] = B1
            R[column] = R1
        N = N.sort_index()
        B = B.sort_index()
        return N, R, B, p_deactivation


class MonteCarloTransProbs(ProcessingPlasmaProperty):
    outputs = (
        "non_continuum_trans_probs",
        "level_absorption_probs",
        "deactivation_channel_probs",
        "transition_probabilities",
        "macro_block_references",
        "macro_atom_data",
    )
    """
    Attributes
    ----------
    non_continuum_trans_probs
    level_absorption_probs
    deactivation_channel_probs
    transition_probabilities
    macro_block_references
    macro_atom_data
    """

    def calculate(
        self,
        non_markov_transition_probabilities,
        atomic_data,
        non_continuum_trans_probs_mask,
        k_packet_idx,
        idx2deactivation_idx,
        level_idxs2transition_idx,
        p_deactivation,
        cool_rate_fb,
        cool_rate_fb_tot,
        level2continuum_idx,
        B,
    ):
        # Prepare the transition probabilities for the non continuum species
        macro_atom_data = atomic_data.macro_atom_data
        transition_info = macro_atom_data[
            ["lines_idx", "transition_type"]
        ].set_index(non_markov_transition_probabilities.index)
        non_continuum_trans_probs = pd.concat(
            [transition_info, non_markov_transition_probabilities], axis=1
        )
        index = macro_atom_data.set_index(
            ["source_level_idx", "destination_level_idx"]
        ).index
        non_continuum_trans_probs = non_continuum_trans_probs.set_index(index)
        non_continuum_trans_probs = non_continuum_trans_probs[
            non_continuum_trans_probs_mask
        ]

        # Prepare the level absorption probabilities for the continuum species
        level_absorption_probs = B.copy()
        level_absorption_probs.insert(0, "lines_idx", -1)
        level_absorption_probs.insert(0, "transition_type", 3)
        destination_level_idx = level_absorption_probs.index.get_level_values(
            "destination_level_idx"
        )
        source_level_idx = level_absorption_probs.rename(
            index={"k": k_packet_idx}
        ).index.get_level_values("source_level_idx")
        destination_level_idx = idx2deactivation_idx.loc[destination_level_idx]
        absorption_index = pd.MultiIndex.from_arrays(
            [source_level_idx, destination_level_idx], names=B.index.names
        )
        level_absorption_probs.index = absorption_index

        # Prepare the free-bound cooling probabilities
        fb_cooling_probs = (
            cool_rate_fb
            / cool_rate_fb_tot.values
            * p_deactivation.loc[("k"), ("bf")]
        )
        continuum_idx = level2continuum_idx.loc[fb_cooling_probs.index].values
        fb_cooling_probs.index = pd.MultiIndex.from_product(
            [["k"], np.ones(len(fb_cooling_probs), dtype=int) * -1],
            names=p_deactivation.index.names,
        )
        fb_cooling_probs.insert(0, "lines_idx", continuum_idx)
        fb_cooling_probs.insert(
            0,
            "transition_type",
            level_idxs2transition_idx.at[("k", "bf"), "transition_type"],
        )

        # Check if there are two-photon decays
        if "two-photon" in p_deactivation.index.get_level_values(1):
            two_photon_index = p_deactivation[
                p_deactivation.index.get_level_values(1) == "two-photon"
            ].index
            level_idxs2transition_idx_two_photon = pd.DataFrame(
                [[-1, MacroAtomTransitionType.TWO_PHOTON.value]],
                index=two_photon_index,
                columns=level_idxs2transition_idx.columns,
            )
            level_idxs2transition_idx = pd.concat(
                [
                    level_idxs2transition_idx_two_photon,
                    level_idxs2transition_idx,
                ]
            )

        # Prepare the deactivation channel probabilities for the continuum species
        deactivation_channel_probs = p_deactivation.copy()
        deactivation_channel_probs = pd.concat(
            [
                level_idxs2transition_idx.reindex(
                    deactivation_channel_probs.index
                ),
                deactivation_channel_probs,
            ],
            axis=1,
        ).reindex(deactivation_channel_probs.index)

        deactivation_channel_probs = deactivation_channel_probs.drop(
            ("k", "bf")
        )
        deactivation_channel_probs = pd.concat(
            [deactivation_channel_probs, fb_cooling_probs], sort=False
        )

        source_level_idx = deactivation_channel_probs.index.get_level_values(
            "source_level_idx"
        )

        source_level_idx = idx2deactivation_idx.loc[source_level_idx]
        destination_level_idx = np.ones_like(source_level_idx) * -1
        deactivation_index = pd.MultiIndex.from_arrays(
            [source_level_idx, destination_level_idx], names=B.index.names
        )

        deactivation_channel_probs.index = deactivation_index

        # Combine everything
        combined_trans_probs = pd.concat(
            [
                level_absorption_probs,
                deactivation_channel_probs,
                non_continuum_trans_probs,
            ]
        )
        combined_trans_probs = combined_trans_probs.sort_index()

        block_references = (
            combined_trans_probs[0].groupby("source_level_idx").count().cumsum()
        )
        continous_index = np.arange(block_references.index.max() + 1)
        block_references = (
            block_references.reindex(continous_index).ffill().astype(int)
        )  # This is needed because some macro atom levels have no transitions
        block_references = np.pad(block_references, (1, 0), constant_values=0.0)

        macro_atom_info = combined_trans_probs[
            ["transition_type", "lines_idx"]
        ].reset_index()

        combined_trans_probs = combined_trans_probs.drop(
            ["lines_idx", "transition_type"], axis="columns"
        )

        return (
            non_continuum_trans_probs,
            level_absorption_probs,
            deactivation_channel_probs,
            combined_trans_probs,
            block_references,
            macro_atom_info,
        )
>>>>>>> d719b8e2
<|MERGE_RESOLUTION|>--- conflicted
+++ resolved
@@ -1,4 +1,3 @@
-<<<<<<< HEAD
 import logging
 
 import numpy as np
@@ -358,7 +357,9 @@
         deactivation_channel_probs = p_deactivation.copy()
         deactivation_channel_probs = pd.concat(
             [
-                level_idxs2transition_idx.loc[deactivation_channel_probs.index],
+                level_idxs2transition_idx.reindex(
+                    deactivation_channel_probs.index
+                ),
                 deactivation_channel_probs,
             ],
             axis=1,
@@ -417,427 +418,4 @@
             combined_trans_probs,
             block_references,
             macro_atom_info,
-        )
-=======
-import logging
-
-import numpy as np
-import pandas as pd
-
-from scipy import sparse as sp
-
-from tardis.plasma.properties.base import ProcessingPlasmaProperty
-from tardis.plasma.properties.continuum_processes import (
-    get_ground_state_multi_index,
-)
-from tardis.montecarlo.montecarlo_numba.macro_atom import (
-    MacroAtomTransitionType,
-)
-
-__all__ = [
-    "MarkovChainTransProbs",
-    "MarkovChainIndex",
-    "MarkovChainTransProbsCollector",
-    "NonContinuumTransProbsMask",
-    "MonteCarloTransProbs",
-]
-
-logger = logging.getLogger(__name__)
-
-
-def normalize_trans_probs(p):
-    """
-    Normalize a set of transition probabilities.
-
-    Parameters
-    ----------
-    p : pandas.DataFrame, dtype float
-        Unnormalized transition probabilities. Indexed by
-        source_level_idx, destination_level_idx.
-
-    Returns
-    -------
-    pandas.DataFrame, dtype float
-        Normalized transition probabilities: the sum of
-        all probabilites with the same source_level_idx sum to one.
-        Indexed by source_level_idx, destination_level_idx.
-    """
-    p_summed = p.groupby(level=0).sum()
-    index = p.index.get_level_values("source_level_idx")
-    p_norm = p / p_summed.loc[index].values
-    p_norm = p_norm.fillna(0.0)
-    return p_norm
-
-
-class SpMatrixSeriesConverterMixin(object):
-    @staticmethod
-    def series2matrix(series, idx2reduced_idx):
-        """
-        Convert a Pandas Series to a sparse matrix and re-index it.
-
-        Parameters
-        ----------
-        series : pandas.Series, dtype float
-            Rates or transition probabilities. Indexed by
-            source_level_idx, destination_level_idx.
-        idx2reduced_idx : pandas.Series
-            Values of (compact) matrix index. Indexed by references_idx.
-            Maps the references_idx of a level to the index
-            used in the sparse matrix.
-
-        Returns
-        -------
-        scipy.sparse.coo.coo_matrix
-            Sparse matrix of rates or transition probabilites.
-        """
-        q_indices = (
-            series.index.get_level_values(0),
-            series.index.get_level_values(1),
-        )
-        q_indices = (
-            idx2reduced_idx.loc[q_indices[0]].values,
-            idx2reduced_idx.loc[q_indices[1]].values,
-        )
-        max_idx = idx2reduced_idx.max() + 1
-        matrix = sp.coo_matrix((series, q_indices), shape=(max_idx, max_idx))
-        return matrix
-
-    @staticmethod
-    def matrix2series(matrix, idx2reduced_idx, names=None):
-        """
-        Convert a sparse matrix to a Pandas Series and index it.
-
-        Parameters
-        ----------
-        matrix : scipy.sparse.coo.coo_matrix
-            Sparse matrix of rates or transition probabilites.
-        idx2reduced_idx : pandas.Series
-            Values of (compact) matrix index. Indexed by references_idx.
-            Maps the references_idx of a level to the index
-            used in the sparse matrix.
-        names : array-like, optional
-            Names of levels in MultiIndex of returned Series.
-
-        Returns
-        -------
-        pandas.Series
-            Rates or transition probabilities. Indexed by
-            source_level_idx, destination_level_idx.
-        """
-        reduced_idx2idx = pd.Series(
-            idx2reduced_idx.index, index=idx2reduced_idx
-        )
-        matrix = matrix.tocoo()
-        index = pd.MultiIndex.from_arrays(
-            [reduced_idx2idx.loc[matrix.row], reduced_idx2idx.loc[matrix.col]]
-        )
-        series = pd.Series(matrix.data, index=index)
-        if names:
-            series.index.names = names
-        return series
-
-
-class MarkovChainIndex(ProcessingPlasmaProperty):
-    """
-    Attributes
-    ----------
-    idx2mkv_idx : pandas.Series, dtype int
-    k_packet_idx : int
-        Macro atom level idx corresponding to a k-packet.
-    idx2deactivation_idx : pandas.Series, dtype int
-    """
-
-    outputs = ("idx2mkv_idx", "k_packet_idx", "idx2deactivation_idx")
-
-    def calculate(self, atomic_data, continuum_interaction_species):
-        ma_ref = atomic_data.macro_atom_references
-        mask = ma_ref.index.droplevel("source_level_number").isin(
-            continuum_interaction_species
-        )
-        mask2 = ma_ref.index.isin(
-            get_ground_state_multi_index(continuum_interaction_species)
-        )
-        mask = np.logical_or(mask, mask2)
-        idx = ma_ref[mask].references_idx.values
-        idx2mkv_idx = pd.Series(np.arange(len(idx)), index=idx)
-        idx2mkv_idx.loc["k"] = idx2mkv_idx.max() + 1
-
-        k_packet_idx = ma_ref.references_idx.max() + 1
-
-        idx2deactivation_idx = idx2mkv_idx + k_packet_idx + 1
-        return idx2mkv_idx, k_packet_idx, idx2deactivation_idx
-
-
-class NonContinuumTransProbsMask(ProcessingPlasmaProperty):
-    """
-    Attributes
-    ----------
-    non_continuum_trans_probs_mask : numpy.ndarray, dtype bool
-    """
-
-    outputs = ("non_continuum_trans_probs_mask",)
-
-    def calculate(self, atomic_data, continuum_interaction_species):
-        # I don't have to remove the ground states of
-        # the next higher ionization states of the continuum species
-        # since they only contain zero probabilities.
-        continuum_trans_probs_mask = atomic_data.macro_atom_data.set_index(
-            ["atomic_number", "ion_number"]
-        ).index.isin(continuum_interaction_species)
-        non_continuum_trans_probs_mask = np.logical_not(
-            continuum_trans_probs_mask
-        )
-        return non_continuum_trans_probs_mask
-
-
-class MarkovChainTransProbsCollector(ProcessingPlasmaProperty):
-    """
-    Attributes
-    ----------
-    p_combined : pandas.DataFrame, dtype float
-        Combined and normalized transition probabilities.
-        Indexed by source_level_idx, destination_level_idx.
-    """
-
-    outputs = ("p_combined",)
-
-    def __init__(self, plasma_parent, inputs):
-        super().__init__(plasma_parent)
-        self.inputs = inputs
-
-    def calculate(self, *args):
-        p = pd.concat(args)
-        p = p.groupby(level=[0, 1, 2]).sum()
-        p = normalize_trans_probs(p)
-        return p
-
-
-class MarkovChainTransProbs(
-    ProcessingPlasmaProperty, SpMatrixSeriesConverterMixin
-):
-    outputs = ("N", "R", "B", "p_deactivation")
-    latex_name = ("N", "R", "B", r"p_\textrm{deactivation}")
-    """
-    Attributes
-    ----------
-    N : pandas.DataFrame, dtype float
-        Fundamental matrix of the Markov-chain macro atom.
-        Indexed by source_level_idx, destination_level_idx.
-        Expected number of visits to destination_level_idx starting
-        from souce_level_idx (before being absorbed).
-    R : pandas.DataFrame, dtype float
-        Deactivation probabilities of the Markov-chain macro atom.
-        Indexed by source_level_idx.
-        Probability of deactivation/absorption in source_level_idx.
-    B : pandas.DataFrame, dtype float
-        Absorbing probabilities of the Markov-chain macro atom.
-        Indexed by source_level_idx, destination_level_idx.
-        Probability of being absorbed in destination_level_idx when
-        starting from source_level_idx.
-    p_deactivation : pandas.DataFrame, dtype float
-        Redistribution probabilities after deactivation of the Markov-chain
-        macro atom. Indexed by source_level_idx, destination_level_idx.
-        Probability of an r-packet being emitted in the transition
-        (source_level_idx --> destination_level_idx) after deactivation
-        in source_level_idx.
-    """
-
-    def calculate(self, p_combined, idx2mkv_idx):
-        p = p_combined
-        p_internal = p.xs(0, level="transition_type")
-        p_deactivation = normalize_trans_probs(
-            p.xs(-1, level="transition_type")
-        )
-
-        N = pd.DataFrame(columns=p_internal.columns)
-        B = pd.DataFrame(columns=p_internal.columns)
-        R = pd.DataFrame(columns=p_internal.columns, index=idx2mkv_idx.index)
-        R.index.name = "source_level_idx"
-        for column in p_internal:
-            Q = self.series2matrix(p_internal[column], idx2mkv_idx)
-            inv_N = sp.identity(Q.shape[0]) - Q
-            N1 = sp.linalg.inv(inv_N.tocsc())
-            R1 = (1 - np.asarray(Q.sum(axis=1))).flatten()
-            B1 = N1.multiply(R1)
-            N1 = self.matrix2series(
-                N1, idx2mkv_idx, names=p_internal.index.names
-            )
-            B1 = self.matrix2series(
-                B1, idx2mkv_idx, names=p_internal.index.names
-            )
-            N[column] = N1
-            B[column] = B1
-            R[column] = R1
-        N = N.sort_index()
-        B = B.sort_index()
-        return N, R, B, p_deactivation
-
-
-class MonteCarloTransProbs(ProcessingPlasmaProperty):
-    outputs = (
-        "non_continuum_trans_probs",
-        "level_absorption_probs",
-        "deactivation_channel_probs",
-        "transition_probabilities",
-        "macro_block_references",
-        "macro_atom_data",
-    )
-    """
-    Attributes
-    ----------
-    non_continuum_trans_probs
-    level_absorption_probs
-    deactivation_channel_probs
-    transition_probabilities
-    macro_block_references
-    macro_atom_data
-    """
-
-    def calculate(
-        self,
-        non_markov_transition_probabilities,
-        atomic_data,
-        non_continuum_trans_probs_mask,
-        k_packet_idx,
-        idx2deactivation_idx,
-        level_idxs2transition_idx,
-        p_deactivation,
-        cool_rate_fb,
-        cool_rate_fb_tot,
-        level2continuum_idx,
-        B,
-    ):
-        # Prepare the transition probabilities for the non continuum species
-        macro_atom_data = atomic_data.macro_atom_data
-        transition_info = macro_atom_data[
-            ["lines_idx", "transition_type"]
-        ].set_index(non_markov_transition_probabilities.index)
-        non_continuum_trans_probs = pd.concat(
-            [transition_info, non_markov_transition_probabilities], axis=1
-        )
-        index = macro_atom_data.set_index(
-            ["source_level_idx", "destination_level_idx"]
-        ).index
-        non_continuum_trans_probs = non_continuum_trans_probs.set_index(index)
-        non_continuum_trans_probs = non_continuum_trans_probs[
-            non_continuum_trans_probs_mask
-        ]
-
-        # Prepare the level absorption probabilities for the continuum species
-        level_absorption_probs = B.copy()
-        level_absorption_probs.insert(0, "lines_idx", -1)
-        level_absorption_probs.insert(0, "transition_type", 3)
-        destination_level_idx = level_absorption_probs.index.get_level_values(
-            "destination_level_idx"
-        )
-        source_level_idx = level_absorption_probs.rename(
-            index={"k": k_packet_idx}
-        ).index.get_level_values("source_level_idx")
-        destination_level_idx = idx2deactivation_idx.loc[destination_level_idx]
-        absorption_index = pd.MultiIndex.from_arrays(
-            [source_level_idx, destination_level_idx], names=B.index.names
-        )
-        level_absorption_probs.index = absorption_index
-
-        # Prepare the free-bound cooling probabilities
-        fb_cooling_probs = (
-            cool_rate_fb
-            / cool_rate_fb_tot.values
-            * p_deactivation.loc[("k"), ("bf")]
-        )
-        continuum_idx = level2continuum_idx.loc[fb_cooling_probs.index].values
-        fb_cooling_probs.index = pd.MultiIndex.from_product(
-            [["k"], np.ones(len(fb_cooling_probs), dtype=int) * -1],
-            names=p_deactivation.index.names,
-        )
-        fb_cooling_probs.insert(0, "lines_idx", continuum_idx)
-        fb_cooling_probs.insert(
-            0,
-            "transition_type",
-            level_idxs2transition_idx.at[("k", "bf"), "transition_type"],
-        )
-
-        # Check if there are two-photon decays
-        if "two-photon" in p_deactivation.index.get_level_values(1):
-            two_photon_index = p_deactivation[
-                p_deactivation.index.get_level_values(1) == "two-photon"
-            ].index
-            level_idxs2transition_idx_two_photon = pd.DataFrame(
-                [[-1, MacroAtomTransitionType.TWO_PHOTON.value]],
-                index=two_photon_index,
-                columns=level_idxs2transition_idx.columns,
-            )
-            level_idxs2transition_idx = pd.concat(
-                [
-                    level_idxs2transition_idx_two_photon,
-                    level_idxs2transition_idx,
-                ]
-            )
-
-        # Prepare the deactivation channel probabilities for the continuum species
-        deactivation_channel_probs = p_deactivation.copy()
-        deactivation_channel_probs = pd.concat(
-            [
-                level_idxs2transition_idx.reindex(
-                    deactivation_channel_probs.index
-                ),
-                deactivation_channel_probs,
-            ],
-            axis=1,
-        ).reindex(deactivation_channel_probs.index)
-
-        deactivation_channel_probs = deactivation_channel_probs.drop(
-            ("k", "bf")
-        )
-        deactivation_channel_probs = pd.concat(
-            [deactivation_channel_probs, fb_cooling_probs], sort=False
-        )
-
-        source_level_idx = deactivation_channel_probs.index.get_level_values(
-            "source_level_idx"
-        )
-
-        source_level_idx = idx2deactivation_idx.loc[source_level_idx]
-        destination_level_idx = np.ones_like(source_level_idx) * -1
-        deactivation_index = pd.MultiIndex.from_arrays(
-            [source_level_idx, destination_level_idx], names=B.index.names
-        )
-
-        deactivation_channel_probs.index = deactivation_index
-
-        # Combine everything
-        combined_trans_probs = pd.concat(
-            [
-                level_absorption_probs,
-                deactivation_channel_probs,
-                non_continuum_trans_probs,
-            ]
-        )
-        combined_trans_probs = combined_trans_probs.sort_index()
-
-        block_references = (
-            combined_trans_probs[0].groupby("source_level_idx").count().cumsum()
-        )
-        continous_index = np.arange(block_references.index.max() + 1)
-        block_references = (
-            block_references.reindex(continous_index).ffill().astype(int)
-        )  # This is needed because some macro atom levels have no transitions
-        block_references = np.pad(block_references, (1, 0), constant_values=0.0)
-
-        macro_atom_info = combined_trans_probs[
-            ["transition_type", "lines_idx"]
-        ].reset_index()
-
-        combined_trans_probs = combined_trans_probs.drop(
-            ["lines_idx", "transition_type"], axis="columns"
-        )
-
-        return (
-            non_continuum_trans_probs,
-            level_absorption_probs,
-            deactivation_channel_probs,
-            combined_trans_probs,
-            block_references,
-            macro_atom_info,
-        )
->>>>>>> d719b8e2
+        )