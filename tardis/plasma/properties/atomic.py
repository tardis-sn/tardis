import logging

import numpy as np
import pandas as pd
from scipy.special import expn
from scipy.interpolate import PchipInterpolator
from collections import Counter as counter
from astropy import constants as const

from tardis.plasma.properties.base import (
    ProcessingPlasmaProperty,
    HiddenPlasmaProperty,
    BaseAtomicDataProperty,
)
from tardis.plasma.exceptions import IncompleteAtomicData
from tardis.plasma.properties.continuum_processes import (
    get_ground_state_multi_index,
)

logger = logging.getLogger(__name__)

__all__ = [
    "Levels",
    "Lines",
    "LinesLowerLevelIndex",
    "LinesUpperLevelIndex",
    "AtomicMass",
    "IonizationData",
    "ZetaData",
    "NLTEData",
    "PhotoIonizationData",
<<<<<<< HEAD
    "YgData",
    "YgInterpolator",
    "LevelIdxs2LineIdx",
    "TwoPhotonData",
=======
>>>>>>> 50f13ba6
]


class Levels(BaseAtomicDataProperty):
    """
    Attributes
    ----------
<<<<<<< HEAD
    levels : Pandas MultiIndex (atomic_number, ion_number, level_number)
             Index of filtered atomic data. Index used for all other attribute dataframes for this class
    excitation_energy : Pandas DataFrame (index=levels), dtype float
             Excitation energies of atomic levels
    metastability : Pandas DataFrame (index=levels), dtype bool
             Records whether atomic levels are metastable
    g : Pandas DataFrame (index=levels), dtype float
             Statistical weights of atomic levels
=======
    levels : pandas.MultiIndex
        (atomic_number, ion_number, level_number)
        Index of filtered atomic data. Index used for all other attribute dataframes for this class
    excitation_energy : pandas.DataFrame, dtype float
        Excitation energies of atomic levels.
        Index is levels.
    metastability : pandas.DataFrame, dtype bool
        Records whether atomic levels are metastable.
        Index is levels.
    g : pandas.DataFrame (index=levels), dtype float
        Statistical weights of atomic levels.
>>>>>>> 50f13ba6
    """

    outputs = ("levels", "excitation_energy", "metastability", "g")
    latex_name = (
<<<<<<< HEAD
        "\\textrm{levels}",
        "\\epsilon_{\\textrm{k}}",
        "\\textrm{metastability}",
=======
        r"\textrm{levels}",
        r"\epsilon_{\textrm{k}}",
        r"\textrm{metastability}",
>>>>>>> 50f13ba6
        "g",
    )

    def _filter_atomic_property(self, levels, selected_atoms):
        return levels
        # return levels[levels.atomic_number.isin(selected_atoms)]

    def _set_index(self, levels):
        # levels = levels.set_index(['atomic_number', 'ion_number',
        #                          'level_number'])
        return (
            levels.index,
            levels["energy"],
            levels["metastable"],
            levels["g"],
        )


class Lines(BaseAtomicDataProperty):
    """
    Attributes
    ----------
<<<<<<< HEAD
    lines : Pandas DataFrame (wavelength, atomic_number, ion_number, f_ul, f_lu, level_number_lower,
                              level_number_upper, nu, B_lu, B_ul, A_ul, wavelength)
            All atomic lines data. Index = line_id.
    nu : Pandas DataFrame (index=line_id), dtype float
            Line frequency data
    f_lu : Pandas DataFrame (index=line_id), dtype float
            Transition probability data
    wavelength_cm: Pandas DataFrame (index=line_id), dtype float
            Line wavelengths in cm
=======
    lines : pandas.DataFrame
        Atomic lines data. Columns are wavelength, atomic_number,ion_number,
        f_ul, f_lu, level_number_lower, level_number_upper, nu, B_lu, B_ul, A_ul,
        wavelength. Index is line_id.
    nu : pandas.DataFrame, dtype float
        Line frequency data. Index is line_id.
    f_lu : pandas.DataFrame, dtype float
        Transition probability data. Index is line_id.
    wavelength_cm : pandas.DataFrame, dtype float
        Line wavelengths in cm. Index is line_id.
>>>>>>> 50f13ba6
    """

    # Would like for lines to just be the line_id values
    outputs = ("lines", "nu", "f_lu", "wavelength_cm")

    def _filter_atomic_property(self, lines, selected_atoms):
        # return lines[lines.atomic_number.isin(selected_atoms)]
        return lines

    def _set_index(self, lines):
        # lines.set_index('line_id', inplace=True)
        return lines, lines["nu"], lines["f_lu"], lines["wavelength_cm"]


class PhotoIonizationData(ProcessingPlasmaProperty):
    """
    Attributes
    ----------
<<<<<<< HEAD
    photo_ion_cross_sections: pandas.DataFrame (nu, x_sect,
                                                index=['atomic_number',
                                                       'ion_number',
                                                       'level_number']),
                                                dtype float)
        Table of photoionization cross sections as a function of frequency.
    photo_ion_block_references: One-dimensional Numpy Array, dtype int
        Indices where the photoionization data for a given level starts.
        Needed for calculation of recombination rates.
    nu_i: pandas.Series, dtype float
        Threshold frequencies for ionization
    energy_i: pandas.Series, dtype float
        Energies of levels with bound-free transitions. Needed to calculate
        for example internal transition probabilities in the macro atom scheme.
    photo_ion_index: pandas.MultiIndex, dtype int
        Atomic, ion and level numbers for which photoionization data exists.
    level2continuum_idx: pandas.Series, dtype int
        Maps a level MultiIndex (atomic_number, ion_number, level_number) to
        the continuum_idx of the corresponding bound-free continuum (which are
        sorted by decreasing frequency).
=======
    photo_ion_cross_sections : pandas.DataFrame, dtype float
        Photoionization cross sections as a function of frequency.
        Columns are nu, x_sect, index=('atomic_number','ion_number','level_number')
    photo_ion_block_references : numpy.ndarray, dtype int
        Indices where the photoionization data for
        a given level starts. Needed for calculation
        of recombination rates.
    photo_ion_index : pandas.MultiIndex, dtype int
        Atomic, ion and level numbers for which
        photoionization data exists.
>>>>>>> 50f13ba6
    """

    outputs = (
        "photo_ion_cross_sections",
        "photo_ion_block_references",
        "photo_ion_index",
<<<<<<< HEAD
        "nu_i",
        "energy_i",
        "photo_ion_idx",
        "level2continuum_idx",
    )
    latex_name = (
        "\\xi_{\\textrm{i}}(\\nu)",
        "",
        "",
        "\\nu_i",
        "\\epsilon_i",
        "",
    )
=======
    )
    latex_name = (r"\xi_{\textrm{i}}(\nu)", "", "")
>>>>>>> 50f13ba6

    def calculate(self, atomic_data, continuum_interaction_species):
        photoionization_data = atomic_data.photoionization_data.set_index(
            ["atomic_number", "ion_number", "level_number"]
        )
<<<<<<< HEAD
        mask_selected_species = photoionization_data.index.droplevel(
            "level_number"
        ).isin(continuum_interaction_species)
        photoionization_data = photoionization_data[mask_selected_species]
        phot_nus = photoionization_data["nu"]
        block_references = np.pad(
            phot_nus.groupby(level=[0, 1, 2]).count().values.cumsum(), [1, 0]
=======
        selected_species_idx = pd.IndexSlice[
            continuum_interaction_species.get_level_values("atomic_number"),
            continuum_interaction_species.get_level_values("ion_number"),
            slice(None),
        ]
        photoionization_data = photoionization_data.loc[selected_species_idx]
        phot_nus = photoionization_data["nu"]
        block_references = np.hstack(
            [[0], phot_nus.groupby(level=[0, 1, 2]).count().values.cumsum()]
>>>>>>> 50f13ba6
        )
        photo_ion_index = photoionization_data.index.unique()
        nu_i = photoionization_data.groupby(level=[0, 1, 2]).first().nu
        energy_i = atomic_data.levels.loc[photo_ion_index].energy

        source_idx = atomic_data.macro_atom_references.loc[
            photo_ion_index
        ].references_idx
        destination_idx = atomic_data.macro_atom_references.loc[
            get_ground_state_multi_index(photo_ion_index)
        ].references_idx
        photo_ion_idx = pd.DataFrame(
            {
                "source_level_idx": source_idx.values,
                "destination_level_idx": destination_idx.values,
            },
            index=photo_ion_index,
        )

        level2continuum_edge_idx = pd.Series(
            np.arange(len(nu_i)),
            nu_i.sort_values(ascending=False).index,
            name="continuum_idx",
        )
        return (
            photoionization_data,
            block_references,
            photo_ion_index,
            nu_i,
            energy_i,
            photo_ion_idx,
            level2continuum_edge_idx,
        )


class TwoPhotonData(ProcessingPlasmaProperty):
    outputs = ("two_photon_data", "two_photon_idx")
    """
    Attributes:
    two_photon_data : pandas.DataFrame, dtype float
        A DataFrame containing the *two photon decay data* with:
            index: atomic_number, ion_number, level_number_lower, level_number_upper
            columns: A_ul[1/s], nu0[Hz], C[1/s], alpha, beta, gamma
        C, alpha, beta, gamma are fit coefficients for the frequency dependent
        transition probability A(y) of the two photon decay. See Eq. 2 in
        Nussbaumer & Schmutz (1984).
    two_photon_idx: pandas.DataFrame, dtype int
    """

    def calculate(self, atomic_data, continuum_interaction_species):
        two_photon_data = atomic_data.two_photon_data
        mask_selected_species = two_photon_data.index.droplevel(
            ["level_number_lower", "level_number_upper"]
        ).isin(continuum_interaction_species)
        if not mask_selected_species.sum():
            raise IncompleteAtomicData(
                "two photon transition data for the requested "
                "continuum_interactions species: {}".format(
                    continuum_interaction_species.values.tolist()
                )
            )
        two_photon_data = two_photon_data[mask_selected_species]
        index_lower = two_photon_data.index.droplevel("level_number_upper")
        index_upper = two_photon_data.index.droplevel("level_number_lower")
        source_idx = atomic_data.macro_atom_references.loc[
            index_upper
        ].references_idx
        destination_idx = atomic_data.macro_atom_references.loc[
            index_lower
        ].references_idx
        two_photon_idx = pd.DataFrame(
            {
                "source_level_idx": source_idx.values,
                "destination_level_idx": destination_idx.values,
            },
            index=two_photon_data.index,
        )
        return two_photon_data, two_photon_idx


class LinesLowerLevelIndex(HiddenPlasmaProperty):
    """
    Attributes
    ----------
    lines_lower_level_index : numpy.ndrarray, dtype int
        Levels data for lower levels of particular lines
    """

    outputs = ("lines_lower_level_index",)

    def calculate(self, levels, lines):
        levels_index = pd.Series(
            np.arange(len(levels), dtype=np.int64), index=levels
        )
        lines_index = lines.index.droplevel("level_number_upper")
        return np.array(levels_index.loc[lines_index])


class LinesUpperLevelIndex(HiddenPlasmaProperty):
    """
    Attributes
    ----------
    lines_upper_level_index : numpy.ndarray, dtype int
        Levels data for upper levels of particular lines
    """

    outputs = ("lines_upper_level_index",)

    def calculate(self, levels, lines):
        levels_index = pd.Series(
            np.arange(len(levels), dtype=np.int64), index=levels
        )
        lines_index = lines.index.droplevel("level_number_lower")
        return np.array(levels_index.loc[lines_index])


class LevelIdxs2LineIdx(HiddenPlasmaProperty):
    """
    Attributes:
    level_idxs2line_idx : pandas.Series, dtype int
       Maps a source_level_idx destination_level_idx pair to a line_idx.
    """

    outputs = ("level_idxs2line_idx",)

    def calculate(self, atomic_data):
        index = pd.MultiIndex.from_arrays(
            [
                atomic_data.lines_upper2level_idx,
                atomic_data.lines_lower2level_idx,
            ],
            names=["source_level_idx", "destination_level_idx"],
        )
        level_idxs2line_idx = pd.Series(
            np.arange(len(index)), index=index, name="lines_idx"
        )
        return level_idxs2line_idx


class AtomicMass(ProcessingPlasmaProperty):
    """
    Attributes
    ----------
    atomic_mass : pandas.Series
        Atomic masses of the elements used. Indexed by atomic number.
    """

    outputs = ("atomic_mass",)

    def calculate(self, atomic_data, selected_atoms):
        if getattr(self, self.outputs[0]) is not None:
            return (getattr(self, self.outputs[0]),)
        else:
            return atomic_data.atom_data.loc[selected_atoms].mass


class IonizationData(BaseAtomicDataProperty):
    """
    Attributes
    ----------
    ionization_data : pandas.Series
        Holding ionization energies
        Indexed by atomic number, ion number.
    """

    outputs = ("ionization_data",)

    def _filter_atomic_property(self, ionization_data, selected_atoms):
        mask = ionization_data.index.isin(selected_atoms, level="atomic_number")
        ionization_data = ionization_data[mask]
        counts = ionization_data.groupby(level="atomic_number").count()

        if np.alltrue(counts.index == counts):
            return ionization_data
        else:
            raise IncompleteAtomicData(
                "ionization data for the ion ({}, {})".format(
                    str(counts.index[counts.index != counts]),
                    str(counts[counts.index != counts]),
                )
            )

    def _set_index(self, ionization_data):
        return ionization_data


class ZetaData(BaseAtomicDataProperty):
    """
    Attributes
    ----------
    zeta_data : pandas.DataFrame, dtype float
        Zeta data for the elements used. Indexed by atomic number, ion number.
        Columns are temperature values up to 40,000 K in iterations of 2,000 K.
        The zeta value represents the fraction of recombination events
        from the ionized state that go directly to the ground state.
    """

    outputs = ("zeta_data",)

    def _filter_atomic_property(self, zeta_data, selected_atoms):
        zeta_data["atomic_number"] = zeta_data.index.codes[0] + 1
        zeta_data["ion_number"] = zeta_data.index.codes[1] + 1
        zeta_data = zeta_data[zeta_data.atomic_number.isin(selected_atoms)]
        zeta_data_check = counter(zeta_data.atomic_number.values)
        keys = np.array(list(zeta_data_check.keys()))
        values = np.array(zeta_data_check.values())
        if np.alltrue(keys + 1 == values):
            return zeta_data
        else:
            #            raise IncompleteAtomicData('zeta data')
            # This currently replaces missing zeta data with 1, which is necessary with
            # the present atomic data. Will replace with the error above when I have
            # complete atomic data.
            missing_ions = []
            updated_index = []
            for atom in selected_atoms:
                for ion in range(1, atom + 2):
                    if (atom, ion) not in zeta_data.index:
                        missing_ions.append((atom, ion))
                    updated_index.append([atom, ion])
            logger.warn(
                "Zeta_data missing - replaced with 1s. Missing ions: {}".format(
                    missing_ions
                )
            )
            updated_index = np.array(updated_index)
            updated_dataframe = pd.DataFrame(
                index=pd.MultiIndex.from_arrays(
                    updated_index.transpose().astype(int)
                ),
                columns=zeta_data.columns,
            )
            for value in range(len(zeta_data)):
                updated_dataframe.loc[
                    zeta_data.atomic_number.values[value],
                    zeta_data.ion_number.values[value],
                ] = zeta_data.loc[
                    zeta_data.atomic_number.values[value],
                    zeta_data.ion_number.values[value],
                ]
            updated_dataframe = updated_dataframe.astype(float)
            updated_index = pd.DataFrame(updated_index)
            updated_dataframe["atomic_number"] = np.array(updated_index[0])
            updated_dataframe["ion_number"] = np.array(updated_index[1])
            updated_dataframe.fillna(1.0, inplace=True)
            return updated_dataframe

    def _set_index(self, zeta_data):
        return zeta_data.set_index(["atomic_number", "ion_number"])


class NLTEData(ProcessingPlasmaProperty):
    """
<<<<<<< HEAD
        Attributes:
        nlte_data :
    #Finish later (need atomic dataset with NLTE data).
=======
    Attributes
    ----------
    nlte_data :
        #Finish later (need atomic dataset with NLTE data).
>>>>>>> 50f13ba6
    """

    outputs = ("nlte_data",)

    def calculate(self, atomic_data):
        if getattr(self, self.outputs[0]) is not None:
            return (getattr(self, self.outputs[0]),)
        else:
            return atomic_data.nlte_data


class YgData(ProcessingPlasmaProperty):
    """
    Attributes
    ----------
    yg_data : Pandas DataFrame
        Table of thermally averaged effective collision strengths
        (divided by the statistical weight of the lower level) Y_ij / g_i .
        Columns are temperatures.
    t_yg : Numpy Array
        Temperatures at which collision strengths are tabulated.
    yg_index : Pandas MultiIndex
    delta_E_yg : Pandas DataFrame
        Energy difference between upper and lower levels coupled by collisions.
    yg_idx : Pandas DataFrame
        Source_level_idx and destination_level_idx of collision transitions.
        Indexed by atomic_number, ion_number, level_number_lower,
        level_number_upper.
    """

    outputs = ("yg_data", "t_yg", "yg_index", "delta_E_yg", "yg_idx")
    latex_name = (
        "\\frac{Y_{ij}}{g_i}",
        "T_\\textrm{Yg}",
        "\\textrm{yg_index}",
        "\\delta E_{ij}",
        "\\textrm{yg_idx}",
    )

    def calculate(self, atomic_data, continuum_interaction_species):
        yg_data = atomic_data.yg_data

        mask_selected_species = yg_data.index.droplevel(
            ["level_number_lower", "level_number_upper"]
        ).isin(continuum_interaction_species)
        yg_data = yg_data[mask_selected_species]

        t_yg = yg_data.columns.values.astype(float)
        yg_data.columns = t_yg
        approximate_yg_data = self.calculate_yg_van_regemorter(
            atomic_data, t_yg, continuum_interaction_species
        )

        yg_data = yg_data.combine_first(approximate_yg_data)

        energies = atomic_data.levels.energy
        index = yg_data.index
        lu_index = index.droplevel("level_number_lower")
        ll_index = index.droplevel("level_number_upper")
        delta_E = energies.loc[lu_index].values - energies.loc[ll_index].values
        delta_E = pd.Series(delta_E, index=index)

        source_idx = atomic_data.macro_atom_references.loc[
            ll_index
        ].references_idx
        destination_idx = atomic_data.macro_atom_references.loc[
            lu_index
        ].references_idx
        yg_idx = pd.DataFrame(
            {
                "source_level_idx": source_idx.values,
                "destination_level_idx": destination_idx.values,
            },
            index=index,
        )
        return yg_data, t_yg, index, delta_E, yg_idx

    @staticmethod
    def calculate_yg_van_regemorter(
        atomic_data, t_electrons, continuum_interaction_species
    ):
        I_H = atomic_data.ionization_data.loc[(1, 1)]

        mask_selected_species = atomic_data.lines.index.droplevel(
            ["level_number_lower", "level_number_upper"]
        ).isin(continuum_interaction_species)
        lines_filtered = atomic_data.lines[mask_selected_species]
        f_lu = lines_filtered.f_lu.values
        nu_lines = lines_filtered.nu.values

        yg = f_lu * (I_H / (const.h.cgs.value * nu_lines)) ** 2
        yg = 14.5 * 5.465e-11 * t_electrons * yg[:, np.newaxis]

        u0 = (
            nu_lines[np.newaxis].T
            / t_electrons
            * (const.h.cgs.value / const.k_B.cgs.value)
        )
        gamma = 0.276 * np.exp(u0) * expn(1, u0)
        gamma[gamma < 0.2] = 0.2

        yg *= u0 * gamma / 8.629e-6
        yg = pd.DataFrame(yg, index=lines_filtered.index, columns=t_electrons)

        return yg


class YgInterpolator(ProcessingPlasmaProperty):
    """
    Attributes
    ----------
    yg_interp : scipy.interpolate.PchipInterpolator
        Interpolates the thermally averaged effective collision strengths
        (divided by the statistical weight of the lower level) Y_ij / g_i as
        a function of electron temperature.
    """

    outputs = ("yg_interp",)
    latex_name = ("\\frac{Y_ij}{g_i}_{\\textrm{interp}}",)

    def calculate(self, yg_data, t_yg):
        yg_interp = PchipInterpolator(t_yg, yg_data, axis=1, extrapolate=True)
        return yg_interp<|MERGE_RESOLUTION|>--- conflicted
+++ resolved
@@ -29,13 +29,10 @@
     "ZetaData",
     "NLTEData",
     "PhotoIonizationData",
-<<<<<<< HEAD
     "YgData",
     "YgInterpolator",
     "LevelIdxs2LineIdx",
     "TwoPhotonData",
-=======
->>>>>>> 50f13ba6
 ]
 
 
@@ -43,16 +40,6 @@
     """
     Attributes
     ----------
-<<<<<<< HEAD
-    levels : Pandas MultiIndex (atomic_number, ion_number, level_number)
-             Index of filtered atomic data. Index used for all other attribute dataframes for this class
-    excitation_energy : Pandas DataFrame (index=levels), dtype float
-             Excitation energies of atomic levels
-    metastability : Pandas DataFrame (index=levels), dtype bool
-             Records whether atomic levels are metastable
-    g : Pandas DataFrame (index=levels), dtype float
-             Statistical weights of atomic levels
-=======
     levels : pandas.MultiIndex
         (atomic_number, ion_number, level_number)
         Index of filtered atomic data. Index used for all other attribute dataframes for this class
@@ -64,20 +51,13 @@
         Index is levels.
     g : pandas.DataFrame (index=levels), dtype float
         Statistical weights of atomic levels.
->>>>>>> 50f13ba6
     """
 
     outputs = ("levels", "excitation_energy", "metastability", "g")
     latex_name = (
-<<<<<<< HEAD
-        "\\textrm{levels}",
-        "\\epsilon_{\\textrm{k}}",
-        "\\textrm{metastability}",
-=======
         r"\textrm{levels}",
         r"\epsilon_{\textrm{k}}",
         r"\textrm{metastability}",
->>>>>>> 50f13ba6
         "g",
     )
 
@@ -100,17 +80,6 @@
     """
     Attributes
     ----------
-<<<<<<< HEAD
-    lines : Pandas DataFrame (wavelength, atomic_number, ion_number, f_ul, f_lu, level_number_lower,
-                              level_number_upper, nu, B_lu, B_ul, A_ul, wavelength)
-            All atomic lines data. Index = line_id.
-    nu : Pandas DataFrame (index=line_id), dtype float
-            Line frequency data
-    f_lu : Pandas DataFrame (index=line_id), dtype float
-            Transition probability data
-    wavelength_cm: Pandas DataFrame (index=line_id), dtype float
-            Line wavelengths in cm
-=======
     lines : pandas.DataFrame
         Atomic lines data. Columns are wavelength, atomic_number,ion_number,
         f_ul, f_lu, level_number_lower, level_number_upper, nu, B_lu, B_ul, A_ul,
@@ -121,7 +90,6 @@
         Transition probability data. Index is line_id.
     wavelength_cm : pandas.DataFrame, dtype float
         Line wavelengths in cm. Index is line_id.
->>>>>>> 50f13ba6
     """
 
     # Would like for lines to just be the line_id values
@@ -140,16 +108,13 @@
     """
     Attributes
     ----------
-<<<<<<< HEAD
-    photo_ion_cross_sections: pandas.DataFrame (nu, x_sect,
-                                                index=['atomic_number',
-                                                       'ion_number',
-                                                       'level_number']),
-                                                dtype float)
-        Table of photoionization cross sections as a function of frequency.
-    photo_ion_block_references: One-dimensional Numpy Array, dtype int
-        Indices where the photoionization data for a given level starts.
-        Needed for calculation of recombination rates.
+    photo_ion_cross_sections : pandas.DataFrame, dtype float
+        Photoionization cross sections as a function of frequency.
+        Columns are nu, x_sect, index=('atomic_number','ion_number','level_number')
+    photo_ion_block_references : numpy.ndarray, dtype int
+        Indices where the photoionization data for
+        a given level starts. Needed for calculation
+        of recombination rates.
     nu_i: pandas.Series, dtype float
         Threshold frequencies for ionization
     energy_i: pandas.Series, dtype float
@@ -161,48 +126,30 @@
         Maps a level MultiIndex (atomic_number, ion_number, level_number) to
         the continuum_idx of the corresponding bound-free continuum (which are
         sorted by decreasing frequency).
-=======
-    photo_ion_cross_sections : pandas.DataFrame, dtype float
-        Photoionization cross sections as a function of frequency.
-        Columns are nu, x_sect, index=('atomic_number','ion_number','level_number')
-    photo_ion_block_references : numpy.ndarray, dtype int
-        Indices where the photoionization data for
-        a given level starts. Needed for calculation
-        of recombination rates.
-    photo_ion_index : pandas.MultiIndex, dtype int
-        Atomic, ion and level numbers for which
-        photoionization data exists.
->>>>>>> 50f13ba6
     """
 
     outputs = (
         "photo_ion_cross_sections",
         "photo_ion_block_references",
         "photo_ion_index",
-<<<<<<< HEAD
         "nu_i",
         "energy_i",
         "photo_ion_idx",
         "level2continuum_idx",
     )
     latex_name = (
-        "\\xi_{\\textrm{i}}(\\nu)",
+        r"\xi_{\textrm{i}}(\nu)",
         "",
         "",
-        "\\nu_i",
-        "\\epsilon_i",
+        r"\nu_i",
+        r"\epsilon_i",
         "",
     )
-=======
-    )
-    latex_name = (r"\xi_{\textrm{i}}(\nu)", "", "")
->>>>>>> 50f13ba6
 
     def calculate(self, atomic_data, continuum_interaction_species):
         photoionization_data = atomic_data.photoionization_data.set_index(
             ["atomic_number", "ion_number", "level_number"]
         )
-<<<<<<< HEAD
         mask_selected_species = photoionization_data.index.droplevel(
             "level_number"
         ).isin(continuum_interaction_species)
@@ -210,17 +157,6 @@
         phot_nus = photoionization_data["nu"]
         block_references = np.pad(
             phot_nus.groupby(level=[0, 1, 2]).count().values.cumsum(), [1, 0]
-=======
-        selected_species_idx = pd.IndexSlice[
-            continuum_interaction_species.get_level_values("atomic_number"),
-            continuum_interaction_species.get_level_values("ion_number"),
-            slice(None),
-        ]
-        photoionization_data = photoionization_data.loc[selected_species_idx]
-        phot_nus = photoionization_data["nu"]
-        block_references = np.hstack(
-            [[0], phot_nus.groupby(level=[0, 1, 2]).count().values.cumsum()]
->>>>>>> 50f13ba6
         )
         photo_ion_index = photoionization_data.index.unique()
         nu_i = photoionization_data.groupby(level=[0, 1, 2]).first().nu
@@ -474,16 +410,10 @@
 
 class NLTEData(ProcessingPlasmaProperty):
     """
-<<<<<<< HEAD
-        Attributes:
-        nlte_data :
-    #Finish later (need atomic dataset with NLTE data).
-=======
     Attributes
     ----------
     nlte_data :
         #Finish later (need atomic dataset with NLTE data).
->>>>>>> 50f13ba6
     """
 
     outputs = ("nlte_data",)
