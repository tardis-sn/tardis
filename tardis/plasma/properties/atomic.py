--- conflicted
+++ resolved
@@ -11,11 +11,8 @@
 logger = logging.getLogger(__name__)
 
 __all__ = ['Levels', 'Lines', 'LinesLowerLevelIndex', 'LinesUpperLevelIndex',
-<<<<<<< HEAD
-           'AtomicMass', 'IonizationData', 'ZetaData', 'NLTEExcitationData']
-=======
-           'AtomicMass', 'IonizationData', 'ZetaData', 'NLTEData', 'Chi0']
->>>>>>> de89246c
+           'AtomicMass', 'IonizationData', 'ZetaData', 'NLTEExcitationData',
+           'Chi0']
 
 class BaseAtomicDataProperty(ProcessingPlasmaProperty):
     __metaclass__ = ABCMeta
@@ -235,14 +232,10 @@
         if getattr(self, self.outputs[0]) is not None:
             return (getattr(self, self.outputs[0]),)
         else:
-<<<<<<< HEAD
             return atomic_data.nlte_excitation_data
-=======
-            return atomic_data.nlte_data
 
 class Chi0(ProcessingPlasmaProperty):
     outputs = ('chi_0',)
 
     def calculate(self, atomic_data):
-        return atomic_data.ionization_data.ionization_energy.ix[20].ix[2]
->>>>>>> de89246c
+        return atomic_data.ionization_data.ionization_energy.ix[20].ix[2]