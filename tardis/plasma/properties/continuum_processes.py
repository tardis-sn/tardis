--- conflicted
+++ resolved
@@ -45,11 +45,8 @@
     "BoundFreeOpacityInterpolator",
     "FreeFreeOpacity",
     "ContinuumOpacityCalculator",
-<<<<<<< HEAD
-=======
     "FreeFreeFrequencySampler",
     "FreeBoundFrequencySampler",
->>>>>>> 814a4d77
 ]
 
 
@@ -269,17 +266,11 @@
     pandas.DataFrame, dtype float
         Bound-free estimators indexed by (atomic_number, ion_number, level_number).
     """
-<<<<<<< HEAD
     bf_estimator_frame = pd.DataFrame(
         bf_estimator_array, index=level2continuum_idx.index
     ).sort_index()
     bf_estimator_frame.columns.name = "Shell No."
     return bf_estimator_frame
-=======
-    return pd.DataFrame(
-        bf_estimator_array, index=level2continuum_idx.index
-    ).sort_index()
->>>>>>> 814a4d77
 
 
 class IndexSetterMixin(object):
@@ -979,8 +970,6 @@
         return chi_ff
 
 
-<<<<<<< HEAD
-=======
 class FreeFreeFrequencySampler(ProcessingPlasmaProperty):
     """
     Attributes
@@ -1046,7 +1035,6 @@
 
 
 
->>>>>>> 814a4d77
 class FreeBoundCoolingRate(TransitionProbabilitiesProperty):
     """
     Attributes
