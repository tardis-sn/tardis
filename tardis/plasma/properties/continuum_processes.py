import logging

import numpy as np
import pandas as pd

from numba import prange, njit
from tardis import constants as const

from tardis.plasma.exceptions import PlasmaException
from tardis.plasma.properties.base import (
    ProcessingPlasmaProperty,
    Input,
    TransitionProbabilitiesProperty,
)
from tardis.plasma.properties.j_blues import JBluesDiluteBlackBody

__all__ = [
    "SpontRecombRateCoeff",
    "StimRecombRateCoeff",
    "PhotoIonRateCoeff",
    "PhotoIonEstimatorsNormFactor",
    "PhotoIonRateCoeffEstimator",
    "StimRecombRateCoeffEstimator",
    "CorrPhotoIonRateCoeff",
    "BfHeatingRateCoeffEstimator",
    "StimRecombCoolingRateCoeffEstimator",
    "SpontRecombCoolingRateCoeff",
    "RawRecombTransProbs",
    "RawPhotoIonTransProbs",
    "CollDeexcRateCoeff",
    "CollExcRateCoeff",
    "RawCollisionTransProbs",
    "AdiabaticCoolingRate",
    "FreeFreeCoolingRate",
    "FreeBoundCoolingRate",
    "BoundFreeOpacity",
    "LevelNumberDensityLTE",
    "PhotoIonBoltzmannFactor",
    "FreeBoundEmissionCDF",
    "RawTwoPhotonTransProbs",
    "TwoPhotonEmissionCDF",
    "CollIonRateCoeffSeaton",
    "CollRecombRateCoeff",
    "RawCollIonTransProbs",
    "BoundFreeOpacityInterpolator",
    "FreeFreeOpacity",
    "ContinuumOpacityCalculator",
    "FreeFreeFrequencySampler",
    "FreeBoundFrequencySampler",
]


K_B = const.k_B.cgs.value
C = const.c.cgs.value
H = const.h.cgs.value
A0 = const.a0.cgs.value
M_E = const.m_e.cgs.value
E = const.e.esu.value
BETA_COLL = (H ** 4 / (8 * K_B * M_E ** 3 * np.pi ** 3)) ** 0.5
F_K = (
    16
    / (3.0 * np.sqrt(3))
    * np.sqrt((2 * np.pi) ** 3 * K_B / (H ** 2 * M_E ** 3))
    * (E ** 2 / C) ** 3
)  # See Eq. 19 in Sutherland, R. S. 1998, MNRAS, 300, 321
FF_OPAC_CONST = (
    (2 * np.pi / (3 * M_E * K_B)) ** 0.5 * 4 * E ** 6 / (3 * M_E * H * C)
)  # See Eq. 6.1.8 in http://personal.psu.edu/rbc3/A534/lec6.pdf

logger = logging.getLogger(__name__)

njit_dict = {"fastmath": False, "parallel": False}


@njit(**njit_dict)
def integrate_array_by_blocks(f, x, block_references):
    """
    Integrate a function over blocks.

    This function integrates a function `f` defined at locations `x`
    over blocks given in `block_references`.

    Parameters
    ----------
    f : numpy.ndarray, dtype float
        2D input array to integrate.
    x : numpy.ndarray, dtype float
        1D array with the sample points corresponding to the `f` values.
    block_references : numpy.ndarray, dtype int
        1D array with the start indices of the blocks to be integrated.

    Returns
    -------
    numpy.ndarray, dtype float
        2D array with integrated values.
    """
    integrated = np.zeros((len(block_references) - 1, f.shape[1]))
    for i in prange(f.shape[1]):  # columns
        for j in prange(len(integrated)):  # rows
            start = block_references[j]
            stop = block_references[j + 1]
            integrated[j, i] = np.trapz(f[start:stop, i], x[start:stop])
    return integrated


# It is currently not possible to use scipy.integrate.cumulative_trapezoid in
# numba. So here is my own implementation.
@njit(**njit_dict)
def numba_cumulative_trapezoid(f, x):
    """
    Cumulatively integrate f(x) using the composite trapezoidal rule.

    Parameters
    ----------
    f : numpy.ndarray, dtype float
        Input array to integrate.
    x : numpy.ndarray, dtype float
        The coordinate to integrate along.

    Returns
    -------
    numpy.ndarray, dtype float
        The result of cumulative integration of f along x
    """
    integ = (np.diff(x) * (f[1:] + f[:-1]) / 2.0).cumsum()
    return integ / integ[-1]


@njit(**njit_dict)
def cumulative_integrate_array_by_blocks(f, x, block_references):
    """
    Cumulatively integrate a function over blocks.

    This function cumulatively integrates a function `f` defined at
    locations `x` over blocks given in `block_references`.

    Parameters
    ----------
    f : numpy.ndarray, dtype float
        Input array to integrate. Shape is (N_freq, N_shells), where
        N_freq is the number of frequency values and N_shells is the number
        of computational shells.
    x : numpy.ndarray, dtype float
        The sample points corresponding to the `f` values. Shape is (N_freq,).
    block_references : numpy.ndarray, dtype int
        The start indices of the blocks to be integrated. Shape is (N_blocks,).

    Returns
    -------
    numpy.ndarray, dtype float
        Array with cumulatively integrated values. Shape is (N_freq, N_shells)
        same as f.
    """
    n_rows = len(block_references) - 1
    integrated = np.zeros_like(f)
    for i in prange(f.shape[1]):  # columns
        # TODO: Avoid this loop through vectorization of cumulative_trapezoid
        for j in prange(n_rows):  # rows
            start = block_references[j]
            stop = block_references[j + 1]
            integrated[start + 1 : stop, i] = numba_cumulative_trapezoid(
                f[start:stop, i], x[start:stop]
            )
    return integrated


def get_ion_multi_index(multi_index_full, next_higher=True):
    """
    Calculate the corresponding ion MultiIndex for a level MultiIndex.

    Parameters
    ----------
    multi_index_full : pandas.MultiIndex (atomic_number, ion_number,
                                          level_number)
    next_higher : bool, default True
        If True use ion number of next higher ion, else use ion_number from
        multi_index_full.

    Returns
    -------
    pandas.MultiIndex (atomic_number, ion_number)
       Ion MultiIndex for the given level MultiIndex.
    """
    atomic_number = multi_index_full.get_level_values(0)
    ion_number = multi_index_full.get_level_values(1)
    if next_higher is True:
        ion_number += 1
    return pd.MultiIndex.from_arrays([atomic_number, ion_number])


def get_ground_state_multi_index(multi_index_full):
    """
    Calculate the ground-state MultiIndex for the next higher ion.

    Parameters
    ----------
    multi_index_full : pandas.MultiIndex (atomic_number, ion_number,
                                          level_number)

    Returns
    -------
    pandas.MultiIndex (atomic_number, ion_number)
        Ground-state MultiIndex for the next higher ion.
    """
    atomic_number = multi_index_full.get_level_values(0)
    ion_number = multi_index_full.get_level_values(1) + 1
    level_number = np.zeros_like(ion_number)
    return pd.MultiIndex.from_arrays([atomic_number, ion_number, level_number])


def cooling_rate_series2dataframe(cooling_rate_series, destination_level_idx):
    """
    Transform cooling-rate Series to DataFrame.

    This function transforms a Series with cooling rates into
    an indexed DataFrame that can be used in MarkovChainTransProbs.

    Parameters
    ----------
    cooling_rate_series : pandas.Series, dtype float
        Cooling rates for a process with a single destination idx.
        Examples are adiabatic cooling or free-free cooling.
    destination_level_idx : str
        Destination idx of the cooling process; for example
        'adiabatic' for adiabatic cooling.

    Returns
    -------
    cooling_rate_frame : pandas.DataFrame, dtype float
        Indexed by source_level_idx, destination_level_idx, transition_type
        for the use in MarkovChainTransProbs.
    """
    index_names = [
        "source_level_idx",
        "destination_level_idx",
        "transition_type",
    ]
    index = pd.MultiIndex.from_tuples(
        [("k", destination_level_idx, -1)], names=index_names
    )
    cooling_rate_frame = pd.DataFrame(
        cooling_rate_series.values[np.newaxis], index=index
    )
    return cooling_rate_frame


def bf_estimator_array2frame(bf_estimator_array, level2continuum_idx):
    """
    Transform a bound-free estimator array to a DataFrame.

    This function transforms a bound-free estimator array with entries
    sorted by frequency to a multi-indexed DataFrame sorted by level.

    Parameters
    ----------
    bf_estimator_array : numpy.ndarray, dtype float
        Array of bound-free estimators (e.g., for the stimulated recombination rate)
        with entries sorted by the threshold frequency of the bound-free continuum.
    level2continuum_idx : pandas.Series, dtype int
        Maps a level MultiIndex (atomic_number, ion_number, level_number) to
        the continuum_idx of the corresponding bound-free continuum (which are
        sorted by decreasing frequency).

    Returns
    -------
    pandas.DataFrame, dtype float
        Bound-free estimators indexed by (atomic_number, ion_number, level_number).
    """
    bf_estimator_frame = pd.DataFrame(
        bf_estimator_array, index=level2continuum_idx.index
    ).sort_index()
    bf_estimator_frame.columns.name = "Shell No."
    return bf_estimator_frame


class IndexSetterMixin(object):
    @staticmethod
    def set_index(p, photo_ion_idx, transition_type=0, reverse=True):
        idx = photo_ion_idx.loc[p.index]
        transition_type = transition_type * np.ones_like(
            idx.destination_level_idx
        )
        transition_type = pd.Series(transition_type, name="transition_type")
        idx_arrays = [idx.source_level_idx, idx.destination_level_idx]
        if reverse:
            idx_arrays = idx_arrays[::-1]
        idx_arrays.append(transition_type)
        index = pd.MultiIndex.from_arrays(idx_arrays)
        if reverse:
            index.names = index.names[:-1][::-1] + [index.names[-1]]
        p = p.set_index(index, drop=True)
        return p


class SpontRecombRateCoeff(ProcessingPlasmaProperty):
    """
    Attributes
    ----------
    alpha_sp : pandas.DataFrame, dtype float
        The rate coefficient for spontaneous recombination.
    """

    outputs = ("alpha_sp",)
    latex_name = (r"\alpha^{\textrm{sp}}",)

    def calculate(
        self,
        photo_ion_cross_sections,
        t_electrons,
        photo_ion_block_references,
        photo_ion_index,
        phi_ik,
        boltzmann_factor_photo_ion,
    ):
        x_sect = photo_ion_cross_sections["x_sect"].values
        nu = photo_ion_cross_sections["nu"].values

        alpha_sp = 8 * np.pi * x_sect * nu ** 2 / C ** 2
        alpha_sp = alpha_sp[:, np.newaxis]
        alpha_sp = alpha_sp * boltzmann_factor_photo_ion
        alpha_sp = integrate_array_by_blocks(
            alpha_sp, nu, photo_ion_block_references
        )
        alpha_sp = pd.DataFrame(alpha_sp, index=photo_ion_index)
        return alpha_sp * phi_ik.loc[alpha_sp.index]


class SpontRecombCoolingRateCoeff(ProcessingPlasmaProperty):
    """
    Attributes
    ----------
    c_fb_sp : pandas.DataFrame, dtype float
        The rate coefficient for cooling by
        spontaneous recombination.
    """

    outputs = ("c_fb_sp",)
    latex_name = (r"c^{\textrm{sp}}_{\textrm{fb}}",)

    def calculate(
        self,
        photo_ion_cross_sections,
        t_electrons,
        photo_ion_block_references,
        photo_ion_index,
        phi_ik,
        nu_i,
        boltzmann_factor_photo_ion,
    ):
        x_sect = photo_ion_cross_sections["x_sect"].values
        nu = photo_ion_cross_sections["nu"].values
        factor = (1 - nu_i / photo_ion_cross_sections["nu"]).values
        alpha_sp = (8 * np.pi * x_sect * factor * nu ** 3 / C ** 2) * H
        alpha_sp = alpha_sp[:, np.newaxis]
        alpha_sp = alpha_sp * boltzmann_factor_photo_ion
        alpha_sp = integrate_array_by_blocks(
            alpha_sp, nu, photo_ion_block_references
        )
        alpha_sp = pd.DataFrame(alpha_sp, index=photo_ion_index)
        return alpha_sp * phi_ik.loc[alpha_sp.index]


class FreeBoundEmissionCDF(ProcessingPlasmaProperty):
    """
    Attributes
    ----------
    fb_emission_cdf : pandas.DataFrame, dtype float
        The cumulative distribution function (CDF) for the frequencies of
        energy packets emitted in free-bound transitions. The tabulated CDF
        is used to sample packet frequencies in the Monte Carlo simulation.
        We use the same CDF for free-bound emission from k- and i-packets
        (in contrast to ARTIS).
    """

    outputs = ("fb_emission_cdf",)
    latex_name = (r"P(\nu_{bf, emission}) \leq \nu)",)

    def calculate(
        self,
        photo_ion_cross_sections,
        t_electrons,
        photo_ion_block_references,
        photo_ion_index,
        nu_i,
        boltzmann_factor_photo_ion,
    ):
        x_sect = photo_ion_cross_sections["x_sect"].values
        nu = photo_ion_cross_sections["nu"].values
        # alpha_sp_E will be missing a lot of prefactors since we are only
        # interested in relative values here
        alpha_sp_E = nu ** 3 * x_sect
        alpha_sp_E = alpha_sp_E[:, np.newaxis]
        alpha_sp_E = alpha_sp_E * boltzmann_factor_photo_ion
        alpha_sp_E = cumulative_integrate_array_by_blocks(
            alpha_sp_E, nu, photo_ion_block_references
        )
        fb_emission_cdf = pd.DataFrame(
            alpha_sp_E, index=photo_ion_cross_sections.index
        )
        return fb_emission_cdf


class PhotoIonRateCoeff(ProcessingPlasmaProperty):
    """
    Attributes
    ----------
    gamma : pandas.DataFrame, dtype float
        The rate coefficient for radiative ionization.
    """

    outputs = ("gamma",)
    latex_name = (r"\gamma",)

    def calculate(
        self,
        photo_ion_cross_sections,
        gamma_estimator,
        photo_ion_norm_factor,
        photo_ion_block_references,
        photo_ion_index,
        t_rad,
        w,
        level2continuum_idx,
    ):
        # Used for initialization
        if gamma_estimator is None:
            gamma = self.calculate_from_dilute_bb(
                photo_ion_cross_sections,
                photo_ion_block_references,
                photo_ion_index,
                t_rad,
                w,
            )
        else:
            gamma_estimator = bf_estimator_array2frame(
                gamma_estimator, level2continuum_idx
            )
            gamma = gamma_estimator * photo_ion_norm_factor.value

        return gamma

    @staticmethod
    def calculate_from_dilute_bb(
        photo_ion_cross_sections,
        photo_ion_block_references,
        photo_ion_index,
        t_rad,
        w,
    ):
        nu = photo_ion_cross_sections["nu"]
        x_sect = photo_ion_cross_sections["x_sect"]
        j_nus = JBluesDiluteBlackBody.calculate(
            photo_ion_cross_sections, nu, t_rad, w
        )
        gamma = j_nus.multiply(4.0 * np.pi * x_sect / nu / H, axis=0)
        gamma = integrate_array_by_blocks(
            gamma.values, nu.values, photo_ion_block_references
        )
        gamma = pd.DataFrame(gamma, index=photo_ion_index)
        return gamma


class StimRecombRateCoeff(ProcessingPlasmaProperty):
    """
    Attributes
    ----------
    alpha_stim : pandas.DataFrame, dtype float
        The rate coefficient for stimulated recombination.
    """

    outputs = ("alpha_stim",)
    latex_name = (r"\alpha^{\textrm{stim}}",)

    def calculate(
        self,
        photo_ion_cross_sections,
        alpha_stim_estimator,
        photo_ion_norm_factor,
        photo_ion_block_references,
        photo_ion_index,
        t_rad,
        w,
        phi_ik,
        t_electrons,
        boltzmann_factor_photo_ion,
        level2continuum_idx,
    ):
        # Used for initialization
        if alpha_stim_estimator is None:
            alpha_stim = self.calculate_from_dilute_bb(
                photo_ion_cross_sections,
                photo_ion_block_references,
                photo_ion_index,
                t_rad,
                w,
                t_electrons,
                boltzmann_factor_photo_ion,
            )
        else:
            alpha_stim_estimator = bf_estimator_array2frame(
                alpha_stim_estimator, level2continuum_idx
            )
            alpha_stim = alpha_stim_estimator * photo_ion_norm_factor
        alpha_stim *= phi_ik.loc[alpha_stim.index]
        return alpha_stim

    @staticmethod
    def calculate_from_dilute_bb(
        photo_ion_cross_sections,
        photo_ion_block_references,
        photo_ion_index,
        t_rad,
        w,
        t_electrons,
        boltzmann_factor_photo_ion,
    ):
        nu = photo_ion_cross_sections["nu"]
        x_sect = photo_ion_cross_sections["x_sect"]
        j_nus = JBluesDiluteBlackBody.calculate(
            photo_ion_cross_sections, nu, t_rad, w
        )
        j_nus *= boltzmann_factor_photo_ion
        alpha_stim = j_nus.multiply(4.0 * np.pi * x_sect / nu / H, axis=0)
        alpha_stim = integrate_array_by_blocks(
            alpha_stim.values, nu.values, photo_ion_block_references
        )
        alpha_stim = pd.DataFrame(alpha_stim, index=photo_ion_index)
        return alpha_stim


class RawRecombTransProbs(TransitionProbabilitiesProperty, IndexSetterMixin):
    """
    Attributes
    ----------
    p_recomb : pandas.DataFrame, dtype float
        The unnormalized transition probabilities for
        spontaneous recombination.
    """

    outputs = ("p_recomb",)
    transition_probabilities_outputs = ("p_recomb",)
    latex_name = (r"p^{\textrm{recomb}}",)

    def calculate(self, alpha_sp, nu_i, energy_i, photo_ion_idx):
        p_recomb_deactivation = alpha_sp.multiply(nu_i, axis=0) * H
        p_recomb_deactivation = self.set_index(
            p_recomb_deactivation, photo_ion_idx, transition_type=-1
        )

        p_recomb_internal = alpha_sp.multiply(energy_i, axis=0)
        p_recomb_internal = self.set_index(
            p_recomb_internal, photo_ion_idx, transition_type=0
        )
        p_recomb = pd.concat([p_recomb_deactivation, p_recomb_internal])
        return p_recomb


class RawPhotoIonTransProbs(TransitionProbabilitiesProperty, IndexSetterMixin):
    """
    Attributes
    ----------
    p_photo_ion : pandas.DataFrame, dtype float
        The unnormalized transition probabilities for
        radiative ionization.
    """

    outputs = ("p_photo_ion",)
    transition_probabilities_outputs = ("p_photo_ion",)
    latex_name = (r"p^{\textrm{photo_ion}}",)

    def calculate(self, gamma_corr, energy_i, photo_ion_idx):
        p_photo_ion = gamma_corr.multiply(energy_i, axis=0)
        p_photo_ion = self.set_index(p_photo_ion, photo_ion_idx, reverse=False)
        return p_photo_ion


class CorrPhotoIonRateCoeff(ProcessingPlasmaProperty):
    """
    Attributes
    ----------
    gamma_corr : pandas.DataFrame, dtype float
        The rate coefficient for radiative ionization corrected for
        stimulated recombination.
    """

    outputs = ("gamma_corr",)
    latex_name = (r"\gamma_\mathrm{corr}",)

    def calculate(
        self,
        gamma,
        alpha_stim,
        electron_densities,
        ion_number_density,
        level_number_density,
    ):
        n_k_index = get_ion_multi_index(alpha_stim.index)
        n_k = ion_number_density.loc[n_k_index].values
        n_i = level_number_density.loc[alpha_stim.index].values
        gamma_corr = gamma - (alpha_stim * n_k / n_i).multiply(
            electron_densities
        )
        num_neg_elements = (gamma_corr < 0).sum().sum()
        if num_neg_elements:
            raise PlasmaException("Negative values in CorrPhotoIonRateCoeff.")
        return gamma_corr


class PhotoIonEstimatorsNormFactor(ProcessingPlasmaProperty):
    outputs = ("photo_ion_norm_factor",)
    latex_name = (r"\frac{1}{t_\textrm{simulation volume h}}",)

    @staticmethod
    def calculate(time_simulation, volume):
        return (time_simulation * volume * H) ** -1


class PhotoIonRateCoeffEstimator(Input):
    """
    Attributes
    ----------
    gamma_estimator : pandas.DataFrame, dtype float
        Unnormalized MC estimator for the rate coefficient for radiative
        ionization.
    """

    outputs = ("gamma_estimator",)
    latex_name = (r"\gamma_\textrm{estim}",)


class StimRecombRateCoeffEstimator(Input):
    """
    Attributes
    ----------
    alpha_stim_estimator : pandas.DataFrame, dtype float
        Unnormalized MC estimator for the rate coefficient for stimulated
        recombination.
    """

    outputs = ("alpha_stim_estimator",)
    latex_name = (r"\alpha^{\textrm{stim}}_\textrm{estim}",)


class StimRecombCoolingRateCoeffEstimator(Input):
    """
    Attributes
    ----------
    stim_recomb_cooling_coeff_estimator : pandas.DataFrame, dtype float
        Unnormalized MC estimator for the stimulated recombination cooling rate
        coefficient.
    """

    outputs = ("stim_recomb_cooling_coeff_estimator",)


class BfHeatingRateCoeffEstimator(Input):
    """
    Attributes
    ----------
    bf_heating_coeff_estimator : pandas.DataFrame, dtype float
        Unnormalized MC estimator for the rate
        coefficient for bound-free heating.
    """

    outputs = ("bf_heating_coeff_estimator",)
    latex_name = (r"h_\textrm{bf}_\textrm{estim}",)


class CollExcRateCoeff(ProcessingPlasmaProperty):
    """
    Attributes
    ----------
    coll_exc_coeff : pandas.DataFrame, dtype float
        Rate coefficient for collisional excitation.
    """

    outputs = ("coll_exc_coeff",)
    latex_name = ("c_{lu}",)

    def calculate(self, yg_interp, yg_index, t_electrons, delta_E_yg):
        yg = yg_interp(t_electrons)
        boltzmann_factor = np.exp(
            -delta_E_yg.values[np.newaxis].T / (t_electrons * K_B)
        )
        q_ij = (
            BETA_COLL / np.sqrt(t_electrons) * yg * boltzmann_factor
        )  # see formula A2 in Przybilla, Butler 2004 - Apj 609, 1181
        return pd.DataFrame(q_ij, index=yg_index)


class CollDeexcRateCoeff(ProcessingPlasmaProperty):
    """
    Attributes
    ----------
    coll_deexc_coeff : pandas.DataFrame, dtype float
        Rate coefficient for collisional deexcitation.
    """

    outputs = ("coll_deexc_coeff",)
    latex_name = ("c_{ul}",)

    def calculate(self, thermal_lte_level_boltzmann_factor, coll_exc_coeff):
        level_lower_index = coll_exc_coeff.index.droplevel("level_number_upper")
        level_upper_index = coll_exc_coeff.index.droplevel("level_number_lower")

        n_lower_prop = thermal_lte_level_boltzmann_factor.loc[
            level_lower_index
        ].values
        n_upper_prop = thermal_lte_level_boltzmann_factor.loc[
            level_upper_index
        ].values

        coll_deexc_coeff = coll_exc_coeff * n_lower_prop / n_upper_prop
        return coll_deexc_coeff


class RawCollisionTransProbs(TransitionProbabilitiesProperty, IndexSetterMixin):
    """
    Attributes
    ----------
    p_coll : pandas.DataFrame, dtype float
        The unnormalized transition probabilities for
        collisional excitation.
    """

    outputs = ("p_coll",)
    transition_probabilities_outputs = ("p_coll",)
    latex_name = (r"p^{\textrm{coll}}",)

    def calculate(
        self,
        coll_exc_coeff,
        coll_deexc_coeff,
        yg_idx,
        electron_densities,
        delta_E_yg,
        atomic_data,
        level_number_density,
    ):
        p_deexc_deactivation = (coll_deexc_coeff * electron_densities).multiply(
            delta_E_yg.values, axis=0
        )
        p_deexc_deactivation = self.set_index(
            p_deexc_deactivation, yg_idx, reverse=True
        )
        p_deexc_deactivation = p_deexc_deactivation.groupby(level=[0]).sum()
        index_dd = pd.MultiIndex.from_product(
            [p_deexc_deactivation.index.values, ["k"], [0]],
            names=list(yg_idx.columns) + ["transition_type"],
        )
        p_deexc_deactivation = p_deexc_deactivation.set_index(index_dd)

        level_lower_index = coll_deexc_coeff.index.droplevel(
            "level_number_upper"
        )
        energy_lower = atomic_data.levels.energy.loc[level_lower_index]
        p_deexc_internal = (coll_deexc_coeff * electron_densities).multiply(
            energy_lower.values, axis=0
        )
        p_deexc_internal = self.set_index(
            p_deexc_internal, yg_idx, transition_type=0, reverse=True
        )

        p_exc_internal = (coll_exc_coeff * electron_densities).multiply(
            energy_lower.values, axis=0
        )
        p_exc_internal = self.set_index(
            p_exc_internal, yg_idx, transition_type=0, reverse=False
        )
        p_exc_cool = (coll_exc_coeff * electron_densities).multiply(
            delta_E_yg.values, axis=0
        )
        p_exc_cool = (
            p_exc_cool * level_number_density.loc[level_lower_index].values
        )
        p_exc_cool = self.set_index(p_exc_cool, yg_idx, reverse=False)
        p_exc_cool = p_exc_cool.groupby(level="destination_level_idx").sum()
        exc_cool_index = pd.MultiIndex.from_product(
            [["k"], p_exc_cool.index.values, [0]],
            names=list(yg_idx.columns) + ["transition_type"],
        )
        p_exc_cool = p_exc_cool.set_index(exc_cool_index)
        p_coll = pd.concat(
            [p_deexc_deactivation, p_deexc_internal, p_exc_internal, p_exc_cool]
        )
        return p_coll


class RawTwoPhotonTransProbs(TransitionProbabilitiesProperty, IndexSetterMixin):
    """
    Attributes
    ----------
    p_two_photon : pandas.DataFrame, dtype float
        The unnormalized transition probabilities for two photon decay.
    """

    outputs = ("p_two_photon",)
    transition_probabilities_outputs = ("p_two_photon",)

    def calculate(self, two_photon_data, two_photon_idx, density):
        no_shells = len(density)
        p_two_phot = two_photon_data.A_ul * two_photon_data.nu0 * H
        p_two_phot = pd.concat([p_two_phot] * no_shells, axis=1)
        # TODO: In principle there could be internal two photon transitions
        p_two_phot = self.set_index(
            p_two_phot,
            two_photon_idx,
            transition_type=-1,
            reverse=False,
        )
        p_two_phot.index = p_two_phot.index.set_levels(
            ["two-photon"], level="destination_level_idx"
        )
        return p_two_phot


class TwoPhotonEmissionCDF(ProcessingPlasmaProperty):
    """
    Attributes
    ----------
    two_photon_emission_cdf : pandas.DataFrame, dtype float
        The cumulative distribution function (CDF) for the frequencies of
        energy packets emitted in two photon transitions. The tabulated CDF
        is used to sample packet frequencies in the Monte Carlo simulation.
    """

    outputs = ("two_photon_emission_cdf",)

    def calculate(self, two_photon_data):
        bins = 500
        # The number of two photon transitions is very small
        # and the CDF has to be calculated only once.
        # There is no need to vectorize the calculation.
        emission_cdfs = []
        for index, row in two_photon_data.iterrows():
            alpha = row.alpha
            beta = row.beta
            gamma = row.gamma
            nu = np.linspace(0.0, row.nu0, bins)
            y = nu / row.nu0
            j_nu = self.calculate_j_nu(y, alpha, beta, gamma)

            cdf = np.zeros_like(nu)
            cdf[1:] = numba_cumulative_trapezoid(j_nu, nu)
            cdf /= cdf[-1]
            index_cdf = pd.MultiIndex.from_tuples([index] * bins)
            cdf = pd.DataFrame({"nu": nu, "cdf": cdf}, index=index_cdf)
            emission_cdfs.append(cdf)
        return pd.concat(emission_cdfs)

    @staticmethod
    def calculate_j_nu(y, alpha, beta, gamma):
        """
        Calculate two photon emissivity.

        This function calculates the two photon emissivity in the frequency
        scale based on Eq. 2 and Eq. 3 in Nussbaumer & Schmutz (1984). The
        emissivity is not normalized since it is only used to calculate
        relative emission probabilities.

        Parameters
        ----------
        y : numpy.ndarray, dtype float
            Emission frequency divided by that of the normal line
            transition corresponding to the two photon decay.
        alpha : float
            Fit coefficient.
        beta : float
            Fit coefficient.
        gamma : float
            Fit coefficient.

        Returns
        -------
        numpy.ndarray, dtype float
            Unnormalized two photon emissivity in the frequency scale.
        """
        ay = y * (1 - y) * (1 - (4 * y * (1 - y)) ** gamma)
        ay += alpha * (y * (1 - y)) ** beta * (4 * y * (1 - y)) ** gamma
        j_nu = ay * y
        return j_nu


class AdiabaticCoolingRate(TransitionProbabilitiesProperty):
    """
    Attributes
    ----------
    cool_rate_adiabatic : pandas.DataFrame, dtype float
        The adiabatic cooling rate of the electron gas.
    """

    outputs = ("cool_rate_adiabatic",)
    transition_probabilities_outputs = ("cool_rate_adiabatic",)
    latex_name = (r"C_{\textrm{adiabatic}}",)

    def calculate(self, electron_densities, t_electrons, time_explosion):
        cool_rate_adiabatic = (
            3.0 * electron_densities * K_B * t_electrons
        ) / time_explosion

        cool_rate_adiabatic = cooling_rate_series2dataframe(
            cool_rate_adiabatic, destination_level_idx="adiabatic"
        )
        return cool_rate_adiabatic


class FreeFreeCoolingRate(TransitionProbabilitiesProperty):
    """
    Attributes
    ----------
    cool_rate_ff : pandas.DataFrame, dtype float
        The free-free cooling rate of the electron gas.
    ff_cooling_factor : pandas.Series, dtype float
        Pre-factor needed in the calculation of the free-free cooling rate and
        the free-free opacity.

    Notes
    -----
    This implementation uses a free-free Gaunt factor of one for all species
    and ionization stages, which is an approximation.
    """

    outputs = ("cool_rate_ff", "ff_cooling_factor")
    transition_probabilities_outputs = ("cool_rate_ff",)
    latex_name = (r"C^{\textrm{ff}}",)

    def calculate(self, ion_number_density, electron_densities, t_electrons):
        ff_cooling_factor = self._calculate_ff_cooling_factor(
            ion_number_density, electron_densities
        )
        cool_rate_ff = F_K * np.sqrt(t_electrons) * ff_cooling_factor
        cool_rate_ff = cooling_rate_series2dataframe(
            cool_rate_ff, destination_level_idx="ff"
        )
        return cool_rate_ff, ff_cooling_factor.values

    @staticmethod
    def _calculate_ff_cooling_factor(ion_number_density, electron_densities):
        ion_charge = ion_number_density.index.get_level_values(1).values
        factor = (
            electron_densities
            * ion_number_density.multiply(ion_charge ** 2, axis=0).sum()
        )
        return factor


class FreeFreeOpacity(ProcessingPlasmaProperty):
    """
    Attributes
    ----------
    cool_rate_ff : pandas.DataFrame, dtype float
        The free-free cooling rate of the electron gas.
    ff_cooling_factor : pandas.Series, dtype float
        Pre-factor needed in the calculation of the free-free opacity.
    """

    outputs = ("chi_ff_calculator",)

    def calculate(self, t_electrons, ff_cooling_factor):
        ff_opacity_factor = ff_cooling_factor / np.sqrt(t_electrons)

        @njit(error_model="numpy", fastmath=True)
        def chi_ff(nu, shell):
            chi_ff = (
                FF_OPAC_CONST
                * ff_opacity_factor[shell]
                / nu ** 3
                * (1 - np.exp(-H * nu / (K_B * t_electrons[shell])))
            )
            return chi_ff

        return chi_ff


class FreeFreeFrequencySampler(ProcessingPlasmaProperty):
    """
    Attributes
    ----------
    nu_ff_sampler : float
        Frequency of the free-free emission process

    """

    outputs = ("nu_ff_sampler",)

    def calculate(self, t_electrons):
        @njit(error_model="numpy", fastmath=True)
        def nu_ff(shell):

            T = t_electrons[shell]
            zrand = np.random.random()
            return -K_B * T / H * np.log(zrand)

        return nu_ff


class FreeBoundFrequencySampler(ProcessingPlasmaProperty):
    """
    Attributes
    ----------
    nu_fb_sampler : float
        Frequency of the free-bounds emission process
    """

    outputs = ("nu_fb_sampler",)

    def calculate(
        self, photo_ion_cross_sections, fb_emission_cdf, level2continuum_idx
    ):

        phot_nus = photo_ion_cross_sections.nu.loc[level2continuum_idx.index]
        photo_ion_block_references = np.pad(
            phot_nus.groupby(level=[0, 1, 2], sort=False)
            .count()
            .values.cumsum(),
            [1, 0],
        )
        phot_nus = phot_nus.values
        emissivities = fb_emission_cdf.loc[level2continuum_idx.index].values

        @njit(error_model="numpy", fastmath=True)
        def nu_fb(shell, continuum_id):

            em = emissivities[:, shell]
            start = photo_ion_block_references[continuum_id]
            end = photo_ion_block_references[continuum_id + 1]

            zrand = np.random.random()
            idx = np.searchsorted(em[start:end], zrand, side="right")

<<<<<<< HEAD
            return phot_nus[idx] - (em[idx] - zrand) / (em[idx] - em[idx - 1]) * (phot_nus[idx] - phot_nus[idx - 1])
=======
            return phot_nus[idx] - (em[idx] - zrand) / (
                em[idx] - em[idx - 1]
            ) * (phot_nus[idx] - phot_nus[idx - 1])
>>>>>>> 7d8291d0

        return nu_fb


class FreeBoundCoolingRate(TransitionProbabilitiesProperty):
    """
    Attributes
    ----------
    cool_rate_fb_total : pandas.DataFrame, dtype float
        The total free-bound cooling rate of the electron gas.
    cool_rate_fb : pandas.DataFrame, dtype float
        The individual free-bound cooling rates of the electron gas.
    p_fb_deactivation: pandas.DataFrame, dtype float
        Probabilities of free-bound cooling in a specific continuum
        (identified by its continuum_idx).
    """

    outputs = ("cool_rate_fb_tot", "cool_rate_fb", "p_fb_deactivation")
    transition_probabilities_outputs = ("cool_rate_fb_tot",)
    latex_name = (r"C^{\textrm{fb, tot}}", r"C^{\textrm{fb}}")

    def calculate(
        self,
        c_fb_sp,
        electron_densities,
        ion_number_density,
        level2continuum_idx,
    ):
        next_ion_stage_index = get_ion_multi_index(c_fb_sp.index)
        n_k = ion_number_density.loc[next_ion_stage_index]

        cool_rate_fb = c_fb_sp.multiply(electron_densities, axis=1) * n_k.values
        cool_rate_fb_tot = cooling_rate_series2dataframe(
            cool_rate_fb.sum(axis=0), "bf"
        )

        p_fb_deactivation = cool_rate_fb / cool_rate_fb_tot.values
        # TODO: this will be needed more often; put it in a function
        continuum_idx = level2continuum_idx.loc[p_fb_deactivation.index].values
        p_fb_deactivation = p_fb_deactivation.set_index(
            continuum_idx
        ).sort_index(ascending=True)
        p_fb_deactivation.index.name = "continuum_idx"
        return cool_rate_fb_tot, cool_rate_fb, p_fb_deactivation


class BoundFreeOpacity(ProcessingPlasmaProperty):
    """
    Attributes
    ----------
    chi_bf : pandas.DataFrame, dtype float
        Bound-free opacity corrected for stimulated emission.
    """

    outputs = ("chi_bf",)
    latex_name = (r"\chi^{\textrm{bf}}",)

    def calculate(
        self,
        photo_ion_cross_sections,
        t_electrons,
        phi_ik,
        level_number_density,
        lte_level_number_density,
        boltzmann_factor_photo_ion,
    ):
        x_sect = photo_ion_cross_sections["x_sect"].values

        n_i = level_number_density.loc[photo_ion_cross_sections.index]
        lte_n_i = lte_level_number_density.loc[photo_ion_cross_sections.index]
        chi_bf = (n_i - lte_n_i * boltzmann_factor_photo_ion).multiply(
            x_sect, axis=0
        )

        num_neg_elements = (chi_bf < 0).sum().sum()
        if num_neg_elements:
            raise PlasmaException("Negative values in bound-free opacity.")
        return chi_bf


class BoundFreeOpacityInterpolator(ProcessingPlasmaProperty):
    outputs = ("chi_bf_interpolator",)

    def calculate(
        self,
        chi_bf,
        photo_ion_cross_sections,
        get_current_bound_free_continua,
        level2continuum_idx,
    ):
        # Sort everything by descending frequeny (i.e. continuum_id)
        # TODO: Do we really gain much by sorting by continuum_id?
        phot_nus = photo_ion_cross_sections.nu.loc[level2continuum_idx.index]
        photo_ion_block_references = np.pad(
            phot_nus.groupby(level=[0, 1, 2], sort=False)
            .count()
            .values.cumsum(),
            [1, 0],
        )
        phot_nus = phot_nus.values
        chi_bf = chi_bf.loc[level2continuum_idx.index].values
        x_sect = photo_ion_cross_sections.x_sect.loc[
            level2continuum_idx.index
        ].values

        @njit(error_model="numpy", fastmath=True)
        def chi_bf_interpolator(nu, shell):
            """
            Interpolate the bound-free opacity.

            This function interpolates the tabulated bound-free opacities
            and cross-sections to new frequency values `nu`.

            Parameters
            ----------
            nu : float, dtype float
                Comoving frequency of the r-packet.
            shell : int, dtype float
                Current computational shell.

            Returns
            -------
            chi_bf_tot : float
                Total bound-free opacity at frequency `nu`.
            chi_bf_contributions : numpy.ndarray, dtype float
                Cumulative distribution function of the contributions of the
                individual bound free continua to the total bound-free opacity.
            current_continua : numpy.ndarray, dtype int
                Continuum ids for which absorption is possible for frequency `nu`.
            x_sect_bfs : numpy.ndarray, dtype float
                Photoionization cross-sections of all bound-free continua for
                which absorption is possible for frequency `nu`.
            """
            current_continua = get_current_bound_free_continua(nu)
            chi_bfs = np.zeros(len(current_continua))
            x_sect_bfs = np.zeros(len(current_continua))
            for i, continuum_id in enumerate(current_continua):
                start = photo_ion_block_references[continuum_id]
                end = photo_ion_block_references[continuum_id + 1]
                chi_bfs[i] = np.interp(
                    nu, phot_nus[start:end], chi_bf[start:end, shell]
                )
                x_sect_bfs[i] = np.interp(
                    nu, phot_nus[start:end], x_sect[start:end]
                )
            chi_bf_contributions = chi_bfs.cumsum()
            chi_bf_tot = chi_bf_contributions[-1]
            chi_bf_contributions /= chi_bf_tot
            return (
                chi_bf_tot,
                chi_bf_contributions,
                current_continua,
                x_sect_bfs,
            )

        return chi_bf_interpolator


class ContinuumOpacityCalculator(ProcessingPlasmaProperty):
    outputs = ("chi_continuum_calculator",)

    def calculate(self, chi_ff_calculator, chi_bf_interpolator):
        @njit(error_model="numpy", fastmath=True)
        def chi_continuum_calculator(nu, shell):
            (
                chi_bf_tot,
                chi_bf_contributions,
                current_continua,
                x_sect_bfs,
            ) = chi_bf_interpolator(nu, shell)
            chi_ff = chi_ff_calculator(nu, shell)
            return (
                chi_bf_tot,
                chi_bf_contributions,
                current_continua,
                x_sect_bfs,
                chi_ff,
            )

        return chi_continuum_calculator


class LevelNumberDensityLTE(ProcessingPlasmaProperty):
    """
    Attributes
    ----------
    lte_level_number_density : pandas.DataFrame, dtype float
    """

    outputs = ("lte_level_number_density",)
    latex_name = (r"n_{\textrm{i}}^*",)

    # TODO: only do this for continuum species
    def calculate(self, electron_densities, phi_ik, ion_number_density):
        next_higher_ion_index = get_ion_multi_index(
            phi_ik.index, next_higher=True
        )
        # TODO: Check that n_k is correct (and not n_k*)
        lte_level_number_density = (
            phi_ik * ion_number_density.loc[next_higher_ion_index].values
        ).multiply(electron_densities, axis=1)
        return lte_level_number_density


class PhotoIonBoltzmannFactor(ProcessingPlasmaProperty):
    """
    Attributes
    ----------
    boltzmann_factor_photo_ion : pandas.DataFrame, dtype float
    """

    outputs = ("boltzmann_factor_photo_ion",)

    def calculate(self, photo_ion_cross_sections, t_electrons):
        nu = photo_ion_cross_sections["nu"].values

        boltzmann_factor = np.exp(-nu[np.newaxis].T / t_electrons * (H / K_B))
        return boltzmann_factor


class CollIonRateCoeffSeaton(ProcessingPlasmaProperty):
    """
    Attributes
    ----------
    coll_ion_coeff : pandas.DataFrame, dtype float
        The rate coefficient for collisional ionization in the Seaton
        approximation. Multiply with the electron density and the
        level number density to obtain the total rate.

    Notes
    -----
    The rate coefficient for collisional ionization in the Seaton approximation
    is calculated according to Eq. 9.60 in [1].

    References
    ----------
    .. [1] Hubeny, I. and Mihalas, D., "Theory of Stellar Atmospheres". 2014.
    """

    outputs = ("coll_ion_coeff",)
    latex_name = (r"c_{\textrm{i,}\kappa}",)

    def calculate(self, photo_ion_cross_sections, t_electrons):
        photo_ion_cross_sections_threshold = photo_ion_cross_sections.groupby(
            level=[0, 1, 2]
        ).first()
        nu_i = photo_ion_cross_sections_threshold["nu"]
        factor = self._calculate_factor(nu_i, t_electrons)
        coll_ion_coeff = 1.55e13 * photo_ion_cross_sections_threshold["x_sect"]
        coll_ion_coeff = factor.multiply(coll_ion_coeff, axis=0)
        coll_ion_coeff = coll_ion_coeff.divide(np.sqrt(t_electrons), axis=1)

        ion_number = coll_ion_coeff.index.get_level_values("ion_number").values
        coll_ion_coeff[ion_number == 0] *= 0.1
        coll_ion_coeff[ion_number == 1] *= 0.2
        coll_ion_coeff[ion_number >= 2] *= 0.3
        return coll_ion_coeff

    def _calculate_factor(self, nu_i, t_electrons):
        u0s = self._calculate_u0s(nu_i.values, t_electrons)
        factor = np.exp(-u0s) / u0s
        factor = pd.DataFrame(factor, index=nu_i.index)
        return factor

    @staticmethod
    def _calculate_u0s(nu, t_electrons):
        u0s = nu[np.newaxis].T / t_electrons * (H / K_B)
        return u0s


class CollRecombRateCoeff(ProcessingPlasmaProperty):
    """
    Attributes
    ----------
    coll_recomb_coeff : pandas.DataFrame, dtype float
        The rate coefficient for collisional recombination.
        Multiply with the electron density squared and the ion number density
        to obtain the total rate.

    Notes
    -----
    The collisional recombination rate coefficient is calculated from the
    collisional ionization rate coefficient based on the requirement of detailed
    balance.
    """

    outputs = ("coll_recomb_coeff",)
    latex_name = (r"c_{\kappa\textrm{i,}}",)

    def calculate(self, phi_ik, coll_ion_coeff):
        return coll_ion_coeff.multiply(phi_ik.loc[coll_ion_coeff.index])


class RawCollIonTransProbs(TransitionProbabilitiesProperty, IndexSetterMixin):
    """
    Attributes
    ----------
    p_coll_ion : pandas.DataFrame, dtype float
        The unnormalized transition probabilities for
        collisional ionization.
    p_coll_recomb : pandas.DataFrame, dtype float
        The unnormalized transition probabilities for
        collisional recombination.
    cool_rate_coll_ion : pandas.DataFrame, dtype float
        The collisional ionization cooling rates of the electron gas.
    """

    outputs = ("p_coll_ion", "p_coll_recomb", "cool_rate_coll_ion")
    transition_probabilities_outputs = (
        "p_coll_ion",
        "p_coll_recomb",
        "cool_rate_coll_ion",
    )
    latex_name = (
        r"p^{\textrm{coll ion}}",
        r"p^{\textrm{coll recomb}}",
        r"C^{\textrm{ion}}",
    )

    def calculate(
        self,
        coll_ion_coeff,
        coll_recomb_coeff,
        nu_i,
        photo_ion_idx,
        electron_densities,
        energy_i,
        level_number_density,
    ):
        p_coll_ion = coll_ion_coeff.multiply(energy_i, axis=0)
        p_coll_ion = p_coll_ion.multiply(electron_densities, axis=1)
        p_coll_ion = self.set_index(p_coll_ion, photo_ion_idx, reverse=False)

        coll_recomb_rate = coll_recomb_coeff.multiply(
            electron_densities, axis=1
        )  # The full rate is obtained from this by multiplying by the
        # electron density and ion number density.
        p_recomb_deactivation = coll_recomb_rate.multiply(nu_i, axis=0) * H
        p_recomb_deactivation = self.set_index(
            p_recomb_deactivation, photo_ion_idx, transition_type=-1
        )
        p_recomb_deactivation = p_recomb_deactivation.groupby(level=[0]).sum()
        index_dd = pd.MultiIndex.from_product(
            [p_recomb_deactivation.index.values, ["k"], [0]],
            names=list(photo_ion_idx.columns) + ["transition_type"],
        )
        p_recomb_deactivation = p_recomb_deactivation.set_index(index_dd)

        p_recomb_internal = coll_recomb_rate.multiply(energy_i, axis=0)
        p_recomb_internal = self.set_index(
            p_recomb_internal, photo_ion_idx, transition_type=0
        )
        p_coll_recomb = pd.concat([p_recomb_deactivation, p_recomb_internal])

        cool_rate_coll_ion = (coll_ion_coeff * electron_densities).multiply(
            nu_i * H, axis=0
        )
        level_lower_index = coll_ion_coeff.index
        cool_rate_coll_ion = (
            cool_rate_coll_ion
            * level_number_density.loc[level_lower_index].values
        )
        cool_rate_coll_ion = self.set_index(
            cool_rate_coll_ion, photo_ion_idx, reverse=False
        )
        cool_rate_coll_ion = cool_rate_coll_ion.groupby(
            level="destination_level_idx"
        ).sum()
        ion_cool_index = pd.MultiIndex.from_product(
            [["k"], cool_rate_coll_ion.index.values, [0]],
            names=list(photo_ion_idx.columns) + ["transition_type"],
        )
        cool_rate_coll_ion = cool_rate_coll_ion.set_index(ion_cool_index)
        return p_coll_ion, p_coll_recomb, cool_rate_coll_ion<|MERGE_RESOLUTION|>--- conflicted
+++ resolved
@@ -1028,13 +1028,9 @@
             zrand = np.random.random()
             idx = np.searchsorted(em[start:end], zrand, side="right")
 
-<<<<<<< HEAD
-            return phot_nus[idx] - (em[idx] - zrand) / (em[idx] - em[idx - 1]) * (phot_nus[idx] - phot_nus[idx - 1])
-=======
             return phot_nus[idx] - (em[idx] - zrand) / (
                 em[idx] - em[idx - 1]
             ) * (phot_nus[idx] - phot_nus[idx - 1])
->>>>>>> 7d8291d0
 
         return nu_fb
 
