--- conflicted
+++ resolved
@@ -2,11 +2,8 @@
 import numpy.testing as npt
 import pandas as pd
 import pytest
-<<<<<<< HEAD
-=======
 import numpy.testing as npt
 
->>>>>>> 234c5860
 
 from tardis.plasma.properties import (
     NLTEPopulationSolverLU,
@@ -223,7 +220,6 @@
         actual_jacobian_matrix
     )
     npt.assert_allclose(actual_jacobian_matrix, expected_jacobian_matrix)
-<<<<<<< HEAD
 
 
 @pytest.fixture
@@ -239,8 +235,6 @@
         tardis_model_config_nlte_root, nlte_raw_model_root, nlte_atom_data
     )
     return plasma
-=======
->>>>>>> 234c5860
 
 
 @pytest.fixture
@@ -327,12 +321,9 @@
     )[0]
 
     ion_number_density_lte = ion_number_density_lte.values
-<<<<<<< HEAD
-=======
     ion_number_density_lte[
         ion_number_density_lte < 1e-10
     ] = 0.0  # getting rid of small numbers.
->>>>>>> 234c5860
     npt.assert_allclose(
         ion_number_density_lte,
         ion_number_density_nlte,
@@ -409,12 +400,9 @@
     )[0]
 
     ion_number_density_lte = ion_number_density_lte.values
-<<<<<<< HEAD
-=======
     ion_number_density_lte[
         ion_number_density_lte < 1e-10
     ] = 0.0  # getting rid of small numbers.
->>>>>>> 234c5860
     npt.assert_allclose(
         ion_number_density_lte,
         ion_number_density_nlte,
