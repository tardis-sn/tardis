--- conflicted
+++ resolved
@@ -2,12 +2,6 @@
 import pandas as pd
 
 import pytest
-<<<<<<< HEAD
-import numpy.testing as npt
-
-
-from tardis.plasma.properties import NLTERateEquationSolver
-=======
 from numpy.testing import assert_allclose
 from tardis.plasma.properties import (
     NLTEPopulationSolverRoot,
@@ -17,7 +11,6 @@
     calculate_jacobian_matrix,
     calculate_rate_matrix,
 )
->>>>>>> c3bd2b68
 from tardis.plasma.properties.ion_population import IonNumberDensity
 from tardis.plasma.standard_plasmas import assemble_plasma
 
@@ -228,10 +221,6 @@
 
 
 @pytest.fixture
-<<<<<<< HEAD
-def nlte_raw_plasma_w1(
-    tardis_model_config_nlte, nlte_raw_simulation_state, nlte_atom_data
-=======
 def nlte_raw_plasma_dilution_factor_1_root(
     tardis_model_config_nlte_root, nlte_raw_model_root, nlte_atom_data
 ):
@@ -249,50 +238,29 @@
 @pytest.fixture
 def nlte_raw_plasma_dilution_factor_1_lu(
     tardis_model_config_nlte_lu, nlte_raw_model_lu, nlte_atom_data
->>>>>>> c3bd2b68
 ):
     """
     Plasma assembled with dilution factors set to 1.0.
     """
-<<<<<<< HEAD
-    new_w = np.ones_like(nlte_raw_simulation_state.dilution_factor)
-    nlte_raw_simulation_state.dilution_factor = new_w
-    plasma = assemble_plasma(
-        tardis_model_config_nlte, nlte_raw_simulation_state, nlte_atom_data
-=======
     new_dilution_factor = np.ones_like(nlte_raw_model_lu.dilution_factor)
     nlte_raw_model_lu.dilution_factor = new_dilution_factor
     plasma = assemble_plasma(
         tardis_model_config_nlte_lu, nlte_raw_model_lu, nlte_atom_data
->>>>>>> c3bd2b68
     )
     return plasma
 
 
 @pytest.fixture
-<<<<<<< HEAD
-def nlte_raw_plasma_w0(
-    tardis_model_config_nlte, nlte_raw_simulation_state, nlte_atom_data
-=======
 def nlte_raw_plasma_dilution_factor_0_root(
     tardis_model_config_nlte_root, nlte_raw_model_root, nlte_atom_data
->>>>>>> c3bd2b68
 ):
     """
     Plasma assembled with dilution factors set to 0.0.
     """
-<<<<<<< HEAD
-    nlte_raw_simulation_state.dilution_factor = np.zeros_like(
-        nlte_raw_simulation_state.dilution_factor
-    )
-    plasma = assemble_plasma(
-        tardis_model_config_nlte, nlte_raw_simulation_state, nlte_atom_data
-=======
     new_dilution_factor = np.zeros_like(nlte_raw_model_root.dilution_factor)
     nlte_raw_model_root.dilution_factor = new_dilution_factor
     plasma = assemble_plasma(
         tardis_model_config_nlte_root, nlte_raw_model_root, nlte_atom_data
->>>>>>> c3bd2b68
     )
     return plasma
 
@@ -339,7 +307,7 @@
     ion_number_density_lte[
         ion_number_density_lte < 1e-10
     ] = 0.0  # getting rid of small numbers.
-    assert_allclose(
+    npt.assert_allclose(
         ion_number_density_lte,
         ion_number_density_nlte,
         rtol=1e-2,
@@ -449,7 +417,7 @@
     ion_number_density_lte[
         np.abs(ion_number_density_lte) < 1e-10
     ] = 0.0  # getting rid of small numbers.
-    npt.assert_allclose(
+    assert_allclose(
         ion_number_density_lte,
         ion_number_density_nlte,
         rtol=1e-2,
