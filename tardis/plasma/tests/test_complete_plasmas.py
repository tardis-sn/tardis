import warnings
from pathlib import Path

import pandas as pd
import pytest
from numpy import testing as npt
from pandas import testing as pdt

from tardis.io.configuration.config_reader import Configuration
from tardis.simulation import Simulation
from tardis.tests.fixtures.regression_data import RegressionData

PLASMA_CONFIG_FPATH = (
    Path("tardis") / "plasma" / "tests" / "data" / "plasma_base_test_config.yml"
)


ionization = [
    {"ionization": "nebular"},
    {"ionization": "lte"},
]

excitation = [{"excitation": "lte"}, {"excitation": "dilute-lte"}]

radiative_rates_type = [
    {"radiative_rates_type": "detailed", "w_epsilon": 1.0e-10},
    {"radiative_rates_type": "detailed"},
    {"radiative_rates_type": "blackbody"},
    {"radiative_rates_type": "dilute-blackbody"},
]

line_interaction_type = [
    {"line_interaction_type": "scatter"},
    {"line_interaction_type": "macroatom"},
    {"line_interaction_type": "downbranch"},
]

disable_electron_scattering = [
    {"disable_electron_scattering": True},
    {"disable_electron_scattering": False},
]

nlte = [
    {"nlte": {"species": ["He I"], "coronal_approximation": True}},
    {"nlte": {"species": ["He I"], "classical_nebular": True}},
    {"nlte": {"species": ["He I"]}},
]

initial_t_inner = [{"initial_t_inner": "10000 K"}]

initial_t_rad = [{"initial_t_rad": "10000 K"}]

helium_treatment = [
    {"helium_treatment": "recomb-nlte"},
    {"helium_treatment": "recomb-nlte", "delta_treatment": 0.5},
]

CONFIG_LIST = (
    ionization
    + excitation
    + radiative_rates_type
    + line_interaction_type
    + disable_electron_scattering
    + nlte
    + initial_t_inner
    + initial_t_rad
    + helium_treatment
)


def idfn(fixture_value):
    """
    This function creates a string from a dictionary.
    We use it to obtain a readable name for the config fixture.
    """
    return "-".join([f"{k}:{v}" for k, v in fixture_value.items()])


class TestPlasma:
    regression_data = None

    general_properties = [
        "beta_rad",
        "g_electron",
        "selected_atoms",
        "number_density",
        "t_electrons",
        "w",
        "t_rad",
        "beta_electron",
    ]
    partiton_properties = ["level_boltzmann_factor", "partition_function"]
    atomic_properties = [
        "excitation_energy",
        "lines",
        "lines_lower_level_index",
        "lines_upper_level_index",
        "atomic_mass",
        "ionization_data",
        "nu",
        "wavelength_cm",
        "f_lu",
        "metastability",
    ]
    ion_population_properties = [
        "delta",
        "previous_electron_densities",
        "phi",
        "ion_number_density",
        "electron_densities",
    ]
    level_population_properties = ["level_number_density"]
    radiative_properties = [
        "stimulated_emission_factor",
        "previous_beta_sobolev",
        "tau_sobolevs",
        "beta_sobolev",
        "transition_probabilities",
    ]
    j_blues_properties = ["j_blues", "j_blues_norm_factor", "j_blue_estimator"]
    input_properties = ["volume", "r_inner"]
    helium_nlte_properties = ["helium_population", "helium_population_updated"]

    combined_properties = (
        general_properties
        + partiton_properties
        + atomic_properties
        + ion_population_properties
        + level_population_properties
        + radiative_properties
        + j_blues_properties
        + input_properties
        + helium_nlte_properties
    )

    scalars_properties = ["time_explosion", "link_t_rad_t_electron"]

    @pytest.fixture(scope="class")
    def chianti_he_db_fpath(self, tardis_ref_path):
        return (tardis_ref_path / "atom_data" / "chianti_He.h5").absolute()

    @pytest.fixture(scope="class", params=CONFIG_LIST, ids=idfn)
    def config(self, request):
        config = Configuration.from_yaml(PLASMA_CONFIG_FPATH)
        hash_string = ""
        for prop, value in request.param.items():
            hash_string = "_".join((hash_string, prop))
            if prop == "nlte":
                for nlte_prop, nlte_value in request.param[prop].items():
                    config.plasma.nlte[nlte_prop] = nlte_value
                    if nlte_prop != "species":
                        hash_string = "_".join((hash_string, nlte_prop))
            else:
                config.plasma[prop] = value
                hash_string = "_".join((hash_string, str(value)))
        hash_string = f"plasma_unittest{hash_string}"
        config.plasma.save_path = hash_string
        request.cls.regression_data = RegressionData(request)
        request.cls.regression_data.fname = f"{hash_string}.h5"
        return config

    @pytest.fixture(scope="class")
    def plasma(
        self,
        chianti_he_db_fpath,
        config,
<<<<<<< HEAD
        tardis_ref_data,
    ):
        config["atom_data"] = str(chianti_he_db_fpath)
        sim = Simulation.from_config(config)
        self.regression_data.sync_hdf_store(sim.plasma)
=======
    ):
        config["atom_data"] = str(chianti_he_db_fpath)
        sim = Simulation.from_config(config)
        self.regression_data.sync_hdf_store(sim.plasma, update_fname=False)
>>>>>>> 74cf7a23
        return sim.plasma

    @pytest.mark.parametrize("attr", combined_properties)
    def test_plasma_properties(self, plasma, attr):
        key = f"plasma/{attr}"
        try:
            expected = pd.read_hdf(self.regression_data.fpath, key)
        except KeyError:
            pytest.skip(f"Key {key} not found in regression data")

        if hasattr(plasma, attr):
            actual = getattr(plasma, attr)
            if attr == "selected_atoms":
                npt.assert_allclose(actual.values, expected.values)
            elif actual.ndim == 1:
                actual = pd.Series(actual)
                pdt.assert_series_equal(actual, expected)
            else:
                actual = pd.DataFrame(actual)
                pdt.assert_frame_equal(actual, expected)
        else:
            warnings.warn(f'Property "{attr}" not found')

    def test_levels(self, plasma):
        actual = pd.DataFrame(plasma.levels)
        key = f"plasma/levels"
        expected = pd.read_hdf(self.regression_data.fpath, key)
        pdt.assert_frame_equal(actual, expected)

    @pytest.mark.parametrize("attr", scalars_properties)
    def test_scalars_properties(self, plasma, attr):
        actual = getattr(plasma, attr)
        if hasattr(actual, "cgs"):
            actual = actual.cgs.value
        key = f"plasma/scalars"
        expected = pd.read_hdf(self.regression_data.fpath, key)[attr]
        npt.assert_equal(actual, expected)

    def test_helium_treatment(self, plasma):
        actual = plasma.helium_treatment
        key = f"plasma/scalars"
        expected = pd.read_hdf(self.regression_data.fpath, key)[
            "helium_treatment"
        ]
        assert actual == expected

    def test_zeta_data(self, plasma):
        if hasattr(plasma, "zeta_data"):
            actual = plasma.zeta_data
            key = f"plasma/zeta_data"
            expected = pd.read_hdf(self.regression_data.fpath, key)
            npt.assert_allclose(actual, expected.values)<|MERGE_RESOLUTION|>--- conflicted
+++ resolved
@@ -164,18 +164,10 @@
         self,
         chianti_he_db_fpath,
         config,
-<<<<<<< HEAD
-        tardis_ref_data,
-    ):
-        config["atom_data"] = str(chianti_he_db_fpath)
-        sim = Simulation.from_config(config)
-        self.regression_data.sync_hdf_store(sim.plasma)
-=======
     ):
         config["atom_data"] = str(chianti_he_db_fpath)
         sim = Simulation.from_config(config)
         self.regression_data.sync_hdf_store(sim.plasma, update_fname=False)
->>>>>>> 74cf7a23
         return sim.plasma
 
     @pytest.mark.parametrize("attr", combined_properties)
