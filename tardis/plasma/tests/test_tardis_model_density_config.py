--- conflicted
+++ resolved
@@ -31,21 +31,9 @@
     assert snapshot_np == raw_plasma.electron_densities[3]
 
 
-<<<<<<< HEAD
-def test_isotope_number_densities(raw_model):
-    assert_almost_equal(
-        raw_model.composition.isotopic_number_density.loc[(28, 56), 0],
-        9688803936.317898,
-    )
-    assert_almost_equal(
-        raw_model.composition.isotopic_number_density.loc[(28, 58), 1],
-        13097656958.746628,
-    )
-=======
 def test_isotope_number_densities(raw_plasma, snapshot_np):
     assert snapshot_np == raw_plasma.isotope_number_density.loc[(28, 56), 0]
     assert snapshot_np == raw_plasma.isotope_number_density.loc[(28, 58), 1]
->>>>>>> 87e8f3a8
 
 
 def test_t_rad(raw_plasma, snapshot_np):
