--- conflicted
+++ resolved
@@ -93,13 +93,11 @@
     """
 
     @classmethod
-<<<<<<< HEAD
     def from_abundance(cls, abundance_dict, density, atom_data, time_explosion,
                        nlte_config=None, ionization_mode='lte',
-                       excitation_mode='lte'):
-=======
-    def from_abundance(cls, abundance_dict, density, atom_data, time_explosion, nlte_config=None, equilibrium_with_continuum_config=None, saha_treatment='lte', helium_forcing_config=None):
->>>>>>> cfd6dda0
+                       excitation_mode='lte', 
+                       equilibrium_with_continuum_config = None, 
+                       helium_forcing_config=None):
         """
         Initializing the abundances from the a dictionary like {'Si':0.5, 'Fe':0.5} and a density.
         All other parameters are the same as the normal initializer
@@ -136,13 +134,11 @@
             nlte_species = []
         atom_data.prepare_atom_data(number_densities.index.values, nlte_species=nlte_species)
 
-<<<<<<< HEAD
         return cls(number_densities, atom_data, time_explosion.to('s').value,
                    nlte_config=nlte_config, ionization_mode=ionization_mode,
-                   excitation_mode=excitation_mode)
-=======
-        return cls(number_densities, atom_data, time_explosion.to('s').value, nlte_config=nlte_config, equilibrium_with_continuum_config=equilibrium_with_continuum_config, helium_forcing_config=helium_forcing_config, saha_treatment=saha_treatment)
->>>>>>> cfd6dda0
+                   excitation_mode=excitation_mode, 
+                   equilibrium_with_continuum_config = equilibrium_with_continuum_config,
+                   helium_forcing_config = helium_forcing_config)
 
     @classmethod
     def from_hdf5(cls, hdf5store):
