from copy import deepcopy
from pathlib import Path
import pytest

from tardis.io.atom_data.base import AtomData
from tardis.io.configuration.config_reader import Configuration
from tardis.model.base import SimulationState

DEFAULT_ATOM_DATA_UUID = "864f1753714343c41f99cb065710cace"


@pytest.fixture(scope="session")
def atomic_data_fname(tardis_ref_path):
    atomic_data_fname = (
        tardis_ref_path / "atom_data" / "kurucz_cd23_chianti_H_He.h5"
    )

    atom_data_missing_str = (
        f"{atomic_data_fname} atomic datafiles " f"does not seem to exist"
    )

    if not atomic_data_fname.exists():
        pytest.exit(atom_data_missing_str)

    return atomic_data_fname


@pytest.fixture(scope="session")
def atomic_dataset(atomic_data_fname):
    atomic_data = AtomData.from_hdf(atomic_data_fname)

    if atomic_data.md5 != DEFAULT_ATOM_DATA_UUID:
        pytest.skip(
            f'Need default Kurucz atomic dataset (md5="{DEFAULT_ATOM_DATA_UUID}")'
        )
    else:
        return atomic_data


@pytest.fixture
def kurucz_atomic_data(atomic_dataset):
    atomic_data = deepcopy(atomic_dataset)
    return atomic_data


@pytest.fixture  # (scope="session")
def nlte_atomic_data_fname(tardis_ref_path):
    """
    File name for the atomic data file used in NTLE ionization solver tests.
    """
    atomic_data_fname = tardis_ref_path / "nlte_atom_data" / "TestNLTE_He_Ti.h5"

    atom_data_missing_str = (
        f"{atomic_data_fname} atomic datafiles " f"does not seem to exist"
    )

    if not atomic_data_fname.exists():
        pytest.exit(atom_data_missing_str)

    return atomic_data_fname


@pytest.fixture  # (scope="session")
def nlte_atomic_dataset(nlte_atomic_data_fname):
    """
    Atomic dataset used for NLTE ionization solver tests.
    """
    nlte_atomic_data = AtomData.from_hdf(nlte_atomic_data_fname)
    return nlte_atomic_data


@pytest.fixture  # (scope="session")
def nlte_atom_data(nlte_atomic_dataset):
    atomic_data = deepcopy(nlte_atomic_dataset)
    return atomic_data


@pytest.fixture  # (scope="session")
def tardis_model_config_nlte_root(example_configuration_dir):
    config = Configuration.from_yaml(
        example_configuration_dir / "tardis_configv1_nlte.yml"
    )
    config.plasma.nlte_solver = "root"
    return config


@pytest.fixture  # (scope="session")
<<<<<<< HEAD
def nlte_raw_simulation_state(tardis_model_config_nlte, nlte_atomic_dataset):
    return SimulationState.from_config(
        tardis_model_config_nlte, atom_data=nlte_atomic_dataset
    )
=======
def tardis_model_config_nlte_lu(example_configuration_dir):
    config = Configuration.from_yaml(
        example_configuration_dir / "tardis_configv1_nlte.yml"
    )
    config.plasma.nlte_solver = "lu"
    return config


@pytest.fixture  # (scope="session")
def nlte_raw_model_root(tardis_model_config_nlte_root):
    return SimulationState.from_config(tardis_model_config_nlte_root)


@pytest.fixture  # (scope="session")
def nlte_raw_model_lu(tardis_model_config_nlte_lu):
    return SimulationState.from_config(tardis_model_config_nlte_lu)
>>>>>>> c3bd2b68
<|MERGE_RESOLUTION|>--- conflicted
+++ resolved
@@ -85,12 +85,6 @@
 
 
 @pytest.fixture  # (scope="session")
-<<<<<<< HEAD
-def nlte_raw_simulation_state(tardis_model_config_nlte, nlte_atomic_dataset):
-    return SimulationState.from_config(
-        tardis_model_config_nlte, atom_data=nlte_atomic_dataset
-    )
-=======
 def tardis_model_config_nlte_lu(example_configuration_dir):
     config = Configuration.from_yaml(
         example_configuration_dir / "tardis_configv1_nlte.yml"
@@ -106,5 +100,4 @@
 
 @pytest.fixture  # (scope="session")
 def nlte_raw_model_lu(tardis_model_config_nlte_lu):
-    return SimulationState.from_config(tardis_model_config_nlte_lu)
->>>>>>> c3bd2b68
+    return SimulationState.from_config(tardis_model_config_nlte_lu)