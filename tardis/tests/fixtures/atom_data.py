<<<<<<< HEAD
import os
from copy import deepcopy

import pytest

from tardis.io.atom_data.base import AtomData

DEFAULT_ATOM_DATA_UUID = "864f1753714343c41f99cb065710cace"


@pytest.fixture(scope="session")
def atomic_data_fname(tardis_ref_path):
    atomic_data_fname = os.path.join(
        tardis_ref_path, "atom_data", "kurucz_cd23_chianti_H_He.h5"
    )

    atom_data_missing_str = (
        f"{atomic_data_fname} atomic datafiles " f"does not seem to exist"
    )

    if not os.path.exists(atomic_data_fname):
        pytest.exit(atom_data_missing_str)

    return atomic_data_fname


@pytest.fixture(scope="session")
def atomic_dataset(atomic_data_fname):
    atomic_data = AtomData.from_hdf(atomic_data_fname)

    if atomic_data.md5 != DEFAULT_ATOM_DATA_UUID:
        pytest.skip(
            f'Need default Kurucz atomic dataset (md5="{DEFAULT_ATOM_DATA_UUID}")'
        )
    else:
        return atomic_data


@pytest.fixture
def kurucz_atomic_data(atomic_dataset):
    atomic_data = deepcopy(atomic_dataset)
    return atomic_data
=======
import os
from copy import deepcopy

import pytest

from tardis.io.atom_data.base import AtomData
from tardis.io.config_reader import Configuration
from tardis.model.base import Radial1DModel

DEFAULT_ATOM_DATA_UUID = "864f1753714343c41f99cb065710cace"


@pytest.fixture(scope="session")
def atomic_data_fname(tardis_ref_path):
    atomic_data_fname = os.path.join(
        tardis_ref_path, "atom_data", "kurucz_cd23_chianti_H_He.h5"
    )

    atom_data_missing_str = (
        f"{atomic_data_fname} atomic datafiles " f"does not seem to exist"
    )

    if not os.path.exists(atomic_data_fname):
        pytest.exit(atom_data_missing_str)

    return atomic_data_fname


@pytest.fixture(scope="session")
def atomic_dataset(atomic_data_fname):
    atomic_data = AtomData.from_hdf(atomic_data_fname)

    if atomic_data.md5 != DEFAULT_ATOM_DATA_UUID:
        pytest.skip(
            f'Need default Kurucz atomic dataset (md5="{DEFAULT_ATOM_DATA_UUID}")'
        )
    else:
        return atomic_data


@pytest.fixture
def kurucz_atomic_data(atomic_dataset):
    atomic_data = deepcopy(atomic_dataset)
    return atomic_data


@pytest.fixture  # (scope="session")
def nlte_atomic_data_fname(tardis_ref_path):
    """
    File name for the atomic data file used in NTLE ionization solver tests.
    """
    atomic_data_fname = os.path.join(
        tardis_ref_path, "nlte_atom_data", "TestNLTE_He_Ti.h5"
    )

    atom_data_missing_str = (
        f"{atomic_data_fname} atomic datafiles " f"does not seem to exist"
    )

    if not os.path.exists(atomic_data_fname):
        pytest.exit(atom_data_missing_str)

    return atomic_data_fname


@pytest.fixture  # (scope="session")
def nlte_atomic_dataset(nlte_atomic_data_fname):
    """
    Atomic dataset used for NLTE ionization solver tests.
    """
    nlte_atomic_data = AtomData.from_hdf(nlte_atomic_data_fname)
    return nlte_atomic_data


@pytest.fixture  # (scope="session")
def nlte_atom_data(nlte_atomic_dataset):

    atomic_data = deepcopy(nlte_atomic_dataset)
    return atomic_data


data_path = os.path.join("tardis", "io", "tests", "data")


@pytest.fixture  # (scope="session")
def tardis_model_config_nlte():
    filename = "tardis_configv1_nlte.yml"
    return Configuration.from_yaml(os.path.join(data_path, filename))


@pytest.fixture  # (scope="session")
def nlte_raw_model(tardis_model_config_nlte):
    return Radial1DModel.from_config(tardis_model_config_nlte)
>>>>>>> d719b8e2
<|MERGE_RESOLUTION|>--- conflicted
+++ resolved
@@ -1,47 +1,3 @@
-<<<<<<< HEAD
-import os
-from copy import deepcopy
-
-import pytest
-
-from tardis.io.atom_data.base import AtomData
-
-DEFAULT_ATOM_DATA_UUID = "864f1753714343c41f99cb065710cace"
-
-
-@pytest.fixture(scope="session")
-def atomic_data_fname(tardis_ref_path):
-    atomic_data_fname = os.path.join(
-        tardis_ref_path, "atom_data", "kurucz_cd23_chianti_H_He.h5"
-    )
-
-    atom_data_missing_str = (
-        f"{atomic_data_fname} atomic datafiles " f"does not seem to exist"
-    )
-
-    if not os.path.exists(atomic_data_fname):
-        pytest.exit(atom_data_missing_str)
-
-    return atomic_data_fname
-
-
-@pytest.fixture(scope="session")
-def atomic_dataset(atomic_data_fname):
-    atomic_data = AtomData.from_hdf(atomic_data_fname)
-
-    if atomic_data.md5 != DEFAULT_ATOM_DATA_UUID:
-        pytest.skip(
-            f'Need default Kurucz atomic dataset (md5="{DEFAULT_ATOM_DATA_UUID}")'
-        )
-    else:
-        return atomic_data
-
-
-@pytest.fixture
-def kurucz_atomic_data(atomic_dataset):
-    atomic_data = deepcopy(atomic_dataset)
-    return atomic_data
-=======
 import os
 from copy import deepcopy
 
@@ -134,5 +90,4 @@
 
 @pytest.fixture  # (scope="session")
 def nlte_raw_model(tardis_model_config_nlte):
-    return Radial1DModel.from_config(tardis_model_config_nlte)
->>>>>>> d719b8e2
+    return Radial1DModel.from_config(tardis_model_config_nlte)