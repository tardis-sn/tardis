from pathlib import Path

import pytest
import numpy as np
import numpy.testing as npt
from astropy import units as u
from astropy.tests.helper import assert_quantity_allclose

from tardis.simulation.base import Simulation
from tardis.io.configuration.config_reader import Configuration

from tardis import run_tardis


def test_run_tardis_from_config_obj(
    atomic_data_fname, example_configuration_dir: Path
):
    """
    Tests whether the run_tardis function can take in the Configuration object
    as arguments
    """
    config = Configuration.from_yaml(
        example_configuration_dir / "tardis_configv1_verysimple.yml"
    )
    config["atom_data"] = atomic_data_fname

    try:
        sim = run_tardis(config)
    except Exception as e:
        pytest.fail(str(e.args[0]))


class TestTransportSimple:
    """
    Very simple run
    """

    name = "test_transport_simple"

    @pytest.fixture(scope="class")
    def transport(
        self,
        atomic_data_fname,
        tardis_ref_data,
        generate_reference,
        example_configuration_dir: Path,
    ):
        config = Configuration.from_yaml(
            example_configuration_dir / "tardis_configv1_verysimple.yml"
        )
        config["atom_data"] = atomic_data_fname

        simulation = Simulation.from_config(config)
        simulation.run_convergence()
        simulation.run_final()

        if not generate_reference:
            return simulation.transport
        else:
            simulation.transport.hdf_properties = [
                "j_blue_estimator",
                "spectrum",
                "spectrum_virtual",
            ]
            simulation.transport.to_hdf(
                tardis_ref_data, "", self.name, overwrite=True
            )
            pytest.skip("Reference data was generated during this run.")

    @pytest.fixture(scope="class")
    def refdata(self, tardis_ref_data):
        def get_ref_data(key):
            return tardis_ref_data[f"{self.name}/{key}"]

        return get_ref_data

    def test_j_blue_estimators(self, transport, refdata):
        j_blue_estimator = refdata("j_blue_estimator").values

        npt.assert_allclose(
<<<<<<< HEAD
            transport.transport_state.estimators.j_blue_estimator,
=======
            transport.transport_state.radfield_mc_estimators.j_blue_estimator,
>>>>>>> 234c5860
            j_blue_estimator,
        )

    def test_spectrum(self, transport, refdata):
        luminosity = u.Quantity(refdata("spectrum/luminosity"), "erg /s")

        assert_quantity_allclose(
            transport.transport_state.spectrum.luminosity, luminosity
        )

    def test_virtual_spectrum(self, transport, refdata):
        luminosity = u.Quantity(
            refdata("spectrum_virtual/luminosity"), "erg /s"
        )

        assert_quantity_allclose(
            transport.transport_state.spectrum_virtual.luminosity, luminosity
<<<<<<< HEAD
        )

    def test_transport_properties(self, transport):
        """
        Tests whether a number of transport attributes exist and also verifies
        their types

        Currently, transport attributes needed to call the model routine to_hdf5
        are checked.
        """

        virt_type = np.ndarray

        props_required_by_modeltohdf5 = dict(
            [
                ("virt_packet_last_interaction_type", virt_type),
                ("virt_packet_last_line_interaction_in_id", virt_type),
                ("virt_packet_last_line_interaction_out_id", virt_type),
                ("virt_packet_last_line_interaction_shell_id", virt_type),
                ("virt_packet_last_interaction_in_nu", virt_type),
                ("virt_packet_nus", virt_type),
                ("virt_packet_energies", virt_type),
            ]
        )

        required_props = props_required_by_modeltohdf5.copy()

        for prop, prop_type in required_props.items():
            actual = getattr(transport, prop)
            assert type(actual) == prop_type, (
                f"wrong type of attribute '{prop}':"
                f"expected {prop_type}, found {type(actual)}"
            )
=======
        )
>>>>>>> 234c5860
<|MERGE_RESOLUTION|>--- conflicted
+++ resolved
@@ -78,11 +78,7 @@
         j_blue_estimator = refdata("j_blue_estimator").values
 
         npt.assert_allclose(
-<<<<<<< HEAD
-            transport.transport_state.estimators.j_blue_estimator,
-=======
             transport.transport_state.radfield_mc_estimators.j_blue_estimator,
->>>>>>> 234c5860
             j_blue_estimator,
         )
 
@@ -100,40 +96,4 @@
 
         assert_quantity_allclose(
             transport.transport_state.spectrum_virtual.luminosity, luminosity
-<<<<<<< HEAD
-        )
-
-    def test_transport_properties(self, transport):
-        """
-        Tests whether a number of transport attributes exist and also verifies
-        their types
-
-        Currently, transport attributes needed to call the model routine to_hdf5
-        are checked.
-        """
-
-        virt_type = np.ndarray
-
-        props_required_by_modeltohdf5 = dict(
-            [
-                ("virt_packet_last_interaction_type", virt_type),
-                ("virt_packet_last_line_interaction_in_id", virt_type),
-                ("virt_packet_last_line_interaction_out_id", virt_type),
-                ("virt_packet_last_line_interaction_shell_id", virt_type),
-                ("virt_packet_last_interaction_in_nu", virt_type),
-                ("virt_packet_nus", virt_type),
-                ("virt_packet_energies", virt_type),
-            ]
-        )
-
-        required_props = props_required_by_modeltohdf5.copy()
-
-        for prop, prop_type in required_props.items():
-            actual = getattr(transport, prop)
-            assert type(actual) == prop_type, (
-                f"wrong type of attribute '{prop}':"
-                f"expected {prop_type}, found {type(actual)}"
-            )
-=======
-        )
->>>>>>> 234c5860
+        )