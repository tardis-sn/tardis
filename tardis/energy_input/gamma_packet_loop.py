--- conflicted
+++ resolved
@@ -6,7 +6,6 @@
 from tardis.energy_input.gamma_ray_grid import (
     distance_trace,
     move_packet,
-    calculate_distance_radial,
 )
 from tardis.energy_input.gamma_ray_interactions import (
     compton_scatter,
@@ -18,11 +17,7 @@
 from tardis.energy_input.util import (
     C_CGS,
     H_CGS_KEV,
-<<<<<<< HEAD
-    KEV2ERG,
-=======
     doppler_factor_3d,
->>>>>>> 0df98ce0
     get_index,
 )
 from tardis.opacities.opacities import (
@@ -34,10 +29,6 @@
     photoabsorption_opacity_calculation,
 )
 from tardis.transport.montecarlo import njit_dict_no_parallel
-
-
-logger = logging.getLogger(__name__)
-logging.basicConfig(level=logging.INFO)
 
 
 @njit(**njit_dict_no_parallel)
