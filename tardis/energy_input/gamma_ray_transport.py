--- conflicted
+++ resolved
@@ -260,10 +260,6 @@
 
 
 def calculate_shell_masses(model):
-<<<<<<< HEAD
-=======
-
->>>>>>> ecd011c8
     """Function to calculate shell masses
     Parameters
     ----------
@@ -276,7 +272,6 @@
 
     """
 
-<<<<<<< HEAD
     ejecta_density = model.density.to("g/cm^3")
     ejecta_volume = model.volume.to("cm^3")
     return (ejecta_volume * ejecta_density).to(u.g)
@@ -358,13 +353,6 @@
         average_positron_energies_list,
         gamma_ray_line_array_list,
     )
-=======
-    ejecta_density = model.density.to("g/cm^3").value
-    ejecta_volume = model.volume.to("cm^3").value
-    shell_masses = ejecta_volume * ejecta_density
-
-    return shell_masses
->>>>>>> ecd011c8
 
 
 def main_gamma_ray_loop(
@@ -454,10 +442,7 @@
     )
 
     shell_masses = calculate_shell_masses(model)
-<<<<<<< HEAD
     inventories = raw_isotope_abundance.to_inventories(shell_masses)
-=======
->>>>>>> ecd011c8
 
     time_start = time_explosion
     time_end *= u.d.to(u.s)
