import numpy as np
import pandas as pd
import astropy.units as u
from numba import njit
from numba.typed import List
import radioactivedecay as rd

from tardis.montecarlo.montecarlo_numba import njit_dict_no_parallel
from tardis.montecarlo.montecarlo_numba.opacities import M_P

from tardis.energy_input.energy_source import (
    get_all_isotopes,
    get_nuclear_lines_database,
    positronium_continuum,
    read_artis_lines,
    setup_input_energy,
)
from tardis.energy_input.samplers import initial_packet_radius
from tardis.energy_input.GXPacket import initialize_packet_properties
from tardis.energy_input.gamma_packet_loop import gamma_packet_loop

# Energy: keV, exported as eV for SF solver
# distance: cm
# mass: g
# time: s


def get_nuclide_atomic_number(nuclide):
    return rd.Nuclide(nuclide).Z


def get_chain_decay_power_per_ejectamass(
    inventory,
    time,
    time_start,
    average_energies,
    average_positron_energies,
    tau_end,
):
    # total decay power per mass [erg/s/g] for a given decaypath
    # only decays at the end of the chain contributed from the initial abundance of the top of the chain are counted
    # (these can be can be same for a chain of length one)

    # need to find a way to connect inventory_start with inventory_end to obtain start and end of chains
    # hopefully can just do it all at once

    # start_isotope is e.g. Ni56 while end_isotope would be e.g. Fe56
    inventory_end = inventory.decay(time - time_start)
    # contribution to the end nuclide abundance from the top of chain (could be a length-one chain Z,A_top = Z,A_end
    # so contribution would be from init abundance only)

    decaypower = []
    progeny = inventory.progeny()

    for start_isotope in progeny:
        # ignore branching probs for now
        end_isotope = progeny[start_isotope][0]

        if rd.Nuclide(end_isotope).half_life("readable") == "stable":
            end_isotope = start_isotope

        # i.e. need to get end_isotope(s) by finding out which ones have no progeny left
        # this should be the total number of "end chain" isotopes after (time - time_start)
        endnucabund = inventory_end.mass_fractions()[end_isotope]

        # this is the total decay energy from gamma-rays and positrons for the end of chain isotope
        # endecay = get_decaypath_lastnucdecayenergy(decaypathindex)
        endecay = (
            average_energies[end_isotope]
            + average_positron_energies[end_isotope]
        )

        print("Decay energy, abundance, tau")
        print(endecay)
        print(endnucabund)
        print(tau_end)

        decaypower.append(
            endecay
            * endnucabund
            / tau_end
            / (rd.Nuclide(start_isotope).atomic_mass * M_P)
        )

    return decaypower


@njit(**njit_dict_no_parallel)
def calculate_positron_fraction(
    positron_energy, isotope_energy, isotope_intensity
):
    """Calculate the fraction of energy that an isotope
    releases as positron kinetic energy

    Parameters
    ----------
    positron_energy : float
        Average kinetic energy of positrons from decay
    isotope_energy : numpy array
        Photon energies released by the isotope
    isotope_intensity : numpy array
        Intensity of photon energy release

    Returns
    -------
    float
        Fraction of energy released as positron kinetic energy
    """
    return positron_energy / np.sum(isotope_energy * isotope_intensity)


def initialize_packets(
    decays_per_isotope,
    packet_energy,
    gamma_ray_lines,
    positronium_fraction,
    inner_velocities,
    outer_velocities,
    inv_volume_time,
    times,
    energy_df_rows,
    effective_times,
    taus,
    parents,
    average_positron_energies,
    inventories,
    average_power_per_mass,
):
    """Initialize a list of GXPacket objects for the simulation
    to operate on.

    Parameters
    ----------
    decays_per_isotope : array int64
        Number of decays per simulation shell per isotope
    input_energy : float64
        Total input energy from decay
    ni56_lines : array float64
        Lines and intensities for Ni56
    co56_lines : array float64
        Lines and intensities for Co56
    inner_velocities : array float64
        Inner velocities of the shells
    outer_velocities : array float64
        Outer velocities of the shells
    inv_volume_time : array float64
        Inverse volume with time
    times : array float64
        Simulation time steps
    energy_df_rows : list
        Setup list for energy DataFrame output
    effective_times : array float64
        Middle time of the time step
    taus : array float64
        Mean lifetime for each isotope

    Returns
    -------
    list
        List of GXPacket objects
    array
        Array of main output dataframe rows
    array
        Array of plotting output dataframe rows
    array
        Array of positron output dataframe rows
    """

    packets = List()

    number_of_packets = decays_per_isotope.sum().sum()
    decays_per_shell = decays_per_isotope.T.sum().values

    energy_plot_df_rows = np.zeros((number_of_packets, 8))
    energy_plot_positron_rows = np.zeros((number_of_packets, 4))

    positronium_energy, positronium_intensity = positronium_continuum()

    packet_index = 0
    for k, shell in enumerate(decays_per_shell):
        initial_radii = initial_packet_radius(
            shell, inner_velocities[k], outer_velocities[k]
        )

        isotope_packet_count_df = decays_per_isotope.iloc[k]

        i = 0
        for (
            isotope_name,
            isotope_packet_count,
        ) in isotope_packet_count_df.items():
            isotope_energy = gamma_ray_lines[isotope_name][0, :]
            isotope_intensity = gamma_ray_lines[isotope_name][1, :]
            isotope_positron_fraction = calculate_positron_fraction(
                average_positron_energies[isotope_name],
                isotope_energy,
                isotope_intensity,
            )
            tau_start = taus[isotope_name]

            if isotope_name in parents:
                tau_end = taus[parents[isotope_name]]
            else:
                tau_end = 0

            for c in range(isotope_packet_count):
                packet, decay_time_index = initialize_packet_properties(
                    isotope_energy,
                    isotope_intensity,
                    positronium_energy,
                    positronium_intensity,
                    positronium_fraction,
                    packet_energy,
                    k,
                    tau_start,
                    tau_end,
                    initial_radii[i],
                    times,
                    effective_times,
                    inventories[k],
                    average_power_per_mass,
                )

                energy_df_rows[k, decay_time_index] += (
                    isotope_positron_fraction * packet_energy * 1000
                )

                energy_plot_df_rows[packet_index] = np.array(
                    [
                        i,
                        packet.energy_rf,
                        packet.get_location_r(),
                        packet.time_current,
                        int(packet.status),
                        0,
                        0,
                        0,
                    ]
                )

                energy_plot_positron_rows[packet_index] = [
                    packet_index,
                    isotope_positron_fraction * packet_energy * 1000,
                    # * inv_volume_time[packet.shell, decay_time_index],
                    packet.get_location_r(),
                    packet.time_current,
                ]

                packets.append(packet)

                i += 1
                packet_index += 1

    return (
        packets,
        energy_df_rows,
        energy_plot_df_rows,
        energy_plot_positron_rows,
    )


def calculate_shell_masses(model):
<<<<<<< HEAD
=======

>>>>>>> 50f3c031
    """Function to calculate shell masses
    Parameters
    ----------
    model : tardis.Radial1DModel
        The tardis model to calculate gamma ray propagation through
    Returns
    -------
    numpy.ndarray
        shell masses in units of g

    """

<<<<<<< HEAD
    ejecta_density = model.density.to("g/cm^3")
    ejecta_volume = model.volume.to("cm^3")
    return (ejecta_volume * ejecta_density).to(u.g)


def calculate_total_decays(inventories, time_delta):
    """Function to create inventories of isotope
    Parameters
    ----------
    model : tardis.Radial1DModel
        The tardis model to calculate gamma ray propagation through

    time_end : float
        End time of simulation in days
    Returns
    -------
        Total decay list : List
            list of total decays for x g of isotope for time 't'

    """

    time_delta = u.Quantity(time_delta, u.s)

    total_decays_list = []
    for inv in inventories:
        total_decays = inv.cumulative_decays(time_delta.value)
        total_decays_list.append(total_decays)

    return total_decays_list


def create_isotope_dicts(raw_isotope_abundance, shell_masses):
    isotope_dicts = {}
    for i in range(len(raw_isotope_abundance.columns)):
        isotope_dicts[i] = {}
        for (
            atomic_number,
            mass_number,
        ), abundances in raw_isotope_abundance.iterrows():
            isotope_dicts[i][atomic_number, mass_number] = {}
            nuclear_symbol = f"{rd.utils.Z_to_elem(atomic_number)}{mass_number}"
            isotope_dicts[i][atomic_number, mass_number][nuclear_symbol] = (
                abundances[i] * shell_masses[i].to(u.g).value
            )

    return isotope_dicts


def create_inventories_dict(isotope_dict):
    inv = {}
    for shell, isotopes in isotope_dict.items():
        inv[shell] = {}
        for isotope, name in isotopes.items():
            inv[shell][isotope] = rd.Inventory(name, "g")

    return inv


def calculate_total_decays(inventory_dict, time_delta):
    time_delta = u.Quantity(time_delta, u.s)
    total_decays = {}
    for shell, isotopes in inventory_dict.items():
        total_decays[shell] = {}
        for isotope, name in isotopes.items():
            total_decays[shell][isotope] = name.cumulative_decays(
                time_delta.value
            )

    return total_decays


def calculate_average_energies(raw_isotope_abundance, gamma_ray_lines):
    """
    Function to calculate average energies of positrons and gamma rays
    from a list of gamma ray lines from nndc.
    Parameters
    ----------
    raw_isotope_abundance : pd.DataFrame
        isotope abundance in mass fractions
    gamma_ray_lines : pd.DataFrame
        decay data

    Returns
    -------
    average_energies_list : List
        list of gamma ray energies
    average_positron_energies_list : List
        list of positron energies
    gamma_ray_line_array_list : List
        list of gamma ray lines

    """

    all_isotope_names = get_all_isotopes(raw_isotope_abundance)
    all_isotope_names.sort()

    gamma_ray_line_array_list = []
    average_energies_list = []
    average_positron_energies_list = []

    for i, isotope in enumerate(all_isotope_names):
        energy, intensity = setup_input_energy(
            gamma_ray_lines[gamma_ray_lines.index == isotope.replace("-", "")],
            "g",
        )
        average_energies_list.append(np.sum(energy * intensity))  # keV
        gamma_ray_line_array_list.append(np.stack([energy, intensity]))

        positron_energy, positron_intensity = setup_input_energy(
            gamma_ray_lines[gamma_ray_lines.index == isotope.replace("-", "")],
            "bp",
        )
        average_positron_energies_list.append(
            np.sum(positron_energy * positron_intensity)
        )

    return (
        average_energies_list,
        average_positron_energies_list,
        gamma_ray_line_array_list,
    )


def decay_chain_energies(
    raw_isotope_abundance,
    average_energies_list,
    average_positron_energies_list,
    gamma_ray_line_array_list,
    total_decays,
):
    all_isotope_names = get_all_isotopes(raw_isotope_abundance)
    all_isotope_names.sort()

    gamma_ray_line_arrays = {}
    average_energies = {}
    average_positron_energies = {}

    for iso, lines in zip(all_isotope_names, gamma_ray_line_array_list):
        gamma_ray_line_arrays[iso] = lines

    for iso, energy, positron_energy in zip(
        all_isotope_names, average_energies_list, average_positron_energies_list
    ):
        average_energies[iso] = energy
        average_positron_energies[iso] = positron_energy

    decay_energy = {}
    for shell, isotopes in total_decays.items():
        decay_energy[shell] = {}
        for name, isotope in isotopes.items():
            decay_energy[shell][name] = {}
            for iso, dps in isotope.items():
                # print(iso)
                decay_energy[shell][name][iso] = dps * average_energies[iso]

    return decay_energy


def calculate_energy_per_mass(
    decay_energy, raw_isotope_abundance, shell_masses
):
    energy_dict = {}
    for shell, isotopes in decay_energy.items():
        energy_dict[shell] = {}
        for name, isotope in isotopes.items():
            energy_dict[shell][name] = sum(isotope.value())

    energy_list = []
    for shell, isotopes in energy_dict.items():
        for isotope, energy in isotopes.items():
            energy_list.append(
                {
                    "shell": shell,
                    "atomic_numnber": isotope[0],
                    "mass_number": isotope[1],
                    "value": energy,
                }
            )

    df = pd.DataFrame(energy_list)
    energy_df = pd.pivot_table(
        df,
        values="value",
        index=["atomic_number", "mass_number"],
        columns="shell",
    )

    energy_per_mass = energy_df.divide(
        (raw_isotope_abundance * shell_masses).to_numpy(), axis=0
    )

    return energy_per_mass
=======
    ejecta_density = model.density.to("g/cm^3").value
    ejecta_volume = model.volume.to("cm^3").value
    shell_masses = ejecta_volume * ejecta_density

    return shell_masses
>>>>>>> 50f3c031


def main_gamma_ray_loop(
    num_decays,
    model,
    plasma,
    time_steps=10,
    time_end=80.0,
    grey_opacity=-1,
    spectrum_bins=500,
    time_space="log",
    photoabsorption_opacity="tardis",
    pair_creation_opacity="tardis",
    seed=1,
    path_to_decay_data="~/Downloads/tardisnuclear/decay_radiation.h5",
    positronium_fraction=0.0,
):
    """Main loop that determines the gamma ray propagation

    Parameters
    ----------
    num_decays : int
        Number of decays requested
    model : tardis.SimulationState
        The tardis model to calculate gamma ray propagation through
    plasma : tardis.plasma.BasePlasma
        The tardis plasma with calculated atomic number density
    time_steps : int
        Number of time steps requested
    time_end : float
        End time of simulation in days
    grey_opacity : float
        Grey photoabsorption opacity for gamma-rays in cm^2 g^-1, set to -1 to turn off
    spectrum_bins : int
        Number of energy bins for the gamma-ray spectrum
    time_space : str
        `'log'` for log-space time steps, otherwise time steps will be linear
    photoabsorption_opacity : str
        Set the photoabsorption opacity calculation.
        Defaults to Ambwani & Sutherland (1988) approximation.
        `'kasen'` uses the Kasen et al. 2006 method.
    pair_creation_opacity : str
        Set the pair creation opacity calculation. Defaults to Ambwani & Sutherland (1988) approximation.
        `'artis'` uses the ARTIS implementation of the Ambwani & Sutherland (1988) approximation.
    seed : int
        Sets the seed for the random number generator. Uses deprecated methods.
    path_to_decay_data : str
        The path to a decay radiation file from the `nuclear` package.

    Returns
    -------
    pandas.DataFrame
        Energy per shell per time in units of eV/s/cm^-3
    pandas.DataFrame
        Columns:
        packet index,
        Energy input per packet,
        radius of deposition,
        time of deposition,
        compton opacity,
        photoabsorption opacity,
        pair creation opacity
    pandas.DataFrame
        Energy of escaping packets
    numpy.ndarray
        Packets emitted per shell
    pandas.DataFrame
        Energy from positrons
    pandas.DataFrame
        Estimated energy deposition in units of keV/s/cm^-3
    """
    # Note: not best numpy practice, but works better in numba than the alternatives
    np.random.seed(seed)

    # Enforce cgs
    outer_velocities = model.v_outer.to("cm/s").value
    inner_velocities = model.v_inner.to("cm/s").value
    ejecta_density = model.density.to("g/cm^3").value
    ejecta_volume = model.volume.to("cm^3").value
    ejecta_velocity_volume = (
        4 * np.pi / 3 * (outer_velocities**3.0 - inner_velocities**3.0)
    )
    time_explosion = model.time_explosion.to("s").value
    number_of_shells = model.no_of_shells
    raw_isotope_abundance = model.raw_isotope_abundance.sort_values(
        by=["atomic_number", "mass_number"], ascending=False
    )

    shell_masses = calculate_shell_masses(model)
<<<<<<< HEAD
    inventories = raw_isotope_abundance.to_inventories(shell_masses)
=======
>>>>>>> 50f3c031

    time_start = time_explosion
    time_end *= u.d.to(u.s)

    assert (
        time_start < time_end
    ), "Error, simulation start time greater than end time!"

    if time_space == "log":
        times = np.geomspace(time_start, time_end, time_steps + 1)
    else:
        times = np.linspace(time_start, time_end, time_steps + 1)

    dt_array = np.diff(times)
    effective_time_array = np.array(
        [np.sqrt(times[i] * times[i + 1]) for i in range(time_steps)]
    )

    # Use isotopic number density
    for atom_number in plasma.isotope_number_density.index.get_level_values(0):
        values = plasma.isotope_number_density.loc[atom_number].values
        if values.shape[1] > 1:
            plasma.number_density.loc[atom_number] = np.sum(values, axis=0)
        else:
            plasma.number_density.loc[atom_number] = values

    # Calculate electron number density
    electron_number_density = (
        plasma.number_density.mul(plasma.number_density.index, axis=0)
    ).sum()

    electron_number_density_time = np.zeros(
        (len(ejecta_velocity_volume), len(effective_time_array))
    )

    mass_density_time = np.zeros(
        (len(ejecta_velocity_volume), len(effective_time_array))
    )

    electron_number = (electron_number_density * ejecta_volume).to_numpy()

    inv_volume_time = np.zeros(
        (len(ejecta_velocity_volume), len(effective_time_array))
    )

    # Pre-calculate quantities as they change with time
    for i, t in enumerate(effective_time_array):
        inv_volume_time[:, i] = (1.0 / ejecta_velocity_volume) / (t**3.0)
        mass_density_time[:, i] = shell_masses * inv_volume_time[:, i]
        electron_number_density_time[:, i] = (
            electron_number * inv_volume_time[:, i]
        )

    energy_df_rows = np.zeros((number_of_shells, time_steps))

    # Calculate number of packets per shell based on the mass of isotopes
    number_of_isotopes = plasma.isotope_number_density * ejecta_volume
    total_number_isotopes = number_of_isotopes.sum(axis=1)

    all_isotope_names = get_all_isotopes(raw_isotope_abundance)
    all_isotope_names.sort()

    gamma_ray_lines = get_nuclear_lines_database(path_to_decay_data)

    taus = {}
    parents = {}
    gamma_ray_line_array_list = []
    average_energies_list = []
    average_positron_energies_list = []

    for i, isotope in enumerate(all_isotope_names):
        nuclide = rd.Nuclide(isotope)
        taus[isotope] = nuclide.half_life() / np.log(2)
        child = nuclide.progeny()
        if child is not None:
            for c in child:
                if rd.Nuclide(c).half_life("readable") != "stable":
                    parents[c] = isotope

        energy, intensity = setup_input_energy(
            gamma_ray_lines[gamma_ray_lines.index == isotope.replace("-", "")],
            "g",
        )
        gamma_ray_line_array_list.append(np.stack([energy, intensity]))
        average_energies_list.append(np.sum(energy * intensity))
        positron_energy, positron_intensity = setup_input_energy(
            gamma_ray_lines[gamma_ray_lines.index == isotope.replace("-", "")],
            "bp",
        )
        average_positron_energies_list.append(
            np.sum(positron_energy * positron_intensity)
        )

    # Construct Numba typed dicts
    gamma_ray_line_arrays = {}
    average_energies = {}
    average_positron_energies = {}

    for iso, lines in zip(all_isotope_names, gamma_ray_line_array_list):
        gamma_ray_line_arrays[iso] = lines

    for iso, energy, positron_energy in zip(
        all_isotope_names, average_energies_list, average_positron_energies_list
    ):
        average_energies[iso] = energy
        average_positron_energies[iso] = positron_energy

    # urilight chooses to have 0 as the baseline for this calculation
    # but time_start may also be valid in which case decay time is time_end - time_start
    total_energy_list = []

    for shell, inv in enumerate(inventories):
        decayed_energy = {}
        total_decays = inv.cumulative_decays(time_end)
        for nuclide in total_decays:
            if nuclide in parents and nuclide != "Co-56" and nuclide != "Co-57":
                parent = parents[nuclide]
                if parent in parents:
                    parent = parents[parent]
                decayed_energy[parent] += (
                    total_decays[nuclide]
                    * average_energies[nuclide]
                    * shell_masses[shell]
                )
            else:
                decayed_energy[nuclide] = (
                    total_decays[nuclide]
                    * average_energies[nuclide]
                    * shell_masses[shell]
                )

        total_energy_list.append(decayed_energy)

    total_energy = pd.DataFrame(total_energy_list)

    total_energy_columns = total_energy.columns.to_list()

    total_energy = total_energy[
        sorted(
            total_energy_columns, key=get_nuclide_atomic_number, reverse=True
        )
    ]

    energy_per_mass = total_energy.divide(
        (raw_isotope_abundance * shell_masses).T.to_numpy(),
        axis=0,
    )

    # Time averaged energy per mass for constant packet count
    average_power_per_mass = energy_per_mass / (time_end - time_start)

    energy_per_mass_norm = energy_per_mass.divide(
        energy_per_mass.sum(axis=1), axis=0
    )  # .cumsum(axis=1)

    decayed_packet_count = num_decays * number_of_isotopes.divide(
        total_number_isotopes, axis=0
    )

    packets_per_isotope = (
        (energy_per_mass_norm * decayed_packet_count.T.values)
        .round()
        .fillna(0)
        .astype(int)
    )

    print("Total gamma-ray energy")
    print(total_energy.sum().sum() * u.keV.to("erg"))

    print("Total positron energy")
    print(total_energy["Co-56"].sum(axis=0) * 0.0337 * u.keV.to("erg"))

    # Taking iron group to be elements 21-30
    # Used as part of the approximations for photoabsorption and pair creation
    # Dependent on atomic data
    iron_group_fraction_per_shell = model.abundance.loc[(21):(30)].sum(axis=0)

    number_of_packets = packets_per_isotope.sum().sum()
    print("Total packets:", number_of_packets)

    packet_energy = total_energy.sum().sum() / number_of_packets

    print("Energy per packet", packet_energy)

    # Need to update volume for positron deposition to be time-dependent
    print("Initializing packets")
    (
        packets,
        energy_df_rows,
        energy_plot_df_rows,
        energy_plot_positron_rows,
    ) = initialize_packets(
        packets_per_isotope,
        packet_energy,
        gamma_ray_line_arrays,
        positronium_fraction,
        inner_velocities,
        outer_velocities,
        inv_volume_time,
        times,
        energy_df_rows,
        effective_time_array,
        taus,
        parents,
        average_positron_energies,
        inventories,
        average_power_per_mass,
    )

    print("Total positron energy from packets")
    print((energy_df_rows).sum().sum() * u.eV.to("erg"))

    total_cmf_energy = 0
    total_rf_energy = 0

    for p in packets:
        total_cmf_energy += p.energy_cmf
        total_rf_energy += p.energy_rf

    print("Total CMF energy")
    print(total_cmf_energy)

    # Below is the Artis compensation for their method of packet rejection
    """
    energy_ratio = total_energy.sum().sum() / total_cmf_energy

    print("Energy ratio")
    print(energy_ratio)
    
    for p in packets:
        p.energy_cmf *= energy_ratio
        p.energy_rf *= energy_ratio

    for e in energy_df_rows:
        e *= energy_ratio
    
    for row in energy_plot_df_rows:
        row[1] *= energy_ratio
    """
    print("Total RF energy")
    print(total_rf_energy)

    energy_bins = np.logspace(2, 3.8, spectrum_bins)
    energy_out = np.zeros((len(energy_bins - 1), time_steps))

    # Process packets
    (
        energy_df_rows,
        energy_plot_df_rows,
        energy_out,
        deposition_estimator,
    ) = gamma_packet_loop(
        packets,
        grey_opacity,
        photoabsorption_opacity,
        pair_creation_opacity,
        electron_number_density_time,
        mass_density_time,
        inv_volume_time,
        iron_group_fraction_per_shell.to_numpy(),
        inner_velocities,
        outer_velocities,
        times,
        dt_array,
        effective_time_array,
        energy_bins,
        energy_df_rows,
        energy_plot_df_rows,
        energy_out,
    )

    # DataFrame of energy information
    energy_plot_df = pd.DataFrame(
        data=energy_plot_df_rows,
        columns=[
            "packet_index",
            "energy_input",
            "energy_input_r",
            "energy_input_time",
            "energy_input_type",
            "compton_opacity",
            "photoabsorption_opacity",
            "total_opacity",
        ],
    )

    # DataFrame of positron energies
    energy_plot_positrons = pd.DataFrame(
        data=energy_plot_positron_rows,
        columns=[
            "packet_index",
            "energy_input",
            "energy_input_r",
            "energy_input_time",
        ],
    )

    # DataFrame of estimated deposition
    # Multiply dataframes by inv_volume_time array
    # if per unit volume is needed
    energy_estimated_deposition = (
        pd.DataFrame(data=deposition_estimator, columns=times[:-1])
    ) / dt_array

    # Energy is eV/s
    energy_df = pd.DataFrame(data=energy_df_rows, columns=times[:-1]) / dt_array

    final_energy = 0
    for p in packets:
        final_energy += p.energy_rf

    print("Final energy to test for conservation")
    print(final_energy)

    escape_energy = pd.DataFrame(
        data=energy_out, columns=times[:-1], index=energy_bins
    )

    return (
        energy_df,
        energy_plot_df,
        escape_energy,
        decayed_packet_count,
        energy_plot_positrons,
        energy_estimated_deposition,
    )<|MERGE_RESOLUTION|>--- conflicted
+++ resolved
@@ -260,10 +260,7 @@
 
 
 def calculate_shell_masses(model):
-<<<<<<< HEAD
-=======
-
->>>>>>> 50f3c031
+
     """Function to calculate shell masses
     Parameters
     ----------
@@ -276,7 +273,7 @@
 
     """
 
-<<<<<<< HEAD
+
     ejecta_density = model.density.to("g/cm^3")
     ejecta_volume = model.volume.to("cm^3")
     return (ejecta_volume * ejecta_density).to(u.g)
@@ -469,13 +466,6 @@
     )
 
     return energy_per_mass
-=======
-    ejecta_density = model.density.to("g/cm^3").value
-    ejecta_volume = model.volume.to("cm^3").value
-    shell_masses = ejecta_volume * ejecta_density
-
-    return shell_masses
->>>>>>> 50f3c031
 
 
 def main_gamma_ray_loop(
@@ -565,10 +555,7 @@
     )
 
     shell_masses = calculate_shell_masses(model)
-<<<<<<< HEAD
     inventories = raw_isotope_abundance.to_inventories(shell_masses)
-=======
->>>>>>> 50f3c031
 
     time_start = time_explosion
     time_end *= u.d.to(u.s)
