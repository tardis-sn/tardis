import os
import logging
import copy
import pprint
from astropy import units as u

import tardis
from tardis.io import config_validator
from tardis.io.util import YAMLLoader, yaml_load_file

pp = pprint.PrettyPrinter(indent=4)

logger = logging.getLogger(__name__)

data_dir = os.path.abspath(os.path.join(tardis.__path__[0], 'data'))


class ConfigurationError(ValueError):
    pass


def parse_convergence_section(convergence_section_dict):
    """
    Parse the convergence section dictionary

    Parameters
    ----------

    convergence_section_dict: ~dict
        dictionary
    """


    convergence_parameters = ['damping_constant', 'threshold', 'fraction',
            'hold_iterations']

    for convergence_variable in ['t_inner', 't_rad', 'w']:
        if convergence_variable not in convergence_section_dict:
            convergence_section_dict[convergence_variable] = {}
        convergence_variable_section = convergence_section_dict[convergence_variable]
        for param in convergence_parameters:
            if convergence_variable_section.get(param, None) is None:
                if param in convergence_section_dict:
                    convergence_section_dict[convergence_variable][param] = (
                        convergence_section_dict[param])

    return convergence_section_dict


class ConfigurationNameSpace(dict):
    """
    The configuration name space class allows to wrap a dictionary and adds
    utility functions for easy access. Accesses like a.b.c are then possible

    Code from http://goo.gl/KIaq8I

    Parameters
    ----------

    config_dict: ~dict
        configuration dictionary

    Returns
    -------

    config_ns: ConfigurationNameSpace
    """

    @classmethod
    def from_yaml(cls, fname):
        """
        Read a configuration from a YAML file

        Parameters
        ----------

        fname: str
            filename or path
        """
        try:
            yaml_dict = yaml_load_file(fname)
        except IOError as e:
            logger.critical('No config file named: %s', fname)
            raise e


        return cls.from_config_dict(yaml_dict)

    @classmethod
    def from_config_dict(cls, config_dict):
        """
        Validating a config file.


        Parameters
        ----------

        config_dict : ~dict
            dictionary of a raw unvalidated config file



        Returns
        -------

        `tardis.config_reader.Configuration`

        """

        return cls(config_validator.validate_dict(config_dict))

    def __init__(self, value=None):
        if value is None:
            pass
        elif isinstance(value, dict):
            for key in value:
                self.__setitem__(key, value[key])
        else:
            raise TypeError, 'expected dict'

    def __setitem__(self, key, value):
        if isinstance(value, dict) and not isinstance(value,
                                                      ConfigurationNameSpace):
            value = ConfigurationNameSpace(value)

        if key in self and hasattr(self[key], 'unit'):
            value = u.Quantity(value, self[key].unit)

        dict.__setitem__(self, key, value)

    def __getitem__(self, key):
        return super(ConfigurationNameSpace, self).__getitem__(key)

    def __getattr__(self, item):
        if item in self:
            return self[item]
        else:
            super(ConfigurationNameSpace, self).__getattribute__(item)

    __setattr__ = __setitem__

    def __dir__(self):
        return self.keys()

    def get_config_item(self, config_item_string):
        """
        Get configuration items using a string of type 'a.b.param'

        Parameters
        ----------

        config_item_string: ~str
            string of shape 'section1.sectionb.param1'
        """
        config_item_path = config_item_string.split('.')

        if len(config_item_path) == 1:
            config_item = config_item_path[0]

            if config_item.startswith('item'):
                return self[config_item_path[0]]
            else:
                return self[config_item]
        elif len(config_item_path) == 2 and\
                config_item_path[1].startswith('item'):
            return self[config_item_path[0]][
                int(config_item_path[1].replace('item', ''))]

        else:
            return self[config_item_path[0]].get_config_item(
                '.'.join(config_item_path[1:]))

    def set_config_item(self, config_item_string, value):
        """
        set configuration items using a string of type 'a.b.param'

        Parameters
        ----------

        config_item_string: ~str
            string of shape 'section1.sectionb.param1'

        value:
            value to set the parameter with it
        """

        config_item_path = config_item_string.split('.')
        if len(config_item_path) == 1:
            self[config_item_path[0]] = value
        elif len(config_item_path) == 2 and \
                config_item_path[1].startswith('item'):
            current_value = self[config_item_path[0]][
                int(config_item_path[1].replace('item', ''))]
            if hasattr(current_value, 'unit'):
                self[config_item_path[0]][
                    int(config_item_path[1].replace('item', ''))] =\
                    u.Quantity(value, current_value.unit)
            else:
                self[config_item_path[0]][
                    int(config_item_path[1].replace('item', ''))] = value

        else:
            self[config_item_path[0]].set_config_item(
                '.'.join(config_item_path[1:]), value)

    def deepcopy(self):
        return ConfigurationNameSpace(copy.deepcopy(dict(self)))


class Configuration(ConfigurationNameSpace):
    """
    Tardis configuration class
    """

    @classmethod
    def from_yaml(cls, fname, *args, **kwargs):
        try:
            yaml_dict = yaml_load_file(fname,
                                       loader=kwargs.pop('loader', YAMLLoader))
        except IOError as e:
            logger.critical('No config file named: %s', fname)
            raise e

        tardis_config_version = yaml_dict.get('tardis_config_version', None)
        if tardis_config_version != 'v1.0':
            raise ConfigurationError(
                    'Currently only tardis_config_version v1.0 supported')

        kwargs['config_dirname'] = os.path.dirname(fname)

        return cls.from_config_dict(
            yaml_dict, *args, **kwargs)

    @classmethod
    def from_config_dict(cls, config_dict, validate=True, config_dirname='', plasma_only=False):
        """
        Validating and subsequently parsing a config file.

        Parameters
        ----------

        config_dict : ~dict
            dictionary of a raw unvalidated config file

        validate: ~bool
            Turn validation on or off.

        Returns
        -------

        `tardis.config_reader.Configuration`

        """

        if validate:
            validated_config_dict = config_validator.validate_dict(config_dict)
        else:
            validated_config_dict = config_dict

        validated_config_dict['config_dirname'] = config_dirname

<<<<<<< HEAD
=======
        # plasma_only parameter is only required in case of generating Plasma object
        # from HDF file. When plasma_only = False , it follows the previous normal flow.
>>>>>>> 3116960d
        if plasma_only == False:
            montecarlo_section = validated_config_dict['montecarlo']
            montecarlo_section['convergence_strategy'] = (
                parse_convergence_section(
                    montecarlo_section['convergence_strategy']))

        return cls(validated_config_dict)


    def __init__(self, config_dict):
        super(Configuration, self).__init__(config_dict)<|MERGE_RESOLUTION|>--- conflicted
+++ resolved
@@ -259,11 +259,8 @@
 
         validated_config_dict['config_dirname'] = config_dirname
 
-<<<<<<< HEAD
-=======
         # plasma_only parameter is only required in case of generating Plasma object
         # from HDF file. When plasma_only = False , it follows the previous normal flow.
->>>>>>> 3116960d
         if plasma_only == False:
             montecarlo_section = validated_config_dict['montecarlo']
             montecarlo_section['convergence_strategy'] = (
