--- conflicted
+++ resolved
@@ -11,14 +11,11 @@
 from astropy import units as u
 from radioactivedecay import Nuclide
 from radioactivedecay.utils import Z_DICT, elem_to_Z
-<<<<<<< HEAD
+import h5py
 import yaml
 from tardis.io.util import YAMLLoader
 
 YAML_DELIMITER = "---"
-=======
-import h5py
->>>>>>> a57ab477
 
 import logging
 
@@ -545,7 +542,6 @@
     return abundance.index, abundance, isotope_abundance
 
 
-<<<<<<< HEAD
 def load_csvy(fname):
     """
     Parameters
@@ -628,7 +624,8 @@
     """
     yaml_dict, data = load_csvy(fname)
     return data
-=======
+
+
 def runner_to_dict(runner):
     """
     Retrieves all the data from a runner object and returns a dictionary.
@@ -1017,5 +1014,4 @@
     new_model.t_rad = d["t_rad_cgs"]
     new_model.w = d["w"]
 
-    return new_model
->>>>>>> a57ab477
+    return new_model