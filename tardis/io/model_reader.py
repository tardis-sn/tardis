--- conflicted
+++ resolved
@@ -12,11 +12,7 @@
 from radioactivedecay.utils import Z_DICT, elem_to_Z
 
 from tardis.io.configuration.config_reader import ConfigurationNameSpace
-<<<<<<< HEAD
-from tardis.montecarlo.base import MontecarloTransportSolver
-=======
 from tardis.montecarlo.base import MonteCarloTransportSolver
->>>>>>> 234c5860
 from tardis.montecarlo.packet_source import (
     BlackBodySimpleSource,
     BlackBodySimpleSourceRelativistic,
@@ -730,11 +726,7 @@
     )
 
     # Creating a transport object and storing data
-<<<<<<< HEAD
-    new_transport = MontecarloTransportSolver(
-=======
     new_transport = MonteCarloTransportSolver(
->>>>>>> 234c5860
         spectrum_frequency=d["spectrum_frequency_cgs"],
         virtual_spectrum_spawn_range=d["virtual_spectrum_spawn_range"],
         disable_electron_scattering=d["disable_electron_scattering"],
@@ -747,11 +739,7 @@
         spectrum_method=d["spectrum_method"],
         packet_source=d["packet_source"],
         nthreads=d["nthreads"],
-<<<<<<< HEAD
-        enable_vpacket_tracking=d["virt_logging"],
-=======
         enable_virtual_packet_logging=d["virt_logging"],
->>>>>>> 234c5860
         use_gpu=d["use_gpu"],
     )
 
