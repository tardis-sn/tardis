# tests for the config reader module
import os
from attr import validate
import pytest
import pandas as pd
from numpy.testing import assert_almost_equal
from jsonschema.exceptions import ValidationError

from tardis.io.configuration import config_reader
from astropy.units import Quantity
from tardis.io.configuration.config_reader import Configuration
from tardis.plasma.exceptions import PlasmaConfigError
from tardis.plasma.standard_plasmas import assemble_plasma


def test_convergence_section_parser():
    test_convergence_section = {
        "type": "damped",
        "lock_t_inner_cyles": 1,
        "t_inner_update_exponent": -0.5,
        "damping_constant": 0.5,
        "threshold": 0.05,
        "fraction": 0.8,
        "hold_iterations": 3,
        "t_rad": {"damping_constant": 1.0},
    }

    parsed_convergence_section = (
        config_reader.Configuration.parse_convergence_section(
            test_convergence_section
        )
    )

    assert_almost_equal(
        parsed_convergence_section["t_rad"]["damping_constant"], 1.0
    )

    assert_almost_equal(
        parsed_convergence_section["w"]["damping_constant"], 0.5
    )


def test_from_config_dict(tardis_config_verysimple):
    conf = Configuration.from_config_dict(
        tardis_config_verysimple, validate=True, config_dirname="test"
    )
    assert conf.config_dirname == "test"

    assert_almost_equal(
        conf.spectrum.start.value,
        tardis_config_verysimple["spectrum"]["start"].value,
    )

    assert_almost_equal(
        conf.spectrum.stop.value,
        tardis_config_verysimple["spectrum"]["stop"].value,
    )

    tardis_config_verysimple["spectrum"]["start"] = "Invalid"
    with pytest.raises(ValidationError):
        conf = Configuration.from_config_dict(
            tardis_config_verysimple, validate=True, config_dirname="test"
        )


def test_config_hdf(hdf_file_path, tardis_config_verysimple):
    expected = Configuration.from_config_dict(
        tardis_config_verysimple, validate=True, config_dirname="test"
    )
    expected.to_hdf(hdf_file_path, overwrite=True)
    actual = pd.read_hdf(hdf_file_path, key="/simulation/config")
    expected = expected.get_properties()["config"]
    assert actual[0] == expected[0]


def test_model_section_config(tardis_config_verysimple):
    """
    Configuration Validation Test for Model Section of the Tardis Config YAML File

    Validates:
        Density: branch85_w7
        Velocity (Start < End)

    Parameter
    ---------
        `tardis_config_verysimple` : YAML File

    Result
    ------
        Assertion based on validation for specified values
    """
    conf = Configuration.from_config_dict(
        tardis_config_verysimple, validate=True, config_dirname="test"
    )

    assert conf.model.structure.density.type == "branch85_w7"

    tardis_config_verysimple["model"]["structure"]["velocity"][
        "start"
    ] = Quantity("2.0e4 km/s")
    tardis_config_verysimple["model"]["structure"]["velocity"][
        "stop"
    ] = Quantity("1.1e4 km/s")

    with pytest.raises(ValueError):
        conf = Configuration.from_config_dict(
            tardis_config_verysimple, validate=True, config_dirname="test"
        )


def test_supernova_section_config(tardis_config_verysimple):
    """
    Configuration Validation Test for Supernova Section of the Tardis Config YAML File

    Validates:
        Time of Explosion (Must always be positive)
        Luminosity Wavelength Limits (Start < End)

    Parameter
    ---------
        `tardis_config_verysimple` : YAML File

    Result
    ------
        Assertion based on validation for specified values
    """
    tardis_config_verysimple["supernova"]["time_explosion"] = Quantity(
        "-10 day"
    )
    with pytest.raises(ValueError):
        conf = Configuration.from_config_dict(
            tardis_config_verysimple, validate=True, config_dirname="test"
        )

    tardis_config_verysimple["supernova"]["time_explosion"] = Quantity("10 day")
    tardis_config_verysimple["supernova"][
        "luminosity_wavelength_start"
    ] = Quantity("15 angstrom")
    tardis_config_verysimple["supernova"][
        "luminosity_wavelength_end"
    ] = Quantity("0 angstrom")
    with pytest.raises(ValueError):
        conf = Configuration.from_config_dict(
            tardis_config_verysimple, validate=True, config_dirname="test"
        )


@pytest.mark.parametrize("key", ["initial_t_inner", "initial_t_rad"])
def test_plasma_section_config(key, tardis_config_verysimple):
    """
    Configuration Validation Test for Plasma Section of the Tardis Config YAML File

    Validates:
        Initial temperature inner (must be greater than -1K)
        Initial radiative temperature (must be greater than -1K)

    Parameter
    ---------
        `tardis_config_verysimple` : YAML File

    Result
    ------
        Assertion based on validation for specified values
    """
    tardis_config_verysimple["plasma"][key] = Quantity("-100 K")
    with pytest.raises(ValueError):
        conf = Configuration.from_config_dict(
            tardis_config_verysimple, validate=True, config_dirname="test"
        )


def test_plasma_nlte_section_root_config(
    tardis_config_verysimple_nlte,
<<<<<<< HEAD
    nlte_raw_simulation_state,
=======
    nlte_raw_model_root,
>>>>>>> c3bd2b68
    nlte_atom_data,
):
    """
    Configuration Validation Test for Plasma Section of the Tardis Config YAML File.

    Validates:
        nlte_ionization_species: should be included in continuum_interaction

    Parameter
    ---------
        `tardis_config_verysimple_nlte_root` : YAML File
        `nlte_raw_model` : A simple model
        `nlte_atom_data` : An example atomic dataset

    Result
    ------
        Assertion based on validation for specified values
    """
    tardis_config_verysimple_nlte["plasma"]["continuum_interaction"][
        "species"
    ] = [
        "He I",
    ]
    tardis_config_verysimple_nlte["plasma"]["nlte_ionization_species"] = ["H I"]
    config = Configuration.from_config_dict(tardis_config_verysimple_nlte)
    with pytest.raises(PlasmaConfigError) as ve:
<<<<<<< HEAD
        assemble_plasma(config, nlte_raw_simulation_state, nlte_atom_data)


def test_plasma_nlte_exc_section_config(
    tardis_config_verysimple_nlte, nlte_raw_simulation_state, nlte_atom_data
=======
        assemble_plasma(config, nlte_raw_model_root, nlte_atom_data)


def test_plasma_nlte_section_lu_config(
    tardis_config_verysimple_nlte,
    nlte_raw_model_lu,
    nlte_atom_data,
):
    """
    Configuration Validation Test for Plasma Section of the Tardis Config YAML File.

    Validates:
        nlte_ionization_species: should be included in continuum_interaction

    Parameter
    ---------
        `tardis_config_verysimple_nlte_root` : YAML File
        `nlte_raw_model` : A simple model
        `nlte_atom_data` : An example atomic dataset

    Result
    ------
        Assertion based on validation for specified values
    """
    tardis_config_verysimple_nlte["plasma"]["continuum_interaction"][
        "species"
    ] = [
        "He I",
    ]
    tardis_config_verysimple_nlte["plasma"]["nlte_ionization_species"] = ["H I"]
    tardis_config_verysimple_nlte["plasma"]["nlte_solver"] = "lu"
    config = Configuration.from_config_dict(tardis_config_verysimple_nlte)
    with pytest.raises(PlasmaConfigError) as ve:
        assemble_plasma(config, nlte_raw_model_lu, nlte_atom_data)


def test_plasma_nlte_root_exc_section_config(
    tardis_config_verysimple_nlte, nlte_raw_model_root, nlte_atom_data
>>>>>>> c3bd2b68
):
    """
    Configuration Validation Test for Plasma Section of the Tardis Config YAML File.

    Validates:
        nlte_excitation_species: should be included in continuum_interaction

    Parameter
    ---------
        `tardis_config_verysimple_nlte_root` : YAML File
        `nlte_raw_model` : A simple model
        `nlte_atom_data` : An example atomic dataset

    Result
    ------
        Assertion based on validation for specified values
    """
    tardis_config_verysimple_nlte["plasma"]["continuum_interaction"][
        "species"
    ] = [
        "He I",
    ]
    tardis_config_verysimple_nlte["plasma"]["nlte_excitation_species"] = ["H I"]
    tardis_config_verysimple_nlte["plasma"]["nlte_solver"] = "root"
    config = Configuration.from_config_dict(tardis_config_verysimple_nlte)
    with pytest.raises(PlasmaConfigError):
<<<<<<< HEAD
        plasma = assemble_plasma(
            config, nlte_raw_simulation_state, nlte_atom_data
        )
=======
        plasma = assemble_plasma(config, nlte_raw_model_root, nlte_atom_data)
>>>>>>> c3bd2b68


def test_spectrum_section_config(tardis_config_verysimple):
    """
    Configuration Validation Test for Plasma Section of the Tardis Config YAML File

    Validates:
        Spectrum Start & End Limits (Start < End)

    Parameter
    ---------
        `tardis_config_verysimple` : YAML File

    Result
    ------
        Assertion based on validation for specified values
    """
    tardis_config_verysimple["spectrum"]["start"] = Quantity("2500 angstrom")
    tardis_config_verysimple["spectrum"]["stop"] = Quantity("500 angstrom")
    with pytest.raises(ValueError):
        conf = Configuration.from_config_dict(
            tardis_config_verysimple, validate=True, config_dirname="test"
        )<|MERGE_RESOLUTION|>--- conflicted
+++ resolved
@@ -171,11 +171,7 @@
 
 def test_plasma_nlte_section_root_config(
     tardis_config_verysimple_nlte,
-<<<<<<< HEAD
-    nlte_raw_simulation_state,
-=======
     nlte_raw_model_root,
->>>>>>> c3bd2b68
     nlte_atom_data,
 ):
     """
@@ -202,13 +198,6 @@
     tardis_config_verysimple_nlte["plasma"]["nlte_ionization_species"] = ["H I"]
     config = Configuration.from_config_dict(tardis_config_verysimple_nlte)
     with pytest.raises(PlasmaConfigError) as ve:
-<<<<<<< HEAD
-        assemble_plasma(config, nlte_raw_simulation_state, nlte_atom_data)
-
-
-def test_plasma_nlte_exc_section_config(
-    tardis_config_verysimple_nlte, nlte_raw_simulation_state, nlte_atom_data
-=======
         assemble_plasma(config, nlte_raw_model_root, nlte_atom_data)
 
 
@@ -247,7 +236,6 @@
 
 def test_plasma_nlte_root_exc_section_config(
     tardis_config_verysimple_nlte, nlte_raw_model_root, nlte_atom_data
->>>>>>> c3bd2b68
 ):
     """
     Configuration Validation Test for Plasma Section of the Tardis Config YAML File.
@@ -274,13 +262,7 @@
     tardis_config_verysimple_nlte["plasma"]["nlte_solver"] = "root"
     config = Configuration.from_config_dict(tardis_config_verysimple_nlte)
     with pytest.raises(PlasmaConfigError):
-<<<<<<< HEAD
-        plasma = assemble_plasma(
-            config, nlte_raw_simulation_state, nlte_atom_data
-        )
-=======
         plasma = assemble_plasma(config, nlte_raw_model_root, nlte_atom_data)
->>>>>>> c3bd2b68
 
 
 def test_spectrum_section_config(tardis_config_verysimple):
