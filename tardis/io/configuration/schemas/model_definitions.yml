title: 'definitions for the values in Model.yml'
definitions:
  density:
    branch85_w7:
      $$target: 'model_definitions.yml#/definitions/density/branch85_w7'
      $$description: The type ``branch85_w7`` uses a seventh-order polynomial
                      fit to the W7 model and is parametrised by time since
                      explosion. The parameters ``time_0`` and
                      ``density_coefficient`` are set to sensible defaults
                      and should not be changed.
      title: 'Branch85_w7 Density'
      type: object
      additionalProperties: false
      properties:
        type:
          enum:
          - branch85_w7
        w7_time_0:
          type: quantity
          default: 0.000231481 day
          description: This needs no change - DO NOT TOUCH
        w7_rho_0:
          type: quantity
          default: 3e29 g/cm^3
          description: This needs no change - DO NOT TOUCH
        w7_v_0:
          type: quantity
          default: 1 km/s
          description: This needs no change - DO NOT TOUCH
    exponential:
      $$target: 'model_definitions.yml#/definitions/density/exponential'
      $$description: This schema shows how to configure an exponential density
                      profile (see the page linked below).
      title: 'Exponential Density'
      type: object
      additionalProperties: false
      properties:
        type:
          enum:
          - exponential
        time_0:
          type: quantity
          description: Time at which the pure model densities are right
        rho_0:
          type: quantity
          description: density at time_0
        v_0:
          type: quantity
          description: at what velocity the density rho_0 applies
      required:
      - rho_0
      - v_0
    power_law:
      $$target: 'model_definitions.yml#/definitions/density/power_law'
      $$description: This schema shows how to configure a power law density
                      profile (see the page linked below).
      title: 'Power_law Density'
      type: object
      additionalProperties: false
      properties:
        type:
          enum:
          - power_law
        time_0:
          type: quantity
          description: Time at which the pure model densities are right
        rho_0:
          type: quantity
          description: density at time_0
        v_0:
          type: quantity
          description: at what velocity the density rho_0 applies
        exponent:
          type: number
          description: exponent for exponential density profile
      required:
      - rho_0
      - v_0
      - exponent
    uniform:
      $$target: 'model_definitions.yml#/definitions/density/uniform'
      $$description: For a uniform density profile, one need only specify a
                      single parameter -- the value of the uniform density.
      title: 'Uniform Density'
      type: object
      additionalProperties: false
      properties:
        type:
          enum:
          - uniform
        time_0:
          type: quantity
          description: Time at which the pure model densities are right
        value:
          type: quantity
          description: value for uniform density
      required:
      - value
  structure:
    file:
      $$target: 'model_definitions.yml#/definitions/structure/file'
      $$description: One can use a file referenced in the model configuration
                      to create a custom structure model and density profile.
      title: 'File Structure'
      type: object
      additionalProperties: false
      properties:
        type:
          enum:
          - file
        filename:
          type: string
          description: file name (with path) to structure model
        filetype:
          type: string
          enum:
          - simple_ascii
          - artis
          - cmfgen_model
          description: file type
        v_inner_boundary:
          type: quantity
          default: -1 km/s
          description: location of the inner boundary chosen from the model
        v_outer_boundary:
          type: quantity
          default: -1 km/s
          description: location of the inner boundary chosen from the model
      required:
      - filename
      - filetype
    specific:
      $$target: 'model_definitions.yml#/definitions/structure/specific'
      $$description: The following schema shows how to use the built-in
                      structure model and density profiles.
      title: 'Specific Structure'
      type: object
      additionalProperties: false
      properties:
        type:
          enum:
          - specific
        velocity:
          type: object
          properties:
            start:
              type: quantity
            stop:
              type: quantity
            num:
              type: number
              multipleOf: 1.0
          description: description of the boundaries of the shells
        density:
          oneOf:
          - $ref: 'model_definitions.yml#/definitions/density/branch85_w7'
          - $ref: 'model_definitions.yml#/definitions/density/exponential'
          - $ref: 'model_definitions.yml#/definitions/density/power_law'
          - $ref: 'model_definitions.yml#/definitions/density/uniform'
      required:
      - velocity
      - density
  abundances:
          
    file:
      $$target: 'model_definitions.yml#/definitions/abundances/file'
      $$description: One can use a file referenced in the model configuration
                      to create a custom elemental abundances.
      title: 'File Abundance'
      type: object
      additionalProperties: false
      properties:
        type:
          enum:
          - file
        filetype:
          type: string
          description: type of abundance file to read in
        filename:
          type: string
          description: filename
        model_isotope_time_0:
          type: quantity
<<<<<<< HEAD
          default: -1 s
          description: Initial time for isotope decay
=======
          default: nan s
          description: Initial time for isotope decay. If nan is specified then this is set to time_explosion and the
                       isotope abundances are not decayed. If set to a value then the abundances are decayed from 
                       model_isotope_time_0 to time_explosion.
>>>>>>> 1c41d78e

      required:
      - filetype
      - filename
    uniform:
      $$target: 'model_definitions.yml#/definitions/abundances/uniform'
      $$description: The following schema shows how to use TARDIS's built-in
                      uniform abundance configuration.
      title: 'Uniform Abundance'
      type: object
      properties:
        type:
          enum:
          - uniform
        model_isotope_time_0:
          type: quantity
<<<<<<< HEAD
          default: -1 s
          description: Initial time for isotope decay
=======
          default: nan s
          description: Initial time for isotope decay. If nan is specified then this is set to time_explosion and the
                       isotope abundances are not decayed. If set to a value then the abundances are decayed from 
                       model_isotope_time_0 to time_explosion.
>>>>>>> 1c41d78e
      additionalProperties:
        type: number
        minimum: 0
        maximum: 1
      required:
      - model_isotope_time_0
      
<|MERGE_RESOLUTION|>--- conflicted
+++ resolved
@@ -181,15 +181,10 @@
           description: filename
         model_isotope_time_0:
           type: quantity
-<<<<<<< HEAD
-          default: -1 s
-          description: Initial time for isotope decay
-=======
           default: nan s
           description: Initial time for isotope decay. If nan is specified then this is set to time_explosion and the
                        isotope abundances are not decayed. If set to a value then the abundances are decayed from 
                        model_isotope_time_0 to time_explosion.
->>>>>>> 1c41d78e
 
       required:
       - filetype
@@ -206,15 +201,10 @@
           - uniform
         model_isotope_time_0:
           type: quantity
-<<<<<<< HEAD
-          default: -1 s
-          description: Initial time for isotope decay
-=======
           default: nan s
           description: Initial time for isotope decay. If nan is specified then this is set to time_explosion and the
                        isotope abundances are not decayed. If set to a value then the abundances are decayed from 
                        model_isotope_time_0 to time_explosion.
->>>>>>> 1c41d78e
       additionalProperties:
         type: number
         minimum: 0
