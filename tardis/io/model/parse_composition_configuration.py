import logging

from astropy import units as u

from tardis.io.configuration.config_reader import Configuration
from tardis.io.model.parse_density_configuration import (
    calculate_density_after_time,
    parse_density_from_csvy,
    parse_density_section_config,
)
from tardis.io.model.parse_geometry_configuration import (
    parse_structure_from_config,
)
from tardis.io.model.parse_mass_fraction_configuration import (
    parse_mass_fractions_from_config,
    parse_mass_fractions_from_csvy,
)
from tardis.model.matter.composition import Composition

logger = logging.getLogger(__name__)


def parse_density_from_config(config: Configuration) -> u.Quantity:
    """
    Parse the configuration file and produce a density at
    time_explosion.

    Parameters
    ----------
    config : tardis.io.config_reader.Configuration

    Returns
    -------
    density: u.Quantity

    """
    time_explosion = config.supernova.time_explosion.cgs
    (
        density_time,
        velocity,
        density,
        electron_densities,
        temperature,
    ) = parse_structure_from_config(config)

    if density is None:
        adjusted_velocity = velocity.insert(0, 0)
        v_middle = adjusted_velocity[1:] * 0.5 + adjusted_velocity[:-1] * 0.5
        d_conf = config.model.structure.density
        density, density_time = parse_density_section_config(
            d_conf, v_middle, time_explosion
        )

    density = calculate_density_after_time(
        density, density_time, time_explosion
    )
    # Note: This is the number of shells *without* taking in mind the
    #       v boundaries.
    if len(density) == len(velocity):
        logger.warning(
            "Number of density points larger than number of shells. Assuming inner point irrelevant"
        )
        density = density[1:]

    return density, electron_densities


def parse_composition_from_config(atom_data, config, time_explosion, geometry):
    """Parse the composition data from a CSVY model.

    Parameters
    ----------
    atom_data : object
        The atom data used for parsing.
    config : object
        The configuration data.
    time_explosion : float
        The time of the explosion.
    geometry : object
        The geometry of the model.

    Returns
    -------
    Composition
        The parsed composition
    array
        Electron densities.
    """
    density, electron_densities = parse_density_from_config(config)

<<<<<<< HEAD
    (nuclide_mass_fractions) = parse_mass_fractions_from_config(
=======
    nuclide_mass_fractions = parse_mass_fractions_from_config(
>>>>>>> 1c41d78e
        config, geometry, time_explosion
    )

    return (
        Composition(
            density,
            nuclide_mass_fractions,
            atom_data.atom_data.mass.copy(),
        ),
        electron_densities,
    )


def parse_composition_from_csvy(
    atom_data, csvy_model_config, csvy_model_data, time_explosion, geometry
):
    """
    Parse the composition data from a CSVY model.

    Parameters
    ----------
    atom_data : object
        The atom data used for parsing.
    csvy_model_config : object
        The configuration data of the CSVY model.
    csvy_model_data : object
        The data of the CSVY model.
    time_explosion : float
        The time of the explosion.
    geometry : object
        The geometry of the model.

    Returns
    -------
    Composition : object
        The parsed composition

    Raises
    ------
    None.

    Notes
    -----
    This function parses the composition data from a CSVY model. It calls the 'parse_density_csvy'
    function to parse the density data, and the 'parse_mass_fraction_csvy' function to parse the mass fraction
    and isotope mass fraction data. The parsed data is returned as a Composition object.
    """
    density = parse_density_from_csvy(
        csvy_model_config, csvy_model_data, time_explosion
    )

<<<<<<< HEAD
    (nuclide_mass_fractions) = parse_mass_fractions_from_csvy(
=======
    nuclide_mass_fractions = parse_mass_fractions_from_csvy(
>>>>>>> 1c41d78e
        csvy_model_config, csvy_model_data, geometry, time_explosion
    )
    return Composition(
        density,
        nuclide_mass_fractions,
        atom_data.atom_data.mass.copy(),
    )<|MERGE_RESOLUTION|>--- conflicted
+++ resolved
@@ -51,9 +51,7 @@
             d_conf, v_middle, time_explosion
         )
 
-    density = calculate_density_after_time(
-        density, density_time, time_explosion
-    )
+    density = calculate_density_after_time(density, density_time, time_explosion)
     # Note: This is the number of shells *without* taking in mind the
     #       v boundaries.
     if len(density) == len(velocity):
@@ -88,11 +86,7 @@
     """
     density, electron_densities = parse_density_from_config(config)
 
-<<<<<<< HEAD
-    (nuclide_mass_fractions) = parse_mass_fractions_from_config(
-=======
     nuclide_mass_fractions = parse_mass_fractions_from_config(
->>>>>>> 1c41d78e
         config, geometry, time_explosion
     )
 
@@ -144,11 +138,7 @@
         csvy_model_config, csvy_model_data, time_explosion
     )
 
-<<<<<<< HEAD
-    (nuclide_mass_fractions) = parse_mass_fractions_from_csvy(
-=======
     nuclide_mass_fractions = parse_mass_fractions_from_csvy(
->>>>>>> 1c41d78e
         csvy_model_config, csvy_model_data, geometry, time_explosion
     )
     return Composition(
