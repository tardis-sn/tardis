import logging

from astropy import units as u

from tardis.io.configuration.config_reader import Configuration
from tardis.io.model.parse_density_configuration import (
    calculate_density_after_time,
    parse_density_from_csvy,
    parse_density_section_config,
)
from tardis.io.model.parse_geometry_configuration import (
    parse_structure_from_config,
)
from tardis.io.model.parse_mass_fraction_configuration import (
    parse_mass_fractions_from_config,
    parse_mass_fractions_from_csvy,
)
from tardis.model.matter.composition import Composition

logger = logging.getLogger(__name__)


def parse_density_from_config(config: Configuration) -> u.Quantity:
    """
    Parse the configuration file and produce a density at
    time_explosion.

    Parameters
    ----------
    config : tardis.io.config_reader.Configuration

    Returns
    -------
    density: u.Quantity

    """
    time_explosion = config.supernova.time_explosion.cgs
    (
        density_time,
        velocity,
        density,
        electron_densities,
        temperature,
    ) = parse_structure_from_config(config)

    if density is None:
        adjusted_velocity = velocity.insert(0, 0)
        v_middle = adjusted_velocity[1:] * 0.5 + adjusted_velocity[:-1] * 0.5
        d_conf = config.model.structure.density
        density, density_time = parse_density_section_config(
            d_conf, v_middle, time_explosion
        )

    density = calculate_density_after_time(
        density, density_time, time_explosion
    )
    # Note: This is the number of shells *without* taking in mind the
    #       v boundaries.
    if len(density) == len(velocity):
        logger.warning(
            "Number of density points larger than number of shells. Assuming inner point irrelevant"
        )
        density = density[1:]

    return density, electron_densities


def parse_composition_from_config(atom_data, config, time_explosion, geometry):
    """Parse the composition data from a CSVY model.

    Parameters
    ----------
    atom_data : object
        The atom data used for parsing.
    config : object
        The configuration data.
    time_explosion : float
        The time of the explosion.
    geometry : object
        The geometry of the model.

    Returns
    -------
    Composition
        The parsed composition
    array
        Electron densities.
    """
    density, electron_densities = parse_density_from_config(config)

    nuclide_mass_fractions = parse_mass_fractions_from_config(
        config, geometry, time_explosion
    )

    return (
        Composition(
            density,
            nuclide_mass_fractions,
<<<<<<< HEAD
=======
            atom_data.atom_data.mass.copy(),
>>>>>>> 1c41d78e
        ),
        electron_densities,
    )


def parse_composition_from_csvy(
    atom_data, csvy_model_config, csvy_model_data, time_explosion, geometry
):
    """
    Parse the composition data from a CSVY model.

    Parameters
    ----------
    atom_data : object
        The atom data used for parsing.
    csvy_model_config : object
        The configuration data of the CSVY model.
    csvy_model_data : object
        The data of the CSVY model.
    time_explosion : float
        The time of the explosion.
    geometry : object
        The geometry of the model.

    Returns
    -------
    Composition : object
        The parsed composition

    Raises
    ------
    None.

    Notes
    -----
    This function parses the composition data from a CSVY model. It calls the 'parse_density_csvy'
    function to parse the density data, and the 'parse_mass_fraction_csvy' function to parse the mass fraction
    and isotope mass fraction data. The parsed data is returned as a Composition object.
    """
    density = parse_density_from_csvy(
        csvy_model_config, csvy_model_data, time_explosion
    )

    nuclide_mass_fractions = parse_mass_fractions_from_csvy(
        csvy_model_config, csvy_model_data, geometry, time_explosion
    )
<<<<<<< HEAD
    return Composition(density, nuclide_mass_fractions)
=======
    return Composition(
        density,
        nuclide_mass_fractions,
        atom_data.atom_data.mass.copy(),
    )
>>>>>>> 1c41d78e
<|MERGE_RESOLUTION|>--- conflicted
+++ resolved
@@ -51,9 +51,7 @@
             d_conf, v_middle, time_explosion
         )
 
-    density = calculate_density_after_time(
-        density, density_time, time_explosion
-    )
+    density = calculate_density_after_time(density, density_time, time_explosion)
     # Note: This is the number of shells *without* taking in mind the
     #       v boundaries.
     if len(density) == len(velocity):
@@ -96,10 +94,6 @@
         Composition(
             density,
             nuclide_mass_fractions,
-<<<<<<< HEAD
-=======
-            atom_data.atom_data.mass.copy(),
->>>>>>> 1c41d78e
         ),
         electron_densities,
     )
@@ -146,12 +140,4 @@
     nuclide_mass_fractions = parse_mass_fractions_from_csvy(
         csvy_model_config, csvy_model_data, geometry, time_explosion
     )
-<<<<<<< HEAD
-    return Composition(density, nuclide_mass_fractions)
-=======
-    return Composition(
-        density,
-        nuclide_mass_fractions,
-        atom_data.atom_data.mass.copy(),
-    )
->>>>>>> 1c41d78e
+    return Composition(density, nuclide_mass_fractions)