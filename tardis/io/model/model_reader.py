--- conflicted
+++ resolved
@@ -296,19 +296,6 @@
     isotope_abundance : dict
     """
     simulation_state_dict = {
-<<<<<<< HEAD
-        "velocity_cgs": model.velocity.cgs,
-        "abundance": model.abundance,
-        "time_explosion_cgs": model.time_explosion.cgs,
-        "t_inner_cgs": model.t_inner.cgs,
-        "t_radiative_cgs": model.t_radiative.cgs,
-        "dilution_factor": model.dilution_factor,
-        "v_boundary_inner_cgs": model.v_boundary_inner.cgs,
-        "v_boundary_outer_cgs": model.v_boundary_outer.cgs,
-        "t_rad_cgs": model.t_radiative.cgs,
-        "r_inner_cgs": model.r_inner.cgs,
-        "density_cgs": model.density.cgs,
-=======
         "velocity_cgs": simulation_state.velocity.cgs,
         "abundance": simulation_state.abundance,
         "time_explosion_cgs": simulation_state.time_explosion.cgs,
@@ -320,7 +307,6 @@
         "dilution_factor": simulation_state.dilution_factor,
         "r_inner_cgs": simulation_state.r_inner.cgs,
         "density_cgs": simulation_state.density.cgs,
->>>>>>> d5cb35dd
     }
 
     for key, value in simulation_state_dict.items():
