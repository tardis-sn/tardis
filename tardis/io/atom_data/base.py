--- conflicted
+++ resolved
@@ -3,11 +3,7 @@
 import numpy as np
 import pandas as pd
 from astropy.units import Quantity
-<<<<<<< HEAD
-from scipy import interpolate
 from dataclasses import dataclass
-=======
->>>>>>> 5fe6806d
 
 from tardis import constants as const
 from tardis.io.atom_data.collision_data import (
@@ -693,9 +689,9 @@
             logger.debug(
                 f"{store_key} not available for Atom Data. Setting value to None"
             )
-<<<<<<< HEAD
-        )
-        return c_ul_matrix + c_lu_matrix.transpose(1, 0, 2)
+            attribute = None
+
+        return attribute            
 
 
 @dataclass
@@ -722,8 +718,4 @@
     equilibrium_constants: pd.DataFrame
     partition_functions: pd.DataFrame
     dissociation_energies: pd.DataFrame
-=======
-            attribute = None
-
-        return attribute
->>>>>>> 5fe6806d
+      