--- conflicted
+++ resolved
@@ -1,4 +1,3 @@
-<<<<<<< HEAD
 # tests for the config reader module
 import os
 from attr import validate
@@ -8,7 +7,10 @@
 from jsonschema.exceptions import ValidationError
 
 from tardis.io import config_reader
+from astropy.units import Quantity
 from tardis.io.config_reader import Configuration
+from tardis.plasma.exceptions import PlasmaConfigError
+from tardis.plasma.standard_plasmas import assemble_plasma
 
 
 def data_path(filename):
@@ -98,257 +100,6 @@
 
     tardis_config_verysimple["model"]["structure"]["velocity"][
         "start"
-    ] = "2.0e4 km/s"
-    tardis_config_verysimple["model"]["structure"]["velocity"][
-        "stop"
-    ] = "1.1e4 km/s"
-    with pytest.raises(ValueError) as ve:
-        if (
-            conf.model.structure.velocity.start
-            < conf.model.structure.velocity.stop
-        ):
-            raise ValueError("Stop Value must be greater than Start Value")
-    assert ve.type is ValueError
-
-
-def test_supernova_section_config(tardis_config_verysimple):
-    """
-    Configuration Validation Test for Supernova Section of the Tardis Config YAML File
-
-    Validates:
-        Time of Explosion (Must always be positive)
-        Luminosity Wavelength Limits (Start < End)
-
-    Parameter
-    ---------
-        `tardis_config_verysimple` : YAML File
-
-    Result
-    ------
-        Assertion based on validation for specified values
-    """
-    conf = Configuration.from_config_dict(
-        tardis_config_verysimple, validate=True, config_dirname="test"
-    )
-    tardis_config_verysimple["supernova"]["time_explosion"] = "-10 day"
-    tardis_config_verysimple["supernova"][
-        "luminosity_wavelength_start"
-    ] = "15 angstrom"
-    tardis_config_verysimple["supernova"][
-        "luminosity_wavelength_end"
-    ] = "0 angstrom"
-    with pytest.raises(ValueError) as ve:
-        if conf.supernova.time_explosion.value > 0:
-            raise ValueError("Time of Explosion cannot be negative")
-    assert ve.type is ValueError
-
-    with pytest.raises(ValueError) as ve:
-        if (
-            conf.supernova.luminosity_wavelength_start.value
-            < conf.supernova.luminosity_wavelength_end.value
-        ):
-            raise ValueError(
-                "End Limit must be greater than Start Limit for Luminosity"
-            )
-    assert ve.type is ValueError
-
-
-def test_plasma_section_config(tardis_config_verysimple):
-    """
-    Configuration Validation Test for Plasma Section of the Tardis Config YAML File
-
-    Validates:
-        Initial temperature inner (must be greater than -1K)
-        Initial radiative temperature (must be greater than -1K)
-
-    Parameter
-    ---------
-        `tardis_config_verysimple` : YAML File
-
-    Result
-    ------
-        Assertion based on validation for specified values
-    """
-    conf = Configuration.from_config_dict(
-        tardis_config_verysimple, validate=True, config_dirname="test"
-    )
-    tardis_config_verysimple["plasma"]["initial_t_inner"] = "-100 K"
-    tardis_config_verysimple["plasma"]["initial_t_rad"] = "-100 K"
-    with pytest.raises(ValueError) as ve:
-        if (conf.plasma.initial_t_inner.value >= -1) and (
-            conf.plasma.initial_t_rad.value >= -1
-        ):
-            raise ValueError("Initial Temperatures are Invalid")
-    assert ve.type is ValueError
-
-
-def test_plasma_nlte_section_config(tardis_config_verysimple_nlte):
-    """
-    Configuration Validation Test for Plasma Section of the Tardis Config YAML File.
-
-    Validates:
-        nlte_ionization_species: should be included in continuum_interaction
-
-    Parameter
-    ---------
-        `tardis_config_verysimple` : YAML File
-
-    Result
-    ------
-        Assertion based on validation for specified values
-    """
-    conf = Configuration.from_config_dict(
-        tardis_config_verysimple_nlte, validate=True, config_dirname="test"
-    )
-    tardis_config_verysimple_nlte["plasma"]["continuum_interaction"][
-        "species"
-    ] = [
-        "He I",
-    ]
-    tardis_config_verysimple_nlte["plasma"]["nlte_ionization_species"] = ["H I"]
-    with pytest.raises(ValueError) as ve:
-        nlte_ionization_species = tardis_config_verysimple_nlte["plasma"][
-            "nlte_ionization_species"
-        ]
-
-        for species in nlte_ionization_species:
-            if not (
-                species
-                in tardis_config_verysimple_nlte["plasma"][
-                    "continuum_interaction"
-                ]["species"]
-            ):
-                raise ValueError("Nlte ionization species not in continuum.")
-    assert ve.type is ValueError
-
-
-def test_spectrum_section_config(tardis_config_verysimple):
-    """
-    Configuration Validation Test for Plasma Section of the Tardis Config YAML File
-
-    Validates:
-        Spectrum Start & End Limits (Start < End)
-
-    Parameter
-    ---------
-        `tardis_config_verysimple` : YAML File
-
-    Result
-    ------
-        Assertion based on validation for specified values
-    """
-    conf = Configuration.from_config_dict(
-        tardis_config_verysimple, validate=True, config_dirname="test"
-    )
-    tardis_config_verysimple["spectrum"]["start"] = "2500 angstrom"
-    tardis_config_verysimple["spectrum"]["stop"] = "500 angstrom"
-    with pytest.raises(ValueError) as ve:
-        if not conf.spectrum.stop.value < conf.spectrum.start.value:
-            raise ValueError("Start Value must be less than Stop Value")
-    assert ve.type is ValueError
-=======
-# tests for the config reader module
-import os
-from attr import validate
-import pytest
-import pandas as pd
-from numpy.testing import assert_almost_equal
-from jsonschema.exceptions import ValidationError
-
-from tardis.io import config_reader
-from astropy.units import Quantity
-from tardis.io.config_reader import Configuration
-from tardis.plasma.exceptions import PlasmaConfigError
-from tardis.plasma.standard_plasmas import assemble_plasma
-
-
-def data_path(filename):
-    data_dir = os.path.dirname(__file__)
-    return os.path.abspath(os.path.join(data_dir, "data", filename))
-
-
-def test_convergence_section_parser():
-    test_convergence_section = {
-        "type": "damped",
-        "lock_t_inner_cyles": 1,
-        "t_inner_update_exponent": -0.5,
-        "damping_constant": 0.5,
-        "threshold": 0.05,
-        "fraction": 0.8,
-        "hold_iterations": 3,
-        "t_rad": {"damping_constant": 1.0},
-    }
-
-    parsed_convergence_section = config_reader.parse_convergence_section(
-        test_convergence_section
-    )
-
-    assert_almost_equal(
-        parsed_convergence_section["t_rad"]["damping_constant"], 1.0
-    )
-
-    assert_almost_equal(
-        parsed_convergence_section["w"]["damping_constant"], 0.5
-    )
-
-
-def test_from_config_dict(tardis_config_verysimple):
-    conf = Configuration.from_config_dict(
-        tardis_config_verysimple, validate=True, config_dirname="test"
-    )
-    assert conf.config_dirname == "test"
-
-    assert_almost_equal(
-        conf.spectrum.start.value,
-        tardis_config_verysimple["spectrum"]["start"].value,
-    )
-
-    assert_almost_equal(
-        conf.spectrum.stop.value,
-        tardis_config_verysimple["spectrum"]["stop"].value,
-    )
-
-    tardis_config_verysimple["spectrum"]["start"] = "Invalid"
-    with pytest.raises(ValidationError):
-        conf = Configuration.from_config_dict(
-            tardis_config_verysimple, validate=True, config_dirname="test"
-        )
-
-
-def test_config_hdf(hdf_file_path, tardis_config_verysimple):
-    expected = Configuration.from_config_dict(
-        tardis_config_verysimple, validate=True, config_dirname="test"
-    )
-    expected.to_hdf(hdf_file_path, overwrite=True)
-    actual = pd.read_hdf(hdf_file_path, key="/simulation/config")
-    expected = expected.get_properties()["config"]
-    assert actual[0] == expected[0]
-
-
-def test_model_section_config(tardis_config_verysimple):
-    """
-    Configuration Validation Test for Model Section of the Tardis Config YAML File
-
-    Validates:
-        Density: branch85_w7
-        Velocity (Start < End)
-
-    Parameter
-    ---------
-        `tardis_config_verysimple` : YAML File
-
-    Result
-    ------
-        Assertion based on validation for specified values
-    """
-    conf = Configuration.from_config_dict(
-        tardis_config_verysimple, validate=True, config_dirname="test"
-    )
-
-    assert conf.model.structure.density.type == "branch85_w7"
-
-    tardis_config_verysimple["model"]["structure"]["velocity"][
-        "start"
     ] = Quantity("2.0e4 km/s")
     tardis_config_verysimple["model"]["structure"]["velocity"][
         "stop"
@@ -503,5 +254,4 @@
     with pytest.raises(ValueError):
         conf = Configuration.from_config_dict(
             tardis_config_verysimple, validate=True, config_dirname="test"
-        )
->>>>>>> d719b8e2
+        )