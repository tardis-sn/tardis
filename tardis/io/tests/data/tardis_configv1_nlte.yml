<<<<<<< HEAD
tardis_config_version: v1.0

supernova:
    luminosity_requested: 2.8e9 solLum
    time_explosion: 13 day

atom_data: kurucz_atom_pure_simple.h5

model:
    structure:
        type: specific
        velocity:
            start: 1.1e4 km/s
            stop: 2.0e4 km/s
            num: 20
        density:
            type: branch85_w7
    abundances:
        type: uniform
        H: 0.1
        O: 0.09
        Mg: 0.03
        Si: 0.52
        S: 0.19
        Ar: 0.04
        Ca: 0.03

plasma:
    ionization: lte
    excitation: lte
    radiative_rates_type: dilute-blackbody
    line_interaction_type: macroatom
    continuum_interaction:
      species:
        - H I
    nlte_ionization_species: [H I]

montecarlo:
    seed: 23111963
    no_of_packets : 2.0e+5
    iterations: 5
    last_no_of_packets: 5.0e+5
    no_of_virtual_packets: 5
    convergence_strategy:
        type: damped
        damping_constant: 0.5
        threshold: 0.05
        lock_t_inner_cycles: 1
        t_inner_update_exponent: -0.5

spectrum:
    start: 500 angstrom
    stop: 20000 angstrom
    num: 10000
=======
tardis_config_version: v1.0

supernova:
  luminosity_requested: 9.05 log_lsun
  time_explosion: 16 day

atom_data: TestNLTE_Ti.h5

model:
  structure:
    type: specific
    velocity:
      start: 6395 km/s
      stop: 12500 km/s
      num: 5
    density:
      type : power_law
      time_0: 16.0 day
      rho_0: 1.948e-14 g/cm^3
      v_0: 8000 km/s
      exponent: -10

  abundances:
    type: uniform
    H: 0.9
    He: 0.099
    Ti: 1e-3

plasma:
  disable_electron_scattering: no
  ionization: lte
  excitation: lte
  radiative_rates_type: dilute-blackbody
  line_interaction_type: macroatom
  initial_t_inner: 12000 K
  link_t_rad_t_electron: 1.0
  nlte_ionization_species: [H I, He II, Ti II]
  
  continuum_interaction:
    species:
      - H I
      - Ti II
      - He II

    enable_adiabatic_cooling: True



montecarlo:
  seed: 23111963
  no_of_packets: 100000
  iterations: 1
  nthreads: 1

  last_no_of_packets: 1000
  no_of_virtual_packets: 0

  convergence_strategy:
    type: damped
    damping_constant: 0.5
    threshold: 0.05
    fraction: 0.8
    hold_iterations: 3

spectrum:
  start: 250 angstrom
  stop: 10000 angstrom
  num: 10000
  method: integrated
  compute: Automatic
>>>>>>> d719b8e2
<|MERGE_RESOLUTION|>--- conflicted
+++ resolved
@@ -1,59 +1,3 @@
-<<<<<<< HEAD
-tardis_config_version: v1.0
-
-supernova:
-    luminosity_requested: 2.8e9 solLum
-    time_explosion: 13 day
-
-atom_data: kurucz_atom_pure_simple.h5
-
-model:
-    structure:
-        type: specific
-        velocity:
-            start: 1.1e4 km/s
-            stop: 2.0e4 km/s
-            num: 20
-        density:
-            type: branch85_w7
-    abundances:
-        type: uniform
-        H: 0.1
-        O: 0.09
-        Mg: 0.03
-        Si: 0.52
-        S: 0.19
-        Ar: 0.04
-        Ca: 0.03
-
-plasma:
-    ionization: lte
-    excitation: lte
-    radiative_rates_type: dilute-blackbody
-    line_interaction_type: macroatom
-    continuum_interaction:
-      species:
-        - H I
-    nlte_ionization_species: [H I]
-
-montecarlo:
-    seed: 23111963
-    no_of_packets : 2.0e+5
-    iterations: 5
-    last_no_of_packets: 5.0e+5
-    no_of_virtual_packets: 5
-    convergence_strategy:
-        type: damped
-        damping_constant: 0.5
-        threshold: 0.05
-        lock_t_inner_cycles: 1
-        t_inner_update_exponent: -0.5
-
-spectrum:
-    start: 500 angstrom
-    stop: 20000 angstrom
-    num: 10000
-=======
 tardis_config_version: v1.0
 
 supernova:
@@ -123,5 +67,4 @@
   stop: 10000 angstrom
   num: 10000
   method: integrated
-  compute: Automatic
->>>>>>> d719b8e2
+  compute: Automatic