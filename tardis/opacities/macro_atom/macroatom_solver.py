import numpy as np
import pandas as pd

from tardis.opacities.macro_atom import util
from tardis.opacities.macro_atom.base import (
    get_macro_atom_data,
    initialize_transition_probabilities,
)
from tardis.opacities.macro_atom.macroatom_state import (
    LegacyMacroAtomState,
    MacroAtomState,
)
from tardis.opacities.macro_atom.macroatom_transitions import (
    line_transition_emission_down,
    line_transition_internal_down,
    line_transition_internal_up,
)

from tardis.configuration.sorting_globals import SORTING_ALGORITHM


class LegacyMacroAtomSolver:
    initialize: bool = True
    normalize: bool = True

    def __init__(self, initialize=True, normalize=True):
        """Solver class for Macro Atom related opacities

        Parameters
        ----------
        initialize: bool
            Whether or not to initialize the transition probabilitiy coefficients and block references when solving the first time (default True)
        normalize: bool
            Whether or not to normalize the transition probabilities to unity. Default True
        """
        self.initialize = initialize
        self.normalize = normalize

    def initialize_transition_probabilities(self, atomic_data):
        """initialize the transition probability coefficients and block references when solving the first time

        Parameters
        ----------
        atomic_data : tardis.io.atom_data.AtomData
            Atomic Data
        """
        coef_and_block_ref = initialize_transition_probabilities(atomic_data)
        self.transition_probability_coef = coef_and_block_ref[
            "transition_probability_coef"
        ]
        self.block_references = coef_and_block_ref["block_references"]
        self.initialize = False

    def solve_transition_probabilities(
        self,
        atomic_data,
        mean_intensities_lines_blue_wing,
        tau_sobolev,
        beta_sobolev,
        stimulated_emission_factor,
    ):
        """Solve the basic transition probabilities for the macroatom

        Parameters
        ----------
        atomic_data : tardis.io.atom_data.AtomData
            Atomic Data
        mean_intensities_lines_blue_wing : pd.DataFrame
            Mean intensity of the radiation field of each line in the blue wing for each shell
            For more detail see Lucy 2003, https://doi.org/10.1051/0004-6361:20030357
        tau_sobolev : pd.DataFrame
            Expansion Optical Depths
        beta_sobolev : pd.DataFrame
            Modified expansion Optical Depths
        stimulated_emission_factor : np.ndarray

        Returns
        -------
        pd.DataFrame
            Transition Probabilities
        """
        if self.initialize:
            self.initialize_transition_probabilities(atomic_data)
        # Referenced in https://github.com/tardis-sn/tardis/issues/3009
        if len(mean_intensities_lines_blue_wing) == 0:
            return None
        macro_atom_data = get_macro_atom_data(atomic_data)

        transition_probabilities = np.empty(
            (self.transition_probability_coef.shape[0], beta_sobolev.shape[1])
        )
        transition_type = macro_atom_data.transition_type.values
        lines_idx = macro_atom_data.lines_idx.values
        tpos = macro_atom_data.transition_probability.values
        # This function modifies transition_probabilities inplace
        util.fast_calculate_transition_probabilities(
            tpos,
            beta_sobolev.values,
            mean_intensities_lines_blue_wing.values,
            stimulated_emission_factor,
            transition_type,
            lines_idx,
            self.block_references,
            transition_probabilities,
            self.normalize,
        )
        transition_probabilities_df = pd.DataFrame(
            transition_probabilities,
            index=macro_atom_data.transition_line_id,
            columns=tau_sobolev.columns,
        )

        return transition_probabilities_df

    def solve(
        self,
        mean_intensities_lines_blue_wing,
        atomic_data,
        tau_sobolev,
        stimulated_emission_factor,
        beta_sobolev=None,
    ):
        """Solved the Macro Atom State

        Parameters
        ----------
        mean_intensities_lines_blue_wing : pd.DataFrame
            Mean intensity of the radiation field of each line in the blue wing for each shell
        atomic_data : tardis.io.atom_data.AtomData
            Atomic Data
        tau_sobolev : pd.DataFrame
            Expansion Optical Depths
        stimulated_emission_factor : pd.DataFrame
        beta_sobolev : pd.DataFrame

        Returns
        -------
        tardis.opacities.macroatom_state.MacroAtomState
            State of the macro atom ready to be placed into the OpacityState
        """
        transition_probabilities = self.solve_transition_probabilities(
            atomic_data,
            mean_intensities_lines_blue_wing,
            tau_sobolev,
            beta_sobolev,
            stimulated_emission_factor,
        )

        macro_block_references = atomic_data.macro_atom_references[
            "block_references"
        ]
        macro_atom_info = atomic_data.macro_atom_data

        return LegacyMacroAtomState(
            transition_probabilities,
            macro_atom_info["transition_type"],
            macro_atom_info["destination_level_idx"],
            macro_atom_info["lines_idx"],
            macro_block_references,
            atomic_data.lines_upper2macro_reference_idx,
        )


class BoundBoundMacroAtomSolver:
    levels: pd.DataFrame
    lines: pd.DataFrame

    def __init__(self, levels, lines, line_interaction_type="macroatom"):
        self.levels = levels
        self.lines = lines
        self.line_interaction_type = line_interaction_type

    def solve(
        self,
        mean_intensities_blue_wing,
        beta_sobolevs,
        stimulated_emission_factors,
    ):
        """
        Solves the transition probabilities and returns a DataFrame with the probabilities and a DataFrame with the macro atom transition metadata.
        Referenced as $p_i$ in Lucy 2003, https://doi.org/10.1051/0004-6361:20030357

        Parameters
        ----------
        mean_intensities_blue_wing : pd.DataFrame
            Mean intensity of the radiation field of each line in the blue wing for each shell.
            For more detail see Lucy 2003, https://doi.org/10.1051/0004-6361:20030357
            Referenced as 'J^b_{lu}' internally, or 'J^b_{ji}' in the original paper.
        beta_sobolevs : pd.DataFrame
            Escape probabilites for the Sobolev approximation.
        stimulated_emission_factors : pd.DataFrame
            Stimulated emission factors for the lines.

        Returns
        -------
        MacroAtomState
            A MacroAtomState object containing the transition probabilities, transition metadata, and a mapping from line IDs to macro atom level upper indices.
        """
        oscillator_strength_ul = self.lines.f_ul.values.reshape(-1, 1)
        oscillator_strength_lu = self.lines.f_lu.values.reshape(-1, 1)
        nus = self.lines.nu.values.reshape(-1, 1)
        line_ids = self.lines.line_id.values

        energies_upper = (
            self.levels[["energy"]]
            .rename(columns={"energy": "level_number_upper"})
            .reindex(self.lines.index.droplevel("level_number_lower"))
            .values
        )
        energies_lower = (
            self.levels[["energy"]]
            .rename(columns={"energy": "level_number_lower"})
            .reindex(self.lines.index.droplevel("level_number_upper"))
            .values
        )
        transition_a_i_l_u_array = self.lines.reset_index()[
            [
                "atomic_number",
                "ion_number",
                "level_number_lower",
                "level_number_upper",
            ]
        ].values  # This is a helper array to make the source and destination columns. The letters stand for atomic_number, ion_number, lower level, upper level.

        lines_level_upper = self.lines.index.droplevel("level_number_lower")

        if (
            self.line_interaction_type == "downbranch"
            or self.line_interaction_type == "macroatom"
        ):
            p_emission_down, emission_down_metadata = (
                line_transition_emission_down(
                    oscillator_strength_ul,
                    nus,
                    energies_upper,
                    energies_lower,
                    beta_sobolevs,
                    transition_a_i_l_u_array,
                    line_ids,
                )
            )
        else:
            raise ValueError(
                f"Unknown line interaction type: {self.line_interaction_type}"
            )
        probabilities_df = p_emission_down
        macro_atom_transition_metadata = emission_down_metadata

        if self.line_interaction_type == "macroatom":
            p_internal_down, internal_down_metadata = (
                line_transition_internal_down(
                    oscillator_strength_ul,
                    nus,
                    energies_lower,
                    beta_sobolevs,
                    transition_a_i_l_u_array,
                    line_ids,
                )
            )
            p_internal_up, internal_up_metadata = line_transition_internal_up(
                oscillator_strength_lu,
                nus,
                energies_lower,
                mean_intensities_blue_wing,
                beta_sobolevs,
                stimulated_emission_factors,
                transition_a_i_l_u_array,
                line_ids,
            )
            probabilities_df = pd.concat(
                [p_emission_down, p_internal_down, p_internal_up]
            )
            macro_atom_transition_metadata = pd.concat(
                [
                    emission_down_metadata,
                    internal_down_metadata,
                    internal_up_metadata,
                ]
            )

        # Normalize the probabilities by source. This used to be optional but is never not done in TARDIS. This also removes the source column from the probabilities DataFrame.
        normalized_probabilities = normalize_transition_probabilities(
            probabilities_df
        )

        normalized_probabilities, macro_atom_transition_metadata = (
            reindex_sort_and_clean_probabilities_and_metadata(
                normalized_probabilities, macro_atom_transition_metadata
            )
        )

        # We have to create the line2macro object after sorting.
        line2macro_level_upper = create_line2macro_level_upper(
            macro_atom_transition_metadata, lines_level_upper
        )

        macro_atom_transition_metadata.drop(
            columns=[
                "atomic_number",
                "ion_number",
                "level_number_lower",
                "level_number_upper",
                "source_level",
            ],
            inplace=True,
        )
        source_to_index = {
            source: idx
            for idx, source in enumerate(
                macro_atom_transition_metadata.source.unique()
            )
        }
        macro_atom_transition_metadata["destination_level_idx"] = (
            (macro_atom_transition_metadata.destination.map(source_to_index))
            .fillna(-99)
            .astype(np.int64)
        )

        return MacroAtomState(
            normalized_probabilities,
            macro_atom_transition_metadata,
            line2macro_level_upper,
        )


def create_line2macro_level_upper(
    macro_atom_transition_metadata, lines_level_upper
):
    """
    Create a mapping from line transitions to macro atom level indices for upper levels.
    This method creates a mapping that connects line transition upper levels to their
    corresponding macro atom level indices. It first extracts unique source levels
    from the macro atom transition metadata and assigns sequential indices to them,
    then maps the line upper levels to these indices.

    Parameters
    ----------
    macro_atom_transition_metadata : pandas.DataFrame
    lines_level_upper : pandas.MultiIndex or array-like

    Returns
    -------
    pandas.Series
    """
    unique_source_index = pd.MultiIndex.from_tuples(
        macro_atom_transition_metadata.source.unique(),
        names=["atomic_number", "ion_number", "level_number"],
    )
    unique_source_series = pd.Series(
        index=unique_source_index,
        data=range(len(macro_atom_transition_metadata.source.unique())),
    )
    line2macro_level_upper = unique_source_series.loc[lines_level_upper]

    return line2macro_level_upper


def normalize_transition_probabilities(probabilities_df):
    """
    Normalize transition probabilities by their source levels.

    Parameters
    ----------
    probabilities_df : pandas.DataFrame
        DataFrame containing transition probabilities with a 'source' column
        for grouping.

    Returns
    -------
    pandas.DataFrame
        Normalized probabilities where each source group sums to 1.0.
        NaN values are replaced with 0.0 for cases where all transition
        probabilities are zero (typically ground levels in macroatom).
    """
    # Normalize the probabilities by source. This used to be optional but is never not done in TARDIS.
    normalized_probabilities = probabilities_df.div(
        probabilities_df.groupby("source").transform("sum"),
    )
    normalized_probabilities.replace(np.nan, 0, inplace=True)

    return normalized_probabilities.drop(columns=["source"])


def reindex_sort_and_clean_probabilities_and_metadata(
    normalized_probabilities, macro_atom_transition_metadata
):
    """
    Reindex and sort macro atom transition probabilities and metadata.

    Parameters
    ----------
    normalized_probabilities : pandas.DataFrame
        DataFrame containing normalized transition probabilities.
    macro_atom_transition_metadata : pandas.DataFrame
        DataFrame containing metadata for macro atom transitions.

    Returns
    -------
    tuple of pandas.DataFrame
        Reindexed normalized probabilities and cleaned metadata sorted by
        atomic number, ion number, and source level.
    """
    normalized_probabilities = normalized_probabilities.reset_index(
        drop=True
    )  # Reset to create a unique macro_atom_transition_id.
    normalized_probabilities.index.rename(
        "macro_atom_transition_id", inplace=True
    )

    macro_atom_transition_metadata = (
        macro_atom_transition_metadata.reset_index()
    )
    macro_atom_transition_metadata.index.rename(
        "macro_atom_transition_id", inplace=True
    )
    macro_atom_transition_metadata["source_level"] = (
        macro_atom_transition_metadata.source.apply(lambda x: x[2])
    )
    macro_atom_transition_metadata = macro_atom_transition_metadata.sort_values(
<<<<<<< HEAD
        [
            "atomic_number",
            "ion_number",
            "source_level",
            "macro_atom_transition_id",
        ]
    )  # This is how carsus sorted the macro atom transitions, then also using macro_atom_transition_id to break ties.
=======
        ["atomic_number", "ion_number", "source_level"], kind=SORTING_ALGORITHM
    )  # This is how carsus sorted the macro atom transitions.
>>>>>>> 8a336163

    normalized_probabilities = normalized_probabilities.loc[
        macro_atom_transition_metadata.index
    ]  # Reorder to match the metadata, which was sorted to match carsus.

    return normalized_probabilities, macro_atom_transition_metadata<|MERGE_RESOLUTION|>--- conflicted
+++ resolved
@@ -417,18 +417,13 @@
         macro_atom_transition_metadata.source.apply(lambda x: x[2])
     )
     macro_atom_transition_metadata = macro_atom_transition_metadata.sort_values(
-<<<<<<< HEAD
         [
             "atomic_number",
             "ion_number",
             "source_level",
             "macro_atom_transition_id",
-        ]
+        ] , kind=SORTING_ALGORITHM
     )  # This is how carsus sorted the macro atom transitions, then also using macro_atom_transition_id to break ties.
-=======
-        ["atomic_number", "ion_number", "source_level"], kind=SORTING_ALGORITHM
-    )  # This is how carsus sorted the macro atom transitions.
->>>>>>> 8a336163
 
     normalized_probabilities = normalized_probabilities.loc[
         macro_atom_transition_metadata.index
