"""Class to create and display Custom Abundance Widget."""
import os
import yaml
import numpy as np
import pandas as pd
import ipywidgets as ipw
import plotly.graph_objects as go
from astropy import units as u
from pyne import nucname
from pathlib import Path

import tardis
from tardis.util.base import quantity_linspace
from tardis.io.config_reader import Configuration
from tardis.model import Radial1DModel
from tardis.model.density import (
    calculate_power_law_density,
    calculate_exponential_density,
)
from tardis.io.config_validator import validate_dict
from tardis.io.parsers.csvy import load_csvy
from tardis.io.model_reader import (
    read_uniform_abundances,
    parse_csv_abundances,
)
from tardis.util.base import atomic_number2element_symbol, quantity_linspace
from tardis.visualization.tools.convergence_plot import transition_colors
from tardis.visualization.widgets.util import debounce

BASE_DIR = tardis.__path__[0]
YAML_DELIMITER = "---"


class CustomAbundanceWidgetData:
    """The model information and data that required in custom
    abundance widget.

    Attributes
    ----------
    elements : list of str
        A list of elements or isotopes' symbols.
    """

    def __init__(self, density_t_0, density, abundance, velocity):
        """Initialize CustomAbundanceWidgetData with model information.

        Parameters
        ----------
        density_t_0 : astropy.units.quantity.Quantity
            Initial time for the density in the model.
        density : astropy.units.quantity.Quantity
        abundance : pd.DataFrame
        velocity : astropy.units.quantity.Quantity
        """
        self.density_t_0 = density_t_0.to("day")
        self.density = density.to("g cm^-3")
        self.abundance = abundance
        self.velocity = velocity.to("km/s")
        self.elements = self.get_symbols()

    def get_symbols(self):
        """Get symbol string from atomic number and mass number."""
        str_symbols = np.array(
            self.abundance.index.get_level_values(0).map(
                atomic_number2element_symbol
            )
        )
        str_mass = np.array(
            self.abundance.index.get_level_values(1), dtype="str"
        )
        return np.add(str_symbols, str_mass)

    @classmethod
    def from_csvy(cls, fpath):
        """Create a new CustomAbundanceWidgetData instance with data
        from CSVY file.

        Parameters
        ----------
        fpath : str
            the path of CSVY file.

        Returns
        -------
        CustomAbundanceWidgetData
        """
        csvy_model_config, csvy_model_data = load_csvy(fpath)
        csvy_schema_file = os.path.join(
            BASE_DIR, "io", "schemas", "csvy_model.yml"
        )
        csvy_model_config = Configuration(
            validate_dict(csvy_model_config, schemapath=csvy_schema_file)
        )

        if hasattr(csvy_model_config, "velocity"):
            velocity = quantity_linspace(
                csvy_model_config.velocity.start,
                csvy_model_config.velocity.stop,
                csvy_model_config.velocity.num + 1,
            ).cgs
        else:
            velocity_field_index = [
                field["name"] for field in csvy_model_config.datatype.fields
            ].index("velocity")
            velocity_unit = u.Unit(
                csvy_model_config.datatype.fields[velocity_field_index]["unit"]
            )
            velocity = csvy_model_data["velocity"].values * velocity_unit

        no_of_shells = len(velocity) - 1

        if hasattr(csvy_model_config, "density"):
            adjusted_velocity = velocity.insert(0, 0)
            v_middle = (
                adjusted_velocity[1:] * 0.5 + adjusted_velocity[:-1] * 0.5
            )
            no_of_shells = len(adjusted_velocity) - 1

            d_conf = csvy_model_config.density
            density_type = d_conf.type
            if density_type == "branch85_w7":
                density_0 = calculate_power_law_density(
                    v_middle, d_conf.w7_v_0, d_conf.w7_rho_0, -7
                )
                time_0 = d_conf.w7_time_0
            elif density_type == "uniform":
                density_0 = d_conf.value.to("g cm^-3") * np.ones(no_of_shells)
                time_0 = d_conf.get("time_0", 0 * u.day)
            elif density_type == "power_law":
                density_0 = calculate_power_law_density(
                    v_middle, d_conf.v_0, d_conf.rho_0, d_conf.exponent
                )
                time_0 = d_conf.get("time_0", 0 * u.day)
            elif density_type == "exponential":
                density_0 = calculate_exponential_density(
                    v_middle, d_conf.v_0, d_conf.rho_0
                )
                time_0 = d_conf.get("time_0", 0 * u.day)
            else:
                raise ValueError(f"Unrecognized density type " f"{d_conf.type}")
        else:
            density_field_index = [
                field["name"] for field in csvy_model_config.datatype.fields
            ].index("density")
            density_unit = u.Unit(
                csvy_model_config.datatype.fields[density_field_index]["unit"]
            )
            density_0 = csvy_model_data["density"].values * density_unit
            time_0 = csvy_model_config.model_density_time_0

        if hasattr(csvy_model_config, "abundance"):
            abundances_section = csvy_model_config.abundance
            abundance, isotope_abundance = read_uniform_abundances(
                abundances_section, no_of_shells
            )
        else:
            _, abundance, isotope_abundance = parse_csv_abundances(
                csvy_model_data
            )
            abundance = abundance.loc[:, 1:]
            abundance.columns = np.arange(abundance.shape[1])
            isotope_abundance = isotope_abundance.loc[:, 1:]
            isotope_abundance.columns = np.arange(isotope_abundance.shape[1])

        abundance = abundance.replace(np.nan, 0.0)
        abundance = abundance[abundance.sum(axis=1) > 0]
        isotope_abundance = isotope_abundance.replace(np.nan, 0.0)
        isotope_abundance = isotope_abundance[isotope_abundance.sum(axis=1) > 0]

        # Combine elements and isotopes to one DataFrame
        abundance["mass_number"] = ""
        abundance.set_index("mass_number", append=True, inplace=True)
        abundance = pd.concat([abundance, isotope_abundance])
        abundance.sort_index(inplace=True)

        return cls(
            density_t_0=time_0,
            density=density_0,
            abundance=abundance,
            velocity=velocity,
        )

    @classmethod
    def from_yml(cls, fpath):
        """Create a new CustomAbundanceWidgetData instance with data
        from YAML file.

        Parameters
        ----------
        fpath : str
            The path of YAML file.

        Returns
        -------
        CustomAbundanceWidgetData
        """
        config = Configuration.from_yaml(fpath)

        if hasattr(config, "csvy_model"):
            model = Radial1DModel.from_csvy(config)
        else:
            model = Radial1DModel.from_config(config)

        velocity = model.velocity
        density_t_0 = model.homologous_density.time_0
        density = model.homologous_density.density_0
        abundance = model.raw_abundance
        isotope_abundance = model.raw_isotope_abundance

        # Combine elements and isotopes to one DataFrame
        abundance["mass_number"] = ""
        abundance.set_index("mass_number", append=True, inplace=True)
        abundance = pd.concat([abundance, isotope_abundance])
        abundance.sort_index(inplace=True)

        return cls(
            density_t_0=density_t_0,
            density=density,
            abundance=abundance,
            velocity=velocity,
        )

    @classmethod
    def from_hdf(cls, fpath):
        """Create a new CustomAbundanceWidgetData instance with data
        from HDF file.

        Parameters
        ----------
        fpath : str
            the path of HDF file.

        Returns
        -------
        CustomAbundanceWidgetData
        """
        with pd.HDFStore(fpath, "r") as hdf:
            abundance = hdf["/simulation/plasma/abundance"]
            _density_t_0 = hdf["/simulation/model/homologous_density/scalars"]
            _density = hdf["/simulation/model/homologous_density/density_0"]
            v_inner = hdf["/simulation/model/v_inner"]
            v_outer = hdf["/simulation/model/v_outer"]

        density_t_0 = float(_density_t_0) * u.s
        density = np.array(_density) * u.g / (u.cm) ** 3
        velocity = np.append(v_inner, v_outer[len(v_outer) - 1]) * u.cm / u.s

        abundance["mass_number"] = ""
        abundance.set_index("mass_number", append=True, inplace=True)

        return cls(
            density_t_0=density_t_0,
            density=density,
            abundance=abundance,
            velocity=velocity,
        )

    @classmethod
    def from_simulation(cls, sim):
        """Create a new CustomAbundanceWidgetData instance from a
        Simulation object.

        Parameters
        ----------
        sim : Simulation

        Returns
        -------
        CustomAbundanceWidgetData
        """
        abundance = sim.model.raw_abundance.copy()
        isotope_abundance = sim.model.raw_isotope_abundance.copy()

        # integrate element and isotope to one DataFrame
        abundance["mass_number"] = ""
        abundance.set_index("mass_number", append=True, inplace=True)
        abundance = pd.concat([abundance, isotope_abundance])
        abundance.sort_index(inplace=True)

        velocity = sim.model.velocity
        density_t_0 = sim.model.homologous_density.time_0
        density = sim.model.homologous_density.density_0

        return cls(
            density_t_0=density_t_0,
            density=density,
            abundance=abundance,
            velocity=velocity,
        )


class CustomYAML(yaml.YAMLObject):
    """A custom YAML object generated by required properties."""

    def __init__(
        self, name, d_time_0, i_time_0, v_inner_boundary, v_outer_boundary
    ):
        """Initialize CustomYAML object with given properties.

        Parameters
        ----------
        name : str
            Name of the YAML file.
        d_time_0 : astropy.units.quantity.Quantity
            Initial time for the density in the model.
        i_time_0 : astropy.units.quantity.Quantity
            Initial time for isotope decay. Set to 0 for no isotopes.
        v_inner_boundary : astropy.units.quantity.Quantity
            Velocity of the inner boundary.
        v_outer_boundary : astropy.units.quantity.Quantity
            Velocity of the outer boundary.
        """
        self.name = name
        self.model_density_time_0 = d_time_0
        self.model_isotope_time_0 = i_time_0
        self.tardis_model_config_version = "v1.0"
        self.datatype = {}
        self.datatype["fields"] = []
        self.v_inner_boundary = v_inner_boundary
        self.v_outer_boundary = v_outer_boundary

    def create_fields_dict(self, elements):
        """Create a dictionary to store the items in 'fields' part.

        Parameters
        ----------
        elements : list of str
            A list of elements or isotopes' symbols.
        """
        for i in range(len(elements) + 2):
            field = {}

            if i == 0:
                field["name"] = "velocity"
                field["unit"] = "km/s"
            elif i == 1:
                field["name"] = "density"
                field["unit"] = "g/cm^3"
            else:
                field["name"] = elements[i - 2]
                field["desc"] = f"fractional {elements[i-2]} abundance"

            self.datatype["fields"].append(field)


class CustomAbundanceWidget:
    """Widget to edit abundances and densities of simulation model
    graphically.

    It generates a GUI based on input data. The GUI has a plot section
    to visualize the profile, an edit section to allow the user directly
    edit abundance and density profile, and an output section to output
    the model to CSVY file.

    Attributes
    ----------
    shell_no : int
        The selected shell number.
    no_of_shells : int
        The number of shells in the model.
    no_of_elements : int
        The number of elements in the model.
    checked_list : list of bool
        A list of bool to record whether the checkbox is checked.
        The index of the bool corresponds to the index of checkbox.
    fig : plotly.graph_objs._figurewidget.FigureWidget
        The figure object of abundance density plot.
    plot_cmap : str, default: "jet", optional
        String defines the colormap used in abundance density plot.
    _trigger : bool
        If False, disable the callback when abundance input is changed.
    """

    error_view = ipw.Output()

    def __init__(self, widget_data):
        """Initialize CustomAbundanceWidget with data and generate
        the widgets and plot.

        Parameters
        ----------
        widget_data : CustomAbundanceWidgetData
        """
        self.data = widget_data
        self.fig = go.FigureWidget()
        self._trigger = True

        self.create_widgets()
        self.generate_abundance_density_plot()
        self.density_editor = DensityEditor(
            self.data,
            self.fig,
            self.dpd_shell_no,
        )

    @property
    def shell_no(self):
        return self.dpd_shell_no.value

    @shell_no.setter
    def shell_no(self, value):
        self.dpd_shell_no.value = value

    @property
    def no_of_shells(self):
        return self.data.abundance.shape[1]

    @property
    def no_of_elements(self):
        return self.data.abundance.shape[0]

    @property
    def checked_list(self):  # A boolean list to store the value of checkboxes.
        _checked_list = []
        for check in self.checks:
            _checked_list.append(check.value)

        return _checked_list

    def create_widgets(self):
        """Create widget components in GUI and register callbacks for widgets."""
        self.dpd_shell_no = ipw.Dropdown(
            options=list(range(1, self.no_of_shells + 1)),
            description="Shell No. ",
            value=1,
            layout=ipw.Layout(width="160px"),
        )
        self.dpd_shell_no.observe(self.dpd_shell_no_eventhandler, "value")
        self.btn_prev = ipw.Button(
            icon="chevron-left",
            disabled=True,
            layout=ipw.Layout(width="30px", height="30px"),
        )
        self.btn_prev.on_click(self.on_btn_prev)
        self.btn_next = ipw.Button(
            icon="chevron-right", layout=ipw.Layout(width="30px", height="30px")
        )
        self.btn_next.on_click(self.on_btn_next)

        self.checks = [
            ipw.Checkbox(
                indent=False,
                icon="lock",
                layout=ipw.Layout(
                    width="30px",
                ),
            )
            for element in self.data.elements
        ]
        self.input_items = [
            ipw.BoundedFloatText(min=0, max=1, step=0.01, description=element)
            for element in self.data.elements
        ]
        for i in range(self.no_of_elements):
            self.input_items[i].observe(self.input_item_eventhandler, "value")
            self.input_items[i].index = i
            self.checks[i].observe(self.check_eventhandler, "value")
            self.checks[i].index = i

        self.btn_norm = ipw.Button(
            description="Normalize",
            icon="cog",
            layout=ipw.Layout(width="100px", margin="0 0 0 50px"),
        )
        self.btn_norm.on_click(self.on_btn_norm)
        self.norm_warning = ipw.Valid(
            value=False,
            readout="Unnormalized",
            style={"description_width": "initial"},
            layout=ipw.Layout(visibility="hidden"),
        )

        self.symb_warning = ipw.Valid(
            value=False, layout=ipw.Layout(visibility="hidden")
        )
        self.input_symb = ipw.Text(
            description="Element: ",
            style={"description_width": "initial"},
            placeholder="symbol",
            layout=ipw.Layout(width="125px"),
        )
        self.input_symb.observe(self.input_symb_eventhandler, "value")
        self.btn_add_element = ipw.Button(
            icon="plus-square",
            description="Add",
            disabled=True,
            layout=ipw.Layout(width="60px"),
        )
        self.btn_add_element.on_click(self.on_btn_add_element)

        self.irs_shell_range = ipw.IntRangeSlider(
            min=1,
            max=self.no_of_shells,
            step=1,
            description="Shell No. ",
            disabled=True,
            style={"description_width": "initial"},
            continuous_update=False,
            layout=ipw.Layout(margin="5px 0 0 0"),
        )
        self.irs_shell_range.observe(self.irs_shell_range_eventhandler, "value")

        self.btn_add_shell = ipw.Button(
            icon="plus-square",
            description="Add",
            disabled=True,
            layout=ipw.Layout(
                width="80px",
            ),
        )
        self.btn_add_shell.on_click(self.on_btn_add_shell)
        self.input_v_start = ipw.FloatText(
            min=0,
            description="Add shell(s) with velocity range (km/s): ",
            style={"description_width": "initial"},
            layout=ipw.Layout(
                width="320px",
            ),
        )
        self.input_v_end = ipw.FloatText(
            min=0,
            description="to",
            style={"description_width": "initial"},
            layout=ipw.Layout(width="110px"),
        )
        self.input_v_start.observe(self.input_v_eventhandler, "value")
        self.input_v_end.observe(self.input_v_eventhandler, "value")
        self.overwrite_warning = ipw.HTML(
            value="<font color=darkred><b>Warning:</b></font> Existing shell(s) will be overwritten!",
            layout=ipw.Layout(visibility="hidden", margin="0 0 0 10px"),
        )

        self.btn_output = ipw.Button(
            description="Output CSVY File",
        )
        self.btn_output.on_click(self.on_btn_output)

        self.input_path = ipw.Text(
            description="File path: ", placeholder="Input file name or path"
        )

        self.input_i_time_0 = ipw.FloatText(
            description="Isotope time_0 (day): ",
            style={"description_width": "initial"},
        )

        self.ckb_overwrite = ipw.Checkbox(
            description="overwrite",
            indent=False,
        )

        self.tbs_scale = ipw.ToggleButtons(
            options=["Linear", "Log"],
            description="Scale of yaxes: ",
            style={"description_width": "initial"},
            value="Linear",
        )
        self.tbs_scale.observe(self.tbs_scale_eventhandler, "value")

        self.rbs_single_apply = ipw.RadioButtons(
            options=["Only selected shell"],
            layout=ipw.Layout(margin="10px 0 0 0"),
        )
        self.rbs_single_apply.observe(
            self.rbs_single_apply_eventhandler, "value"
        )
        self.rbs_multi_apply = ipw.RadioButtons(
            options=["A range of shells: "],
            index=None,
            layout=ipw.Layout(width="130px", margin="10px 0 10px 0"),
        )
        self.rbs_multi_apply.observe(self.rbs_multi_apply_eventhandler, "value")

    def update_input_item_value(self, index, value):
        """Update the value of the widget in the list of abundance inputs.

        Keep two decimal places for displayed value and disable
        `input_item_eventhandler` while changing the value.

        Parameters
        ----------
        index : int
            The index of the widget in the list of abundance inputs.
        value : float
            New abundance value.
        """
        self._trigger = False
        # `input_items` is the list of  abundance input widgets.
        self.input_items[index].value = float("{:.2e}".format(value))
        self._trigger = True

    def read_abundance(self):
        """Read abundances data in DataFrame to input items box when
        shell No. changes.
        """
        for i in range(self.no_of_elements):
            value = self.data.abundance.iloc[i, self.shell_no - 1]
            self.update_input_item_value(i, value)

    def bound_locked_sum_to_1(self, index):
        """Ensure the sum of locked abundances is no more than 1. If the
        locked sum is more than 1, calculate the maximum with the sum no
        more than 1 and return it.

        Parameters
        ----------
        index : int
            The index of the widget in the list of abundance inputs.
        """
        locked_mask = np.array(self.checked_list)
        back_value = self.data.abundance.iloc[
            index, self.shell_no - 1
        ]  # abundance value in back end (DataFrame)
        front_value = self.input_items[
            index
        ].value  # abundance value in front end (widget)
        locked_sum = (
            self.data.abundance.loc[locked_mask, self.shell_no - 1].sum()
            - back_value
            + front_value
        )

        if locked_sum > 1:
            new = 1 - (locked_sum - front_value)
            self.data.abundance.iloc[index, self.shell_no - 1] = new
            self.update_input_item_value(index, new)
            self.update_abundance_plot(index)

    def update_abundance_plot(self, index):
        """Update the abundance line of certain element in the plot.

        Parameters
        ----------
        index : int
            The index of the widget in the list of abundance inputs.
        """
        y = self.data.abundance.iloc[index]
        self.fig.data[index + 2].y = np.append(y, y.iloc[-1])

    def update_front_end(self):
        """Update checkbox widgets, input widgets and plot in the front
        end when selected shell No. is changed.
        """
        # Update checkboxes, input boxes and plot.
        for check in self.checks:
            check.value = False
        self.read_abundance()
        self.density_editor.read_density()
        with self.fig.batch_update():
            # Change bar diagonal
            x = list(self.fig.data[0].x)
            width = list(self.fig.data[0].width)
            x_inner = self.data.velocity[self.shell_no - 1].value
            x_outer = self.data.velocity[self.shell_no].value
            x[0] = (x_inner + x_outer) / 2
            self.fig.data[0].x = x
            width[0] = x_outer - x_inner
            self.fig.data[0].width = width

<<<<<<< HEAD
    def update_bar_diagonal(self):
        """Update bar diagonal (and shell no dropdown) when the range
        of shells changed.
        """
        if self.irs_shell_range.disabled:
            x = [self.fig.data[0].x[0]]
            width = [self.fig.data[0].width[0]]
            y = [1]
        else:
            self.shell_no = self.irs_shell_range.value[0]
            self.btn_next.disabled = True
            self.btn_prev.disabled = True

            (start_shell_no, end_shell_no) = self.irs_shell_range.value
            x_inner = self.data.velocity[start_shell_no - 1].value
            x_outer = self.data.velocity[end_shell_no].value
            x = [self.fig.data[0].x[0], (x_outer + x_inner) / 2]
            width = [self.fig.data[0].width[0], x_outer - x_inner]
            y = [1, 1]

        with self.fig.batch_update():
            self.fig.data[0].x = x
            self.fig.data[0].width = width
            self.fig.data[0].y = y
=======
    def update_line_color(self):
        """Update line color in the plot according to colormap."""
        colorscale = transition_colors(self.no_of_elements, self.plot_cmap)
        for i in range(self.no_of_elements):
            self.fig.data[2 + i].line.color = colorscale[i]
>>>>>>> 7553744c

    def overwrite_existing_shells(self, v_0, v_1):
        """Judge whether the existing shell(s) will be overwritten when
        inserting a new shell within the entered velocity range.

        Parameters
        ----------
        v_0 : float
            The velocity of inner boundary.
        v_1 : float
            The velocity of outer boundary.

        Returns
        -------
        bool
            True if the existing shell will be overwritten, False otherwise.
        """
        v_vals = self.data.velocity.value
        position_0 = np.searchsorted(v_vals, v_0)
        position_1 = np.searchsorted(v_vals, v_1)

        index_0 = (
            position_0 - 1
            if np.isclose(v_vals[position_0 - 1], v_0)
            else position_0
        )
        index_1 = (
            position_1 - 1
            if np.isclose(v_vals[position_1 - 1], v_1)
            else position_1
        )

        if (index_1 - index_0 > 1) or (
            index_1 - index_0 == 1 and not np.isclose(v_vals[index_0], v_0)
        ):
            return True
        else:
            return False

    def on_btn_add_shell(self, obj):
        """Add new shell with given boundary velocities. Triggered if
        the button is clicked.

        Parameters
        ----------
        obj : ipywidgets.widgets.widget_button.Button
            The clicked button instance.
        """
        v_start = self.input_v_start.value
        v_end = self.input_v_end.value
        v_vals = self.data.velocity.value

        position_0 = np.searchsorted(v_vals, v_start)
        position_1 = np.searchsorted(v_vals, v_end)
        start_index = (
            int(position_0 - 1)
            if np.isclose(v_vals[position_0 - 1], v_start)
            else int(position_0)
        )
        end_index = (
            int(position_1 - 1)
            if np.isclose(v_vals[position_1 - 1], v_end)
            else int(position_1)
        )

        if (
            end_index < self.no_of_shells
            and np.isclose(v_vals[start_index], v_start)
            and np.isclose(v_vals[end_index], v_end)
            and end_index - start_index == 1
        ):
            return

        if start_index < self.no_of_shells and np.isclose(
            v_vals[start_index], v_start
        ):
            new_shell_abundances = self.data.abundance[start_index]
        else:
            index = min(start_index - 1, self.no_of_shells - 1)
            new_shell_abundances = self.data.abundance[max(index, 0)]

        # Delete the overwritten shell (abundances and velocities).
        if end_index < len(v_vals) and np.isclose(v_vals[end_index], v_end):
            # New shell will overwrite the original shell that ends at v_end.
            v_vals = np.delete(v_vals, end_index)
            self.data.abundance.drop(max(0, end_index - 1), 1, inplace=True)

        # Insert new velocities calculate new densities according
        # to new velocities through interpolation.
        v_vals = np.insert(v_vals, [start_index, end_index], [v_start, v_end])
        v_vals = np.delete(v_vals, slice(start_index + 1, end_index + 1))

        self.data.density = (
            np.interp(
                v_vals,
                self.data.velocity[1:].value,
                self.data.density[1:].value,
            )
            * self.data.density.unit
        )
        self.data.velocity = v_vals * self.data.velocity.unit

        # Change abundances after adding new shell.
        if start_index != end_index:
            self.data.abundance.insert(start_index, "", new_shell_abundances)
            self.data.abundance.drop(
                self.data.abundance.iloc[:, start_index : end_index - 1],
                1,
                inplace=True,
            )
        else:
            if start_index == 0:
                self.data.abundance.insert(0, "new", new_shell_abundances)
                self.data.abundance.insert(
                    0, "gap", new_shell_abundances
                )  # Add a shell to fill the gap.
            else:
                self.data.abundance.insert(
                    start_index - 1, "new", new_shell_abundances
                )
                self.data.abundance.insert(
                    start_index - 1, "gap", new_shell_abundances
                )  # Add a shell to fill the gap with original abundances

        self.data.abundance.columns = range(self.no_of_shells)

        # Update data and x axis in plot.
        with self.fig.batch_update():
            self.fig.layout.xaxis.autorange = True
            self.fig.data[1].x = self.data.velocity
            self.fig.data[1].y = np.append(
                self.data.density[1:], self.data.density[-1]
            )
            for i in range(self.no_of_elements):
                self.fig.data[i + 2].x = self.data.velocity
                self.update_abundance_plot(i)

        self.dpd_shell_no.options = list(range(1, self.no_of_shells + 1))
        self.update_bar_diagonal()
        self.update_front_end()
        self.irs_shell_range.max = self.no_of_shells
        self.overwrite_warning.layout.visibility = "hidden"

    def tbs_scale_eventhandler(self, obj):
        """Switch the scale type of y axis between linear mode and log
        mode. Triggered if the toggle button is changed.

        Parameters
        ----------
        obj : traitlets.utils.bunch.Bunch
            A dictionary holding the information about the change.
        """
        scale_mode = obj.new

        if scale_mode == "Linear":
            self.fig.update_layout(
                yaxis=dict(
                    type="linear",
                    range=[0, 1],
                ),
                yaxis2=dict(type="linear"),
            )
        else:
            self.fig.update_layout(
                yaxis=dict(
                    type="log",
                    range=[-8, 0],
                ),
                yaxis2=dict(type="log"),
            )

    def input_item_eventhandler(self, obj):
        """Update the data and the widget when it gets new abundance
        input. Triggered if the abundance input is changed.

        Parameters
        ----------
        obj : traitlets.utils.bunch.Bunch
            A dictionary holding the information about the change.
        """
        if self._trigger:
            item_index = obj.owner.index
            is_locked = self.checks[item_index]

            if is_locked:
                self.bound_locked_sum_to_1(item_index)

            self.data.abundance.iloc[
                item_index, self.shell_no - 1
            ] = obj.owner.value

            if self.rbs_multi_apply.index is None:
                self.update_abundance_plot(item_index)
            else:
                self.apply_to_multiple_shells(item_index)

        if np.isclose(self.data.abundance.iloc[:, self.shell_no - 1].sum(), 1):
            self.norm_warning.layout.visibility = "hidden"
        else:
            self.norm_warning.layout.visibility = "visible"

    def check_eventhandler(self, obj):
        """Triggered if the checkbox is changed.

        Parameters
        ----------
        obj : traitlets.utils.bunch.Bunch
            A dictionary holding the information about the change.
        """
        item_index = obj.owner.index

        if obj.new == True:
            self.bound_locked_sum_to_1(item_index)

    def dpd_shell_no_eventhandler(self, obj):
        """Make the data in widgets correspond with the selected shell.
        Triggered if the dropdown value is changed.

        Parameters
        ----------
        obj : traitlets.utils.bunch.Bunch
            A dictionary holding the information about the change.
        """
        # Disable "previous" and "next" buttons when shell no comes to boundaries.
        if obj.new == 1:
            self.btn_prev.disabled = True
        else:
            self.btn_prev.disabled = False

        if obj.new == self.no_of_shells:
            self.btn_next.disabled = True
        else:
            self.btn_next.disabled = False

        self.update_front_end()

    def on_btn_prev(self, obj):
        """Move to previous shell.

        Parameters
        ----------
        obj : ipywidgets.widgets.widget_button.Button
            The clicked button instance.
        """
        self.shell_no -= 1

    def on_btn_next(self, obj):
        """Move to next shell.

        Parameters
        ----------
        obj : ipywidgets.widgets.widget_button.Button
            The clicked button instance.
        """
        self.shell_no += 1

    def on_btn_norm(self, obj):
        """Normalize unlocked abundances to 1. Triggered if the
        normalize button is clicked.

        Parameters
        ----------
        obj : ipywidgets.widgets.widget_button.Button
            The clicked button instance.
        """
        locked_mask = np.array(self.checked_list)
        locked_sum = self.data.abundance.loc[
            locked_mask, self.shell_no - 1
        ].sum()
        unlocked_arr = self.data.abundance.loc[~locked_mask, self.shell_no - 1]

        # if abundances are all zero
        if unlocked_arr.sum() == 0:
            return

        self.data.abundance.loc[~locked_mask, self.shell_no - 1] = (
            (1 - locked_sum) * unlocked_arr / unlocked_arr.sum()
        )

        self.read_abundance()

        for i in range(self.no_of_elements):
            if self.rbs_multi_apply.index is None:
                # Only normalize selected shell
                self.update_abundance_plot(i)
            else:
                self.apply_to_multiple_shells(i)

    @debounce(0.5)
    def input_symb_eventhandler(self, obj):
        """Judge whether the input symbol is valid. Triggered after 0.5s
        when the symbol input is changed.

        Parameters
        ----------
        obj : traitlets.utils.bunch.Bunch
            A dictionary holding the information about the change.
        """
        element_symbol_string = obj.new.capitalize()

        if element_symbol_string == "":
            self.symb_warning.layout.visibility = "hidden"
            self.btn_add_element.disabled = True
            return

        if element_symbol_string in self.data.elements:
            self.symb_warning.layout.visibility = "visible"
            self.btn_add_element.disabled = True
            self.symb_warning.readout = "Already exists!"
            return

        try:
            if nucname.iselement(element_symbol_string) or nucname.isnuclide(
                element_symbol_string
            ):
                self.symb_warning.layout.visibility = "hidden"
                self.btn_add_element.disabled = False
                return

        except RuntimeError:
            pass

        self.symb_warning.layout.visibility = "visible"
        self.btn_add_element.disabled = True
        self.symb_warning.readout = "invalid"

    def on_btn_add_element(self, obj):
        """Add new element and update the display in the front end.
        Triggered if the add button is clicked.

        Parameters
        ----------
        obj : ipywidgets.widgets.widget_button.Button
            The clicked button instance.
        """
        element_symbol_string = self.input_symb.value.capitalize()

        if element_symbol_string in nucname.name_zz:
            z = nucname.name_zz[element_symbol_string]
            self.data.abundance.loc[(z, ""), :] = 0
        else:
            mass_no = nucname.anum(element_symbol_string)
            z = nucname.znum(element_symbol_string)
            self.data.abundance.loc[(z, mass_no), :] = 0

        self.data.abundance.sort_index(inplace=True)

        # Add new BoundedFloatText control and Checkbox control.
        item = ipw.BoundedFloatText(min=0, max=1, step=0.01)
        check = ipw.Checkbox(indent=False, layout=ipw.Layout(width="30px"))
        item.index = self.no_of_elements - 1
        check.index = self.no_of_elements - 1
        item.observe(self.input_item_eventhandler, "value")
        check.observe(self.check_eventhandler, "value")
        self.input_items.append(item)
        self.checks.append(check)

        # Keep the order of description same with atomic number
        self.data.elements = self.data.get_symbols()
        for i in range(self.no_of_elements):
            self.input_items[i].description = self.data.elements[i]

        self.box_editor.children = [
            ipw.VBox(self.input_items),
            ipw.VBox(self.checks),
        ]

        with self.fig.batch_update():
            # Add new trace to plot.
            self.fig.add_scatter(
                x=self.data.velocity,  # convert to km/s
                y=[0] * (self.no_of_shells + 1),
                mode="lines+markers",
                name=element_symbol_string,
                line=dict(shape="hv"),
            )
            # Sort the legend in atomic order.
            fig_data_lst = list(self.fig.data)
            fig_data_lst.insert(
                np.argwhere(self.data.elements == element_symbol_string)[0][0]
                + 2,
                self.fig.data[-1],
            )
            self.fig.data = fig_data_lst[:-1]

            self.update_line_color()

        self.read_abundance()

        # Clear symbol input box.
        self.input_symb.value = ""

    def apply_to_multiple_shells(self, item_index):
        """Apply the changed abundances to specified range of shell(s).

        Parameters
        ----------
        item_index : int
            The index of the widget in the list of abundance inputs.
        """
        start_index = self.irs_shell_range.value[0] - 1
        end_index = self.irs_shell_range.value[1]
        applied_shell_index = self.shell_no - 1

        self.data.abundance.iloc[
            item_index, start_index:end_index
        ] = self.data.abundance.iloc[item_index, applied_shell_index]

        self.update_abundance_plot(item_index)

    def input_v_eventhandler(self, obj):
        """Judge whether the input velocity range is valid. Triggered if the
        velocity input is changed.

        Parameters
        ----------
        obj : traitlets.utils.bunch.Bunch
            A dictionary holding the information about the change.
        """
        v_start = self.input_v_start.value
        v_end = self.input_v_end.value

        if v_start >= v_end or v_start < 0 or v_end < 0:
            self.btn_add_shell.disabled = True
            return
        else:
            self.btn_add_shell.disabled = False

        # Whether overwrite existing shells
        if self.overwrite_existing_shells(v_start, v_end):
            self.overwrite_warning.layout.visibility = "visible"
        else:
            self.overwrite_warning.layout.visibility = "hidden"

    def on_btn_output(self, obj):
        """Triggered if the output button is clicked.

        Parameters
        ----------
        obj : ipywidgets.widgets.widget_button.Button
            The clicked button instance.
        """
        path = self.input_path.value
        overwrite = self.ckb_overwrite.value

        self.to_csvy(path, overwrite)

    def rbs_single_apply_eventhandler(self, obj):
        """Switch to single shell editing mode. Triggered if the
        first radio button is selected.

        Parameters
        ----------
        obj : ipywidgets.widgets.widget_button.Button
            The clicked button instance.
        """
        self.abundance_note.layout.visibility = "hidden"

        self.rbs_multi_apply.unobserve(
            self.rbs_multi_apply_eventhandler, "value"
        )
        self.rbs_multi_apply.index = None
        self.rbs_multi_apply.observe(self.rbs_multi_apply_eventhandler, "value")

        self.dpd_shell_no.disabled = False
        self.btn_next.disabled = False
        self.btn_prev.disabled = False
        self.irs_shell_range.disabled = True
        self.update_bar_diagonal()

    def rbs_multi_apply_eventhandler(self, obj):
        """Switch to multi-shells editing mode. Triggered if the
        second radio button is selected.

        Parameters
        ----------
        obj : ipywidgets.widgets.widget_button.Button
            The clicked button instance.
        """
        self.abundance_note.layout.visibility = "visible"

        self.shell_no = self.irs_shell_range.value[0]

        self.rbs_single_apply.unobserve(
            self.rbs_single_apply_eventhandler, "value"
        )
        self.rbs_single_apply.index = None
        self.rbs_single_apply.observe(
            self.rbs_single_apply_eventhandler, "value"
        )
        # self.irs_shell_range.value = [self.shell_no, self.shell_no]
        self.dpd_shell_no.disabled = True
        self.btn_next.disabled = True
        self.btn_prev.disabled = True
        self.irs_shell_range.disabled = False
        self.update_bar_diagonal()

    def irs_shell_range_eventhandler(self, obj):
        """Select the velocity range of new shell and highlight the range
        in the plot. Triggered if the shell range slider is changed.

        Parameters
        ----------
        obj : ipywidgets.widgets.widget_button.Button
            The clicked button instance.
        """
        self.update_bar_diagonal()

    def generate_abundance_density_plot(self):
        """Generate abundance and density plot in different shells."""
        title = "Abundance/Density vs Velocity"
        abundance = self.data.abundance
        velocity = self.data.velocity
        density = self.data.density

        # Bar Diagonal
        self.fig.add_trace(
            go.Bar(
                x=[(velocity[0].value + velocity[1].value) / 2],
                y=[1],
                width=[velocity[1].value - velocity[0].value],
                name="Selected shell",
                marker=dict(
                    color="rgb(253,205,172)",
                ),
                hoverinfo="none",
            )
        )

        self.fig.add_trace(
            go.Scatter(
                x=velocity,
                y=np.append(density[1:], density[-1]),
                mode="lines+markers",
                name="<b>Density</b>",
                yaxis="y2",
                line=dict(color="black", shape="hv"),
                marker_symbol="square",
            ),
        )

        for i in range(self.no_of_elements):
            self.fig.add_trace(
                go.Scatter(
                    x=velocity,
                    y=np.append(abundance.iloc[i], abundance.iloc[i, -1]),
                    mode="lines+markers",
                    line=dict(shape="hv"),
                    name=self.data.elements[i],
                ),
            )

        self.fig.update_layout(
            xaxis=dict(
                title="Velocity (km/s)",
                tickformat="f",
            ),
            yaxis=dict(
                title="Fractional Abundance",
                exponentformat="e",
                range=[0, 1],
            ),
            yaxis2=dict(
                title="Density (g/cm^3)",
                exponentformat="e",
                overlaying="y",
                side="right",
            ),
            height=500,
            title=title,
            hovermode="closest",
            legend=dict(
                x=1.15,
            ),
        )

    def display(self, cmap="jet"):
        """Display the GUI.

        Parameters
        ----------
        cmap : str, default: "jet", optional
            String defines the colormap used in abundance density plot.

        Returns
        -------
        ipywidgets.widgets.widget_box.VBox
            A box that contains all the widgets in the GUI.
        """
        # --------------Combine widget components--------------
        self.box_editor = ipw.HBox(
            [
                ipw.VBox(self.input_items),
                ipw.VBox(self.checks, layout=ipw.Layout(margin="0 0 0 10px")),
            ]
        )

        box_add_shell = ipw.HBox(
            [
                self.input_v_start,
                self.input_v_end,
                self.btn_add_shell,
                self.overwrite_warning,
            ],
            layout=ipw.Layout(margin="0 0 0 50px"),
        )

        box_head = ipw.HBox(
            [self.dpd_shell_no, self.btn_prev, self.btn_next, box_add_shell]
        )

        box_add_element = ipw.HBox(
            [self.input_symb, self.btn_add_element, self.symb_warning],
            layout=ipw.Layout(margin="0 0 0 80px"),
        )

        help_note = ipw.HTML(
            value="<p style='text-indent: 40px'>* Select a checkbox "
            "to lock the abundance of corresponding element. </p>"
            "<p style='text-indent: 40px'> On clicking the 'Normalize' "
            "button, the locked abundance(s) will <b>not be normalized</b>."
            " </p>",
            indent=True,
        )

        self.abundance_note = ipw.HTML(
            description="(The following abundances are for the innermost "
            "shell in selected range.)",
            layout=ipw.Layout(visibility="hidden"),
            style={"description_width": "initial"},
        )

        box_norm = ipw.HBox([self.btn_norm, self.norm_warning])

        box_apply = ipw.VBox(
            [
                ipw.Label(value="Apply abundance(s) to:"),
                self.rbs_single_apply,
                ipw.HBox(
                    [
                        self.rbs_multi_apply,
                        self.irs_shell_range,
                        self.abundance_note,
                    ]
                ),
            ],
            layout=ipw.Layout(margin="0 0 15px 50px"),
        )

        box_features = ipw.VBox([box_norm, help_note])
        box_abundance = ipw.VBox(
            [
                box_apply,
                ipw.HBox([self.box_editor, box_features]),
                box_add_element,
            ]
        )
        box_density = self.density_editor.display()

        main_tab = ipw.Tab([box_abundance, box_density])
        main_tab.set_title(0, "Edit Abundance")
        main_tab.set_title(1, "Edit Density")

        hint = ipw.HTML(
            value="<b><font size='3'>Save model as file: </font></b>"
        )
        box_output = ipw.VBox(
            [
                hint,
                self.input_i_time_0,
                ipw.HBox(
                    [self.input_path, self.btn_output, self.ckb_overwrite]
                ),
            ]
        )

        # Initialize the widget and plot colormap
        self.plot_cmap = cmap
        self.update_line_color()
        self.read_abundance()
        self.density_editor.read_density()

        return ipw.VBox(
            [
                self.tbs_scale,
                self.fig,
                box_head,
                main_tab,
                box_output,
                self.error_view,
            ]
        )

    @error_view.capture(clear_output=True)
    def to_csvy(self, path, overwrite):
        """Output CSVY file on the specified path.

        Parameters
        ----------
        path : str
            Output path.
        overwrite : bool
            True if overwriting, False otherwise.
        """
        posix_path = Path(path)
        posix_path = posix_path.with_suffix(".csvy")

        if posix_path.exists() and not overwrite:
            raise FileExistsError(
                "The file already exists. Click the 'overwrite' checkbox to overwrite it."
            )
        else:
            self.write_yaml_portion(posix_path)
            self.write_csv_portion(posix_path)

    @error_view.capture(clear_output=True)
    def write_yaml_portion(self, path):
        """Write the YAML portion of the output file.

        Parameters
        ----------
        path : pathlib.PosixPath
        """
        name = path.name
        d_time_0 = self.data.density_t_0
        i_time_0 = self.input_i_time_0.value * u.day
        custom_yaml = CustomYAML(
            name,
            d_time_0,
            i_time_0,
            self.data.velocity[0],
            self.data.velocity[-1],
        )
        custom_yaml.create_fields_dict(self.data.elements)

        with path.open("w") as f:
            yaml_output = yaml.dump(custom_yaml, sort_keys=False)

            # Add YAML delimiter
            yaml_output_snippets = yaml_output.split("\n")
            yaml_output_snippets[0] = yaml_output_snippets[-1] = YAML_DELIMITER
            yaml_output = "\n".join(yaml_output_snippets) + "\n"

            f.write(yaml_output)

        print("Saved Successfully!")

    def write_csv_portion(self, path):
        """Write the CSV portion of the output file.

        Parameters
        ----------
        path : pathlib.PosixPath
        """
        try:
            data = self.data.abundance.T
            data.columns = self.data.elements
            first_row = [0] * self.no_of_elements
            data.loc[-1] = first_row
            data.index += 1  # shifting index
            data.sort_index(inplace=True)

            formatted_v = pd.Series(self.data.velocity.value).apply(
                lambda x: "%.3e" % x
            )
            # Make sure velocity is within the boundary.
            formatted_v[0] = self.data.velocity.value[0]
            formatted_v[-1] = self.data.velocity.value[-1]

            density = self.data.density
            data.insert(0, "velocity", formatted_v)
            data.insert(1, "density", density)

            data.to_csv(path, mode="a", index=False)
        except pd.errors.EmptyDataError:
            data = None

    @classmethod
    def from_csvy(cls, fpath):
        """Create a new CustomAbundanceWidget instance with data from CSVY file.

        Parameters
        ----------
        fpath : str
            the path of CSVY file.

        Returns
        -------
        CustomAbundanceWidget
        """
        widget_data = CustomAbundanceWidgetData.from_csvy(fpath)

        return cls(widget_data)

    @classmethod
    def from_yml(cls, fpath):
        """Create a new CustomAbundanceWidget instance with data from YAML file.

        Parameters
        ----------
        fpath : str
            The path of YAML file.

        Returns
        -------
        CustomAbundanceWidget
        """
        widget_data = CustomAbundanceWidgetData.from_yml(fpath)

        return cls(widget_data)

    @classmethod
    def from_hdf(cls, fpath):
        """Create a new CustomAbundanceWidget instance with data from HDF file.

        Parameters
        ----------
        fpath : str
            the path of HDF file.

        Returns
        -------
        CustomAbundanceWidget
        """
        widget_data = CustomAbundanceWidgetData.from_hdf(fpath)

        return cls(widget_data)

    @classmethod
    def from_simulation(cls, sim):
        """Create a new CustomAbundanceWidget instance from a Simulation object.

        Parameters
        ----------
        sim : Simulation

        Returns
        -------
        CustomAbundanceWidget
        """
        widget_data = CustomAbundanceWidgetData.from_simulation(sim)

        return cls(widget_data)


class DensityEditor:
    """Widget to edit density profile of the model.

    It provides an interface to allow the user directly change
    the density, or calculate the density with given type and
    parameters.

    Attributes
    ----------
    shell_no : int
        The selected shell number.
    _trigger : bool
        If False, disable the callback when density input is changed.
    """

    def __init__(self, widget_data, fig, shell_no_widget):
        """Initialize DensityEditor with data and widget components.

        Parameters
        ----------
        widget_data : CustomAbundanceWidgetData
            Data in the custom abundance widget.
        fig : plotly.graph_objs._figurewidget.FigureWidget
            The figure object of density plot.
        shell_no_widget : ipywidgets.widgets.widget_selection.Dropdown
            A widget to record the selected shell number.
        """
        self.data = widget_data
        self.fig = fig
        self.shell_no_widget = shell_no_widget

        self.create_widgets()
        self._trigger = True

    @property
    def shell_no(self):
        return self.shell_no_widget.value

    def create_widgets(self):
        """Create widget components in density editor GUI and register
        callbacks for widgets.
        """
        self.input_d = ipw.FloatText(
            description="Density",
            layout=ipw.Layout(
                width="230px",
            ),
        )
        self.input_d.observe(self.input_d_eventhandler, "value")

        self.input_d_time_0 = ipw.FloatText(
            value=self.data.density_t_0.value,
            description="Density time_0 (day): ",
            style={"description_width": "initial"},
            layout=ipw.Layout(margin="0 0 20px 0"),
        )
        self.input_d_time_0.observe(self.input_d_time_0_eventhandler, "value")

        self.input_d_time_0 = ipw.FloatText(
            value=self.data.density_t_0.value,
            description="Density time_0 (day): ",
            style={"description_width": "initial"},
            layout=ipw.Layout(margin="0 0 20px 0"),
        )
        self.input_d_time_0.observe(self.input_d_time_0_eventhandler, "value")

        self.dpd_dtype = ipw.Dropdown(
            options=["-", "uniform", "exponential", "power_law"],
            description="Density type: ",
            style={"description_width": "initial"},
            layout=ipw.Layout(width="300px"),
        )
        self.dpd_dtype.observe(self.dpd_dtype_eventhandler, "value")

        self.input_rho_0 = ipw.FloatText(
            description="rho_0", layout=ipw.Layout(width="300px")
        )

        self.input_exp = ipw.FloatText(
            description="exponent", layout=ipw.Layout(width="300px")
        )

        self.input_v_0 = ipw.FloatText(
            description="v_0", layout=ipw.Layout(width="300px")
        )

        self.input_value = ipw.FloatText(
            description="value", layout=ipw.Layout(width="300px")
        )

        self.btn_calculate = ipw.Button(
            icon="calculator",
            description="Calculate Density",
            layout=ipw.Layout(width="300px"),
        )
        self.btn_calculate.on_click(self.on_btn_calculate)

        self.uniform_box = ipw.HBox(
            [self.input_value, ipw.Label(value="g cm^3")]
        )

        # Formula to compute density profile
        form_exp = ipw.HTMLMath(
            value=r"$$\rho = \rho_0 \times \exp \left( -\frac{v}{v_0} \right)$$",
            layout=ipw.Layout(margin="0 0 0 100px"),
        )
        form_pow = ipw.HTMLMath(
            value=r"$$\rho = \rho_0 \times \left( \frac{v}{v_0} \right)^n$$",
            layout=ipw.Layout(margin="0 0 0 100px"),
        )

        self.exp_box = ipw.VBox(
            [
                form_exp,
                ipw.HBox([self.input_rho_0, ipw.Label(value="g cm^3")]),
                ipw.HBox([self.input_v_0, ipw.Label(value="km/s")]),
            ]
        )
        self.pow_box = ipw.VBox(
            [
                form_pow,
                ipw.HBox([self.input_rho_0, ipw.Label(value="g cm^3")]),
                ipw.HBox([self.input_v_0, ipw.Label(value="km/s")]),
                self.input_exp,
            ]
        )

    def read_density(self):
        """Read density data in DataFrame to density input box when
        shell No. changes.
        """
        dvalue = self.data.density[self.shell_no].value
        self._trigger = False
        self.input_d.value = float("{:.3e}".format(dvalue))
        self._trigger = True

    def update_density_plot(self):
        """Update the density line in the plot."""
        y = np.append(self.data.density[1:], self.data.density[-1])
        self.fig.data[1].y = y

    def input_d_eventhandler(self, obj):
        """Update the data and the widgets when the widget gets new
        density input.

        Parameters
        ----------
        obj : traitlets.utils.bunch.Bunch
            A dictionary holding the information about the change.
        """
        if self._trigger:
            new_value = obj.new
            self.data.density[self.shell_no] = (
                new_value * self.data.density.unit
            )

            self.update_density_plot()

    def input_d_time_0_eventhandler(self, obj):
        """Update density time 0 data when the widget gets new input.

        Parameters
        ----------
        obj : traitlets.utils.bunch.Bunch
            A dictionary holding the information about the change.
        """
        new_value = obj.new
        self.data.density_t_0 = new_value * self.data.density_t_0.unit

    def input_d_time_0_eventhandler(self, obj):
        """Update density time 0 data when the widget gets new input.

        Parameters
        ----------
        obj : traitlets.utils.bunch.Bunch
            A dictionary holding the information about the change.
        """
        new_value = obj.new
        self.data.density_t_0 = new_value * self.data.density_t_0.unit

    dtype_out = ipw.Output()

    @dtype_out.capture(clear_output=True)
    def dpd_dtype_eventhandler(self, obj):
        """Display the input boxes of the specified density type.
        Triggered if the density type dropdown is changed.

        Parameters
        ----------
        obj : traitlets.utils.bunch.Bunch
            A dictionary holding the information about the change.

        Returns
        -------
        ipywidgets.widgets.widget_box.VBox
            A box widget that contains the input boxes of certain density
            type parameters.
        """
        if obj.new == "uniform":
            display(self.uniform_box)
        elif obj.new == "exponential":
            display(self.exp_box)
        elif obj.new == "power_law":
            display(self.pow_box)

    def on_btn_calculate(self, obj):
        """Calculate density according to density parameters input.
        Triggered if the density calculate button is clicked.

        Parameters
        ----------
        obj : ipywidgets.widgets.widget_button.Button
            The clicked button instance.
        """
        dtype = self.dpd_dtype.value
        density = self.data.density
        velocity = self.data.velocity

        if dtype == "-":
            return

        if dtype == "uniform":
            if self.input_value.value == 0:
                return

            self.data.density = (
                self.input_value.value * density.unit * np.ones(len(density))
            )
        else:
            if self.input_v_0.value == 0 or self.input_rho_0.value == 0:
                return

            adjusted_velocity = velocity.insert(0, 0)
            v_middle = (
                adjusted_velocity[1:] * 0.5 + adjusted_velocity[:-1] * 0.5
            )
            v_0 = self.input_v_0.value * velocity.unit
            rho_0 = self.input_rho_0.value * density.unit

            if dtype == "exponential":
                self.data.density = calculate_exponential_density(
                    v_middle, v_0, rho_0
                )

            elif dtype == "power_law":
                exponent = self.input_exp.value
                self.data.density = calculate_power_law_density(
                    v_middle, v_0, rho_0, exponent
                )

        self.read_density()
        self.update_density_plot()

    def display(self):
        """Display the GUI.

        Returns
        -------
        ipywidgets.widgets.widget_box.VBox
            A box that contains all the widgets in the GUI.
        """
        hint1 = ipw.HTML(
            value="<font size='3'>1) Edit density of the selected shell:</font>"
        )
        hint2 = ipw.HTML(
            value="<font size='3'>2) Edit densities for all shells:</font>"
        )
        d_box = ipw.HBox(
            [self.input_d, ipw.Label(value="g/cm^3")],
            layout=ipw.Layout(margin="0 0 20px 0"),
        )
        return ipw.VBox(
            [
                self.input_d_time_0,
                hint1,
                d_box,
                hint2,
                self.dpd_dtype,
                self.dtype_out,
                self.btn_calculate,
            ]
        )<|MERGE_RESOLUTION|>--- conflicted
+++ resolved
@@ -657,7 +657,6 @@
             width[0] = x_outer - x_inner
             self.fig.data[0].width = width
 
-<<<<<<< HEAD
     def update_bar_diagonal(self):
         """Update bar diagonal (and shell no dropdown) when the range
         of shells changed.
@@ -682,13 +681,12 @@
             self.fig.data[0].x = x
             self.fig.data[0].width = width
             self.fig.data[0].y = y
-=======
+
     def update_line_color(self):
         """Update line color in the plot according to colormap."""
         colorscale = transition_colors(self.no_of_elements, self.plot_cmap)
         for i in range(self.no_of_elements):
             self.fig.data[2 + i].line.color = colorscale[i]
->>>>>>> 7553744c
 
     def overwrite_existing_shells(self, v_0, v_1):
         """Judge whether the existing shell(s) will be overwritten when
