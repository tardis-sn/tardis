"""
Spectral element DEComposition (SDEC) Plot for TARDIS simulation models.

This plot is a spectral diagnostics plot similar to those originally
proposed by M. Kromer (see, for example, Kromer et al. 2013, figure 4).
"""
import numpy as np
import pandas as pd
import astropy.units as u
import astropy.modeling.blackbody as abb

import matplotlib.pyplot as plt
import matplotlib.cm as cm
import matplotlib.colors as clr
import plotly.graph_objects as go

from tardis.util.base import (
    atomic_number2element_symbol,
    element_symbol2atomic_number,
    species_string_to_tuple,
    species_tuple_to_string,
    roman_to_int,
    int_to_roman,
)
from tardis.visualization import plot_util as pu


class SDECData:
    """The data of simulation model used by Spectral element DEComposition (SDEC) Plot.

    This preprocesses the data required by SDECPlotter class for doing
    calculations and plotting.
    """

    def __init__(
        self,
        last_interaction_type,
        last_line_interaction_in_id,
        last_line_interaction_out_id,
        last_line_interaction_in_nu,
        lines_df,
        packet_nus,
        packet_energies,
        r_inner,
        spectrum_delta_frequency,
        spectrum_frequency_bins,  # stores _frequency (bin edges) not frequency
        spectrum_luminosity_density_lambda,
        spectrum_wavelength,
        t_inner,
        time_of_simulation,
    ):
        """
        Initialize the SDECData with required properties of simulation model.

        Parameters
        ----------
        last_interaction_type : np.array
            Interaction type (no-interaction: -1, e-scattering: 1 and
            line interaction: 2) values of emitted packets
        last_line_interaction_in_id : np.array
            IDs of atomic lines with which emitted packet had their last
            absorption (interaction in)
        last_line_interaction_out_id : np.array
            IDs of atomic lines with which emitted packet had their last
            emission (interaction out)
        last_line_interaction_in_nu : np.array
            Frequency values of the last absorption of emitted packets
        lines_df : pd.DataFrame
            Data about the atomic lines present in simulation model's plasma
        packet_nus : astropy.Quantity
            Frequency values of the last emission of emitted packets, having
            unit of Hz
        packet_energies : astropy.Quantity
            Energy values of emitted packets, having unit of erg
        r_inner : astropy.Quantity
            Radius of innermost shell, having unit of cm
        spectrum_delta_frequency : astropy.Quantity
            Frequency bin width of spectrum, having unit of Hz
        spectrum_frequency_bins : astropy.Quantity
            Frequency bin edges of spectrum, having unit of Hz
        spectrum_wavelength : astropy.Quantity
            Wavelength values of spectrum, having unit of Angstrom
        t_inner : astropy.Quantity
            Temperature of innermost shell, having unit of K
        time_of_simulation : astropy.Quantity
            Time of simulation, having unit of s (second)
        """
        # Save packets properties in a dataframe for easier data manipulation
        self.packets_df = pd.DataFrame(
            {
                "nus": packet_nus,
                "lambdas": packet_nus.to("angstrom", u.spectral()),
                "energies": packet_energies,
                "last_interaction_type": last_interaction_type,
                "last_line_interaction_out_id": last_line_interaction_out_id,
                "last_line_interaction_in_id": last_line_interaction_in_id,
                "last_line_interaction_in_nu": last_line_interaction_in_nu,
            }
        )

        # Save other properties
        self.lines_df = lines_df
        self.r_inner = r_inner
        self.spectrum_delta_frequency = spectrum_delta_frequency
        self.spectrum_frequency_bins = spectrum_frequency_bins
        self.spectrum_frequency = spectrum_frequency_bins[:-1]
        self.spectrum_luminosity_density_lambda = (
            spectrum_luminosity_density_lambda
        )
        self.spectrum_wavelength = spectrum_wavelength
        self.t_inner = t_inner
        self.time_of_simulation = time_of_simulation

        # Create dataframe of packets that experience line interaction
        line_mask = (self.packets_df["last_interaction_type"] > -1) & (
            self.packets_df["last_line_interaction_in_id"] > -1
        )  # & operator is quite faster than np.logical_and on pd.Series
        self.packets_df_line_interaction = self.packets_df.loc[line_mask].copy()

        # Add columns for atomic number of last interaction out
        self.packets_df_line_interaction["last_line_interaction_atom"] = (
            self.lines_df["atomic_number"]
            .iloc[
                self.packets_df_line_interaction["last_line_interaction_out_id"]
            ]
            .to_numpy()
        )
        # Add columns for the species id of last interaction
        # Species id is given by 100 * Z + X, where Z is atomic number and X is ion number
        self.packets_df_line_interaction["last_line_interaction_species"] = (
            self.lines_df["atomic_number"]
            .iloc[
                self.packets_df_line_interaction["last_line_interaction_out_id"]
            ]
            .to_numpy() * 100
            +
            self.lines_df["ion_number"]
            .iloc[
                self.packets_df_line_interaction["last_line_interaction_out_id"]
            ]
            .to_numpy()
        )

    @classmethod
    def from_simulation(cls, sim, packets_mode):
        """
        Create an instance of SDECData from a TARDIS simulation object.

        Parameters
        ----------
        sim : tardis.simulation.Simulation
            TARDIS Simulation object produced by running a simulation
        packets_mode : {'virtual', 'real'}
            Mode of packets to be considered, either real or virtual

        Returns
        -------
        SDECData
        """
        # Properties common among both packet modes
        lines_df = sim.plasma.atomic_data.lines.reset_index().set_index(
            "line_id"
        )
        r_inner = sim.model.r_inner
        t_inner = sim.model.t_inner
        time_of_simulation = sim.runner.time_of_simulation

        if packets_mode == "virtual":
            return cls(
                last_interaction_type=sim.runner.virt_packet_last_interaction_type,
                last_line_interaction_in_id=sim.runner.virt_packet_last_line_interaction_in_id,
                last_line_interaction_out_id=sim.runner.virt_packet_last_line_interaction_out_id,
                last_line_interaction_in_nu=sim.runner.virt_packet_last_interaction_in_nu,
                lines_df=lines_df,
                packet_nus=u.Quantity(sim.runner.virt_packet_nus, "Hz"),
                packet_energies=u.Quantity(
                    sim.runner.virt_packet_energies, "erg"
                ),
                r_inner=r_inner,
                spectrum_delta_frequency=sim.runner.spectrum_virtual.delta_frequency,
                spectrum_frequency_bins=sim.runner.spectrum_virtual._frequency,
                spectrum_luminosity_density_lambda=sim.runner.spectrum_virtual.luminosity_density_lambda,
                spectrum_wavelength=sim.runner.spectrum_virtual.wavelength,
                t_inner=t_inner,
                time_of_simulation=time_of_simulation,
            )

        elif packets_mode == "real":
            # Packets-specific properties need to be only for those packets
            # which got emitted
            return cls(
                last_interaction_type=sim.runner.last_interaction_type[
                    sim.runner.emitted_packet_mask
                ],
                last_line_interaction_in_id=sim.runner.last_line_interaction_in_id[
                    sim.runner.emitted_packet_mask
                ],
                last_line_interaction_out_id=sim.runner.last_line_interaction_out_id[
                    sim.runner.emitted_packet_mask
                ],
                last_line_interaction_in_nu=sim.runner.last_interaction_in_nu[
                    sim.runner.emitted_packet_mask
                ],
                lines_df=lines_df,
                packet_nus=sim.runner.output_nu[sim.runner.emitted_packet_mask],
                packet_energies=sim.runner.output_energy[
                    sim.runner.emitted_packet_mask
                ],
                r_inner=r_inner,
                spectrum_delta_frequency=sim.runner.spectrum.delta_frequency,
                spectrum_frequency_bins=sim.runner.spectrum._frequency,
                spectrum_luminosity_density_lambda=sim.runner.spectrum.luminosity_density_lambda,
                spectrum_wavelength=sim.runner.spectrum.wavelength,
                t_inner=t_inner,
                time_of_simulation=time_of_simulation,
            )
        else:
            raise ValueError(
                "Invalid value passed to packets_mode. Only "
                "allowed values are 'virtual' or 'real'"
            )

    @classmethod
    def from_hdf(cls, hdf_fpath, packets_mode):
        """
        Create an instance of SDECData from a simulation HDF file.

        Parameters
        ----------
        hdf_fpath : str
            Valid path to the HDF file where simulation is saved
        packets_mode : {'virtual', 'real'}
            Mode of packets to be considered, either real or virtual

        Returns
        -------
        SDECData
        """
        with pd.HDFStore(hdf_fpath, "r") as hdf:
            lines_df = (
                hdf["/simulation/plasma/lines"]
                .reset_index()
                .set_index("line_id")
            )
            r_inner = u.Quantity(
                hdf["/simulation/model/r_inner"].to_numpy(), "cm"
            )  # Convert pd.Series to np.array to construct quantity from it
            t_inner = u.Quantity(hdf["/simulation/model/scalars"].t_inner, "K")
            time_of_simulation = u.Quantity(
                hdf["/simulation/runner/scalars"].time_of_simulation, "s"
            )

            if packets_mode == "virtual":
                return cls(
                    last_interaction_type=hdf[
                        "/simulation/runner/virt_packet_last_interaction_type"
                    ],
                    last_line_interaction_in_id=hdf[
                        "/simulation/runner/virt_packet_last_line_interaction_in_id"
                    ],
                    last_line_interaction_out_id=hdf[
                        "/simulation/runner/virt_packet_last_line_interaction_out_id"
                    ],
                    last_line_interaction_in_nu=u.Quantity(
                        hdf[
                            "/simulation/runner/virt_packet_last_interaction_in_nu"
                        ].to_numpy(),
                        "Hz",
                    ),
                    lines_df=lines_df,
                    packet_nus=u.Quantity(
                        hdf["/simulation/runner/virt_packet_nus"].to_numpy(),
                        "Hz",
                    ),
                    packet_energies=u.Quantity(
                        hdf[
                            "/simulation/runner/virt_packet_energies"
                        ].to_numpy(),
                        "erg",
                    ),
                    r_inner=r_inner,
                    spectrum_delta_frequency=u.Quantity(
                        hdf[
                            "/simulation/runner/spectrum_virtual/scalars"
                        ].delta_frequency,
                        "Hz",
                    ),
                    spectrum_frequency_bins=u.Quantity(
                        hdf[
                            "/simulation/runner/spectrum_virtual/_frequency"
                        ].to_numpy(),
                        "Hz",
                    ),
                    spectrum_luminosity_density_lambda=u.Quantity(
                        hdf[
                            "/simulation/runner/spectrum_virtual/luminosity_density_lambda"
                        ].to_numpy(),
                        "erg / s cm",  # luminosity_density_lambda is saved in hdf in CGS
                    ).to("erg / s AA"),
                    spectrum_wavelength=u.Quantity(
                        hdf[
                            "/simulation/runner/spectrum_virtual/wavelength"
                        ].to_numpy(),
                        "cm",  # wavelength is saved in hdf in CGS
                    ).to("AA"),
                    t_inner=t_inner,
                    time_of_simulation=time_of_simulation,
                )

            elif packets_mode == "real":
                emitted_packet_mask = hdf[
                    "/simulation/runner/emitted_packet_mask"
                ].to_numpy()
                return cls(
                    # First convert series read from hdf to array before masking
                    # to eliminate index info which creates problems otherwise
                    last_interaction_type=hdf[
                        "/simulation/runner/last_interaction_type"
                    ].to_numpy()[emitted_packet_mask],
                    last_line_interaction_in_id=hdf[
                        "/simulation/runner/last_line_interaction_in_id"
                    ].to_numpy()[emitted_packet_mask],
                    last_line_interaction_out_id=hdf[
                        "/simulation/runner/last_line_interaction_out_id"
                    ].to_numpy()[emitted_packet_mask],
                    last_line_interaction_in_nu=u.Quantity(
                        hdf[
                            "/simulation/runner/last_interaction_in_nu"
                        ].to_numpy()[emitted_packet_mask],
                        "Hz",
                    ),
                    lines_df=lines_df,
                    packet_nus=u.Quantity(
                        hdf["/simulation/runner/output_nu"].to_numpy()[
                            emitted_packet_mask
                        ],
                        "Hz",
                    ),
                    packet_energies=u.Quantity(
                        hdf["/simulation/runner/output_energy"].to_numpy()[
                            emitted_packet_mask
                        ],
                        "erg",
                    ),
                    r_inner=r_inner,
                    spectrum_delta_frequency=u.Quantity(
                        hdf[
                            "/simulation/runner/spectrum/scalars"
                        ].delta_frequency,
                        "Hz",
                    ),
                    spectrum_frequency_bins=u.Quantity(
                        hdf[
                            "/simulation/runner/spectrum/_frequency"
                        ].to_numpy(),
                        "Hz",
                    ),
                    spectrum_luminosity_density_lambda=u.Quantity(
                        hdf[
                            "/simulation/runner/spectrum/luminosity_density_lambda"
                        ].to_numpy(),
                        "erg / s cm",
                    ).to("erg / s AA"),
                    spectrum_wavelength=u.Quantity(
                        hdf[
                            "/simulation/runner/spectrum/wavelength"
                        ].to_numpy(),
                        "cm",
                    ).to("AA"),
                    t_inner=t_inner,
                    time_of_simulation=time_of_simulation,
                )
            else:
                raise ValueError(
                    "Invalid value passed to packets_mode. Only "
                    "allowed values are 'virtual' or 'real'"
                )


class SDECPlotter:
    """
    Plotting interface for Spectral element DEComposition (SDEC) Plot.

    It performs necessary calculations to generate SDEC Plot for a simulation
    model, and allows to plot it in matplotlib and plotly.
    """

    def __init__(self, data):
        """
        Initialize the SDECPlotter with required data of simulation model.

        Parameters
        ----------
        data : dict of SDECData
            Dictionary to store data required for SDEC plot, for both packet
            modes i.e. real and virtual
        """
        self.data = data

    @classmethod
    def from_simulation(cls, sim):
        """
        Create an instance of SDECPlotter from a TARDIS simulation object.

        Parameters
        ----------
        sim : tardis.simulation.Simulation
            TARDIS Simulation object produced by running a simulation

        Returns
        -------
        SDECPlotter
        """
        return cls(
            dict(
                virtual=SDECData.from_simulation(sim, "virtual"),
                real=SDECData.from_simulation(sim, "real"),
            )
        )

    @classmethod
    def from_hdf(cls, hdf_fpath):
        """
        Create an instance of SDECPlotter from a simulation HDF file.

        Parameters
        ----------
        hdf_fpath : str
            Valid path to the HDF file where simulation is saved

        Returns
        -------
        SDECPlotter
        """
        return cls(
            dict(
                virtual=SDECData.from_hdf(hdf_fpath, "virtual"),
                real=SDECData.from_hdf(hdf_fpath, "real"),
            )
        )


    def _parse_species_list(
        self, species_list
    ):
        """
        Parse user requested species list and create list of species ids to be used.

        Parameters
        ----------
        species_list : list of species to plot
            List of species (e.g. Si II, Ca II, etc.) that the user wants to show as unique colours.
            Species can be given as an ion (e.g. Si II), an element (e.g. Si), a range of ions
            (e.g. Si I - V), or any combination of these (e.g. species_list = [Si II, Fe I-V, Ca])

        """

        if species_list is not None:
        # check if there are any digits in the species list. If there are, then exit.
        # species_list should only contain species in the Roman numeral
        # format, e.g. Si II, and each ion must contain a space
            if any(char.isdigit() for char in " ".join(species_list)) == True:
                raise ValueError(
                "All species must be in Roman numeral form, e.g. Si II"
                )
            else:
                full_species_list = []
                for species in species_list:
                    # check if a hyphen is present. If it is, then it indicates a
                    # range of ions. Add each ion in that range to the list as a new entry
                    if "-" in species:
                        # split the string on spaces. First thing in the list is then the element
                        element = species.split(" ")[0]
                        # Next thing is the ion range
                        # convert the requested ions into numerals
                        first_ion_numeral = roman_to_int(
                            species.split(" ")[-1].split("-")[0]
                            )
                        second_ion_numeral = roman_to_int(
                            species.split(" ")[-1].split("-")[-1]
                            )
                            # add each ion between the two requested into the species list
                        for i in np.arange(first_ion_numeral, second_ion_numeral + 1):
                            full_species_list.append(element + " " + int_to_roman(i))
                    else:
                        # Otherwise it's either an element or ion so just add to the list
                        full_species_list.append(species)

                # full_species_list is now a list containing each individual species requested
                # e.g. it parses species_list = [Si I - V] into species_list = [Si I, Si II, Si III, Si IV, Si V]
                self._full_species_list = full_species_list
                requested_species_ids = []
                keep_colour = []

                # go through each of the requested species. Check whether it is
                # an element or ion (ions have spaces). If it is an element,
                # add all possible ions to the ions list. Otherwise just add
                # the requested ion
                for species in full_species_list:
                    if " " in species:
                        requested_species_ids.append(
                            [
                                species_string_to_tuple(species)[0] * 100
                                + species_string_to_tuple(species)[1]
                            ]
                        )
                    else:
                        atomic_number = element_symbol2atomic_number(species)
                        requested_species_ids.append(
                            [atomic_number * 100 + i for i in np.arange(atomic_number)]
                        )
                        # add the atomic number to a list so you know that this element should
                        # have all species in the same colour, i.e. it was requested like
                        # species_list = [Si]
                        keep_colour.append(atomic_number)
                requested_species_ids = [
                    species_id for list in requested_species_ids for species_id in list
                ]

                self._species_list = requested_species_ids
                self._keep_colour = keep_colour
        else:
            self._species_list = None

    def _calculate_plotting_data(
        self, packets_mode, packet_wvl_range, distance, nelements
    ):
        """
        Calculate data to be used in plotting based on parameters passed.

        Parameters
        ----------
        packets_mode : {'virtual', 'real'}
            Mode of packets to be considered, either real or virtual
        packet_wvl_range : astropy.Quantity
            Wavelength range to restrict the analysis of escaped packets. It
            should be a quantity having units of Angstrom, containing two
            values - lower lambda and upper lambda i.e.
            [lower_lambda, upper_lambda] * u.AA
        distance : astropy.Quantity
            Distance used to calculate flux instead of luminosity in the plot.
            It should have a length unit like m, Mpc, etc.
        nelements: int
            Number of elements to include in plot. Determined by the
            largest contribution to the total luminosity absorbed and emitted.
            Other elements are shown in silver. Default value is
            None, which displays all elements

        Notes
        -----
        It doesn't return the calculated properties but save them in instance
        itself. So it should be always called before starting plotting to
        update the plotting data based on parameters passed.
        """
        if packets_mode not in ["virtual", "real"]:
            raise ValueError(
                "Invalid value passed to packets_mode. Only "
                "allowed values are 'virtual' or 'real'"
            )

        # Store the plottable range of each spectrum property which is
        # same as entire range, initially
        self.plot_frequency_bins = self.data[
            packets_mode
        ].spectrum_frequency_bins
        self.plot_wavelength = self.data[packets_mode].spectrum_wavelength
        self.plot_frequency = self.data[packets_mode].spectrum_frequency

        # Filter their plottable range based on packet_wvl_range specified
        if packet_wvl_range:
            packet_nu_range = packet_wvl_range.to("Hz", u.spectral())

            # Index of value just before the 1st value that is > packet_nu_range[1]
            start_idx = (
                np.argmax(self.plot_frequency_bins > packet_nu_range[1]) - 1
            )
            # Index of value just after the last value that is < packet_nu_range[0]
            end_idx = np.argmin(self.plot_frequency_bins < packet_nu_range[0])
            self.plot_frequency_bins = self.plot_frequency_bins[
                start_idx : end_idx + 1
            ]

            # Since spectrum frequency (& hence wavelength) were created from
            # frequency_bins[:-1], so we exclude end_idx when creating the mask
            self.packet_wvl_range_mask = np.zeros(
                self.plot_wavelength.size, dtype=bool
            )
            self.packet_wvl_range_mask[start_idx:end_idx] = True

            self.plot_wavelength = self.plot_wavelength[
                self.packet_wvl_range_mask
            ]
            self.plot_frequency = self.plot_frequency[
                self.packet_wvl_range_mask
            ]
        else:
            self.packet_wvl_range_mask = np.ones(
                self.plot_wavelength.size, dtype=bool
            )

        # Make sure number of bin edges are always one more than wavelengths
        assert self.plot_frequency_bins.size == self.plot_wavelength.size + 1

        # Calculate the area term to convert luminosity to flux
        if distance is None:
            self.lum_to_flux = 1  # so that this term will have no effect
        else:
            if distance <= 0:
                raise ValueError(
                    "distance passed must be greater than 0. If you intended "
                    "to plot luminosities instead of flux, set distance=None "
                    "or don't specify distance parameter in the function call."
                )
            else:
                self.lum_to_flux = 4.0 * np.pi * (distance.to("cm")) ** 2

        # Calculate luminosities to be shown in plot
        (
            self.emission_luminosities_df,
            self.emission_species,
        ) = self._calculate_emission_luminosities(
            packets_mode=packets_mode, packet_wvl_range=packet_wvl_range
        )
        (
            self.absorption_luminosities_df,
            self.absorption_species,
        ) = self._calculate_absorption_luminosities(
            packets_mode=packets_mode, packet_wvl_range=packet_wvl_range
        )

        # Calculate the total contribution of elements
        # by summing absorption and emission
        # Only care about elements, so drop no interaction and electron scattering
        # contributions from the emitted luminosities
        self.total_luminosities_df = (
            self.absorption_luminosities_df
            + self.emission_luminosities_df.drop(["noint", "escatter"], axis=1)
        )

        # Sort the element list based on the total contribution
        sorted_list = self.total_luminosities_df.sum().sort_values(
            ascending=False
        )

        # If nelements and species_list are not included, the list of elements is just all elements
        if nelements is None and self._species_list is None:
            self.species = np.array(list(self.total_luminosities_df.keys()))
        elif self._species_list is not None:
            # Compare the species present in the model to those in the requested list
            # Mask out those that aren't in the model
            mask = np.in1d(
                np.array(list(sorted_list.keys())), self._species_list
            )
            # If species_list is included then create a new column which is the sum
            # of all other species i.e. those that aren't in the requested list
            self.total_luminosities_df.insert(
                loc=0,
                column="other",
                value=self.total_luminosities_df[
                    sorted_list.keys()[~mask]
                ].sum(axis=1),
            )
            # Then drop all of the individual columns for species included in 'other'
            self.total_luminosities_df.drop(
                sorted_list.keys()[~mask], inplace=True, axis=1
            )
            # Repeat this for the emission and absorption dfs
            # This will require creating a temporary list that includes 'noint' and 'escatter'
            # packets, because you don't want them dropped or included in 'other'
            temp = [species for species in self._species_list]
            temp.append('noint')
            temp.append('escatter')
            mask = np.in1d(
                np.array(list(self.emission_luminosities_df.keys())), temp
            )
            # If species_list is included then create a new column which is the sum
            # of all other species i.e. those that aren't in the requested list
            self.emission_luminosities_df.insert(
                loc=0,
                column="other",
                value=self.emission_luminosities_df[
                    self.emission_luminosities_df.keys()[~mask]
                ].sum(axis=1),
            )
            # Need to add a new value to the mask array for the 'other' column just added
            mask = np.insert(mask, 0, True)
            # Then drop all of the individual columns for species included in 'other'
            self.emission_luminosities_df.drop(
                self.emission_luminosities_df.keys()[~mask], inplace=True, axis=1
            )

            mask = np.in1d(
                np.array(list(self.absorption_luminosities_df.keys())), temp
            )
            # If species_list is included then create a new column which is the sum
            # of all other species i.e. those that aren't in the requested list
            self.absorption_luminosities_df.insert(
                loc=0,
                column="other",
                value=self.absorption_luminosities_df[
                    self.absorption_luminosities_df.keys()[~mask]
                ].sum(axis=1),
            )
            # Need to add a new value to the mask array for the 'other' column just added
            mask = np.insert(mask, 0, True)
            # Then drop all of the individual columns for species included in 'other'
            self.absorption_luminosities_df.drop(
                self.absorption_luminosities_df.keys()[~mask], inplace=True, axis=1
            )

            # Get the list of species in the model
            # Index from 1: to avoid the 'other' column
            self.species = np.sort(self.total_luminosities_df.keys()[1:])

        else:
            # If nelements is included then create a new column which is the sum
            # of all other elements, i.e. those that aren't in the top contributing nelements
            self.total_luminosities_df.insert(
                loc=0,
                column="other",
                value=self.total_luminosities_df[
                    sorted_list.keys()[nelements:]
                ].sum(axis=1),
            )
            # Then drop all of the individual columns for elements included in 'other'
            self.total_luminosities_df.drop(
                sorted_list.keys()[nelements:], inplace=True, axis=1
            )
            # If nelements is included then create a new column which is the sum
            # of all other elements, i.e. those that aren't in the top contributing nelements
            self.emission_luminosities_df.insert(
                loc=2,
                column="other",
                value=self.emission_luminosities_df[
                    sorted_list.keys()[nelements:]
                ].sum(axis=1),
            )
            # Then drop all of the individual columns for elements included in 'other'
            self.emission_luminosities_df.drop(
                sorted_list.keys()[nelements:], inplace=True, axis=1
            )
            # If nelements is included then create a new column which is the sum
            # of all other elements, i.e. those that aren't in the top contributing nelements
            self.absorption_luminosities_df.insert(
                loc=2,
                column="other",
                value=self.absorption_luminosities_df[
                    sorted_list.keys()[nelements:]
                ].sum(axis=1),
            )
            # Then drop all of the individual columns for elements included in 'other'
            self.absorption_luminosities_df.drop(
                sorted_list.keys()[nelements:], inplace=True, axis=1
            )
            # Get the list of species in the model
            # Index from 1: to avoid the 'other' column
            self.species = np.sort(self.total_luminosities_df.keys()[1:])

        self.photosphere_luminosity = self._calculate_photosphere_luminosity(
            packets_mode=packets_mode
        )
        self.modeled_spectrum_luminosity = (
            self.data[packets_mode].spectrum_luminosity_density_lambda[
                self.packet_wvl_range_mask
            ]
            / self.lum_to_flux
        )

    def _calculate_emission_luminosities(self, packets_mode, packet_wvl_range):
        """
        Calculate luminosities for the emission part of SDEC plot.

        Parameters
        ----------
        packets_mode : {'virtual', 'real'}
            Mode of packets to be considered, either real or virtual
        packet_wvl_range : astropy.Quantity
            Wavelength range to restrict the analysis of escaped packets. It
            should be a quantity having units of Angstrom, containing two
            values - lower lambda and upper lambda i.e.
            [lower_lambda, upper_lambda] * u.AA

        Returns
        -------
        luminosities_df : pd.DataFrame
            Dataframe containing luminosities contributed by no interaction,
            only e-scattering and emission with each element present
        elements_present: np.array
            Atomic numbers of the elements with which packets of specified
            wavelength range interacted
        """
        # Calculate masks to be applied on packets data based on packet_wvl_range
        if packet_wvl_range is None:
            self.packet_nu_range_mask = np.ones(
                self.data[packets_mode].packets_df.shape[0], dtype=bool
            )
            self.packet_nu_line_range_mask = np.ones(
                self.data[packets_mode].packets_df_line_interaction.shape[0],
                dtype=bool,
            )
        else:
            packet_nu_range = packet_wvl_range.to("Hz", u.spectral())
            self.packet_nu_range_mask = (
                self.data[packets_mode].packets_df["nus"] < packet_nu_range[0]
            ) & (self.data[packets_mode].packets_df["nus"] > packet_nu_range[1])
            self.packet_nu_line_range_mask = (
                self.data[packets_mode].packets_df_line_interaction["nus"]
                < packet_nu_range[0]
            ) & (
                self.data[packets_mode].packets_df_line_interaction["nus"]
                > packet_nu_range[1]
            )

        # Histogram weights are packet luminosities or flux
        weights = (
            self.data[packets_mode].packets_df["energies"][
                self.packet_nu_range_mask
            ]
            / self.lum_to_flux
        ) / self.data[packets_mode].time_of_simulation

        luminosities_df = pd.DataFrame(index=self.plot_wavelength)

        # Contribution of packets which experienced no interaction ------------
        # Mask to select packets with no interaction
        mask_noint = (
            self.data[packets_mode].packets_df["last_interaction_type"][
                self.packet_nu_range_mask
            ]
            == -1
        )

        # Calculate weighted histogram of packet frequencies for
        # plottable range of frequency bins
        hist_noint = np.histogram(
            self.data[packets_mode].packets_df["nus"][
                self.packet_nu_range_mask
            ][mask_noint],
            bins=self.plot_frequency_bins,
            weights=weights[mask_noint],
            density=False,
        )

        # Convert histogram (luminosity values) to luminosity density lambda
        L_nu_noint = (
            hist_noint[0]
            * u.erg
            / u.s
            / self.data[packets_mode].spectrum_delta_frequency
        )
        L_lambda_noint = L_nu_noint * self.plot_frequency / self.plot_wavelength

        # Save it in df
        luminosities_df["noint"] = L_lambda_noint.value

        # Contribution of packets which only experienced electron scattering ---
        mask_escatter = (
            self.data[packets_mode].packets_df["last_interaction_type"][
                self.packet_nu_range_mask
            ]
            == 1
        ) & (
            self.data[packets_mode].packets_df["last_line_interaction_in_id"][
                self.packet_nu_range_mask
            ]
            == -1
        )
        hist_escatter = np.histogram(
            self.data[packets_mode].packets_df["nus"][
                self.packet_nu_range_mask
            ][mask_escatter],
            bins=self.plot_frequency_bins,
            weights=weights[mask_escatter],
            density=False,
        )

        L_nu_escatter = (
            hist_escatter[0]
            * u.erg
            / u.s
            / self.data[packets_mode].spectrum_delta_frequency
        )
        L_lambda_escatter = (
            L_nu_escatter * self.plot_frequency / self.plot_wavelength
        )
        luminosities_df["escatter"] = L_lambda_escatter.value

        # Group packets_df by atomic number of elements with which packets
        # had their last emission (interaction out)
        # or if species_list is requested then group by species id
        if self._species_list is None:
            packets_df_grouped = (
                self.data[packets_mode]
                .packets_df_line_interaction.loc[self.packet_nu_line_range_mask]
                .groupby(by="last_line_interaction_atom")
                )
        else:
            packets_df_grouped = (
                self.data[packets_mode]
                .packets_df_line_interaction.loc[self.packet_nu_line_range_mask]
                .groupby(by="last_line_interaction_species")
                )

        # Contribution of each species with which packets interacted ----------
        for identifier, group in packets_df_grouped:
            # Histogram of specific species
            hist_el = np.histogram(
                group["nus"],
                bins=self.plot_frequency_bins,
                weights=group["energies"]
                / self.lum_to_flux
                / self.data[packets_mode].time_of_simulation,
            )

            # Convert to luminosity density lambda
            L_nu_el = (
                hist_el[0]
                * u.erg
                / u.s
                / self.data[packets_mode].spectrum_delta_frequency
            )
            L_lambda_el = L_nu_el * self.plot_frequency / self.plot_wavelength

            luminosities_df[identifier] = L_lambda_el.value

        # Create an array of the species with which packets interacted
        emission_species_present = np.array(
            list(packets_df_grouped.groups.keys())
        )

        return luminosities_df, emission_species_present

    def _calculate_absorption_luminosities(
        self, packets_mode, packet_wvl_range
    ):
        """
        Calculate luminosities for the absorption part of SDEC plot.

        Parameters
        ----------
        packets_mode : {'virtual', 'real'}
            Mode of packets to be considered, either real or virtual
        packet_wvl_range : astropy.Quantity
            Wavelength range to restrict the analysis of escaped packets. It
            should be a quantity having units of Angstrom, containing two
            values - lower lambda and upper lambda i.e.
            [lower_lambda, upper_lambda] * u.AA

        Returns
        -------
        pd.DataFrame
            Dataframe containing luminosities contributed by absorption with
            each element present
        """
        # Calculate masks to be applied on packets data based on packet_wvl_range
        if packet_wvl_range is None:
            self.packet_nu_line_range_mask = np.ones(
                self.data[packets_mode].packets_df_line_interaction.shape[0],
                dtype=bool,
            )
        else:
            packet_nu_range = packet_wvl_range.to("Hz", u.spectral())
            self.packet_nu_line_range_mask = (
                self.data[packets_mode].packets_df_line_interaction[
                    "last_line_interaction_in_nu"
                ]
                < packet_nu_range[0]
            ) & (
                self.data[packets_mode].packets_df_line_interaction[
                    "last_line_interaction_in_nu"
                ]
                > packet_nu_range[1]
            )

        luminosities_df = pd.DataFrame(index=self.plot_wavelength)

        # Group packets_df by atomic number of elements with which packets
        # had their last absorption (interaction in)
        # or if species_list is requested then group by species id
        if self._species_list is None:
            packets_df_grouped = (
                self.data[packets_mode]
                .packets_df_line_interaction.loc[self.packet_nu_line_range_mask]
                .groupby(by="last_line_interaction_atom")
                )
        else:
            packets_df_grouped = (
                self.data[packets_mode]
                .packets_df_line_interaction.loc[self.packet_nu_line_range_mask]
                .groupby(by="last_line_interaction_species")
                )

        for identifier, group in packets_df_grouped:
            # Histogram of specific species
            hist_el = np.histogram(
                group["last_line_interaction_in_nu"],
                bins=self.plot_frequency_bins,
                weights=group["energies"]
                / self.lum_to_flux
                / self.data[packets_mode].time_of_simulation,
            )

            # Convert to luminosity density lambda
            L_nu_el = (
                hist_el[0]
                * u.erg
                / u.s
                / self.data[packets_mode].spectrum_delta_frequency
            )
            L_lambda_el = L_nu_el * self.plot_frequency / self.plot_wavelength

            luminosities_df[identifier] = L_lambda_el.value

        absorption_species_present = np.array(
            list(packets_df_grouped.groups.keys())
        )

        return luminosities_df, absorption_species_present

    def _calculate_photosphere_luminosity(self, packets_mode):
        """
        Calculate blackbody luminosity of the photosphere.

        Parameters
        ----------
        packets_mode : {'virtual', 'real'}
            Mode of packets to be considered, either real or virtual

        Returns
        -------
        astropy.Quantity
            Luminosity density lambda (or Flux) of photosphere (inner boundary
            of TARDIS simulation)
        """
        L_lambda_ph = (
            abb.blackbody_lambda(
                self.plot_wavelength,
                self.data[packets_mode].t_inner,
            )
            * 4
            * np.pi ** 2
            * self.data[packets_mode].r_inner[0] ** 2
            * u.sr
        ).to("erg / (AA s)")

        return L_lambda_ph / self.lum_to_flux

    def generate_plot_mpl(
        self,
        packets_mode="virtual",
        packet_wvl_range=None,
        distance=None,
        show_modeled_spectrum=True,
        ax=None,
        figsize=(12, 7),
        cmapname="jet",
        nelements=None,
        species_list=None
    ):
        """
        Generate Spectral element DEComposition (SDEC) Plot using matplotlib.

        Parameters
        ----------
        packets_mode : {'virtual', 'real'}, optional
            Mode of packets to be considered, either real or virtual. Default
            value is 'virtual'
        packet_wvl_range : astropy.Quantity or None, optional
            Wavelength range to restrict the analysis of escaped packets. It
            should be a quantity having units of Angstrom, containing two
            values - lower lambda and upper lambda i.e.
            [lower_lambda, upper_lambda] * u.AA. Default value is None
        distance : astropy.Quantity or None, optional
            Distance used to calculate flux instead of luminosity in the plot.
            It should have a length unit like m, Mpc, etc. Default value is None
        show_modeled_spectrum : bool, optional
            Whether to show modeled spectrum in SDEC Plot. Default value is
            True
        ax : matplotlib.axes._subplots.AxesSubplot or None, optional
            Axis on which to create plot. Default value is None which will
            create plot on a new figure's axis.
        figsize : tuple, optional
            Size of the matplotlib figure to display. Default value is (12, 7)
        cmapname : str, optional
            Name of matplotlib colormap to be used for showing elements.
            Default value is "jet"
        nelements: int
            Number of elements to include in plot. Determined by the
            largest contribution to total luminosity absorbed and emitted.
            Other elements are shown in silver. Default value is
            None, which displays all elements
        species_list: list of strings or None
            list of strings containing the names of species that should be included in the Kromer plots.
            Must be given in Roman numeral format. Can include specific ions, a range of ions,
            individual elements, or any combination of these:
            e.g. ['Si II', 'Ca II', 'C', 'Fe I-V']

        Returns
        -------
        matplotlib.axes._subplots.AxesSubplot
            Axis on which SDEC Plot is created
        """

        # If species_list and nelements requested, tell user that nelements is ignored
        if species_list is not None and nelements is not None:
            print("Both nelements and species_list were requested. Species_list takes priority; nelements is ignored")

        # Parse the requested species list
        self._parse_species_list(species_list = species_list)

        # Calculate data attributes required for plotting
        # and save them in instance itself
        self._calculate_plotting_data(
            packets_mode=packets_mode,
            packet_wvl_range=packet_wvl_range,
            distance=distance,
            nelements=nelements,
        )

        if ax is None:
            self.ax = plt.figure(figsize=figsize).add_subplot(111)
        else:
            self.ax = ax

        # Get the labels in the color bar. This determines the number of unique colors
        self._make_colorbar_labels()
        # Set colormap to be used in elements of emission and absorption plots
        self.cmap = cm.get_cmap(cmapname, len(self._species_name))
        self._show_colorbar_mpl()

        # Plot emission and absorption components
        self._plot_emission_mpl()
        self._plot_absorption_mpl()

        # Plot modeled spectrum
        if show_modeled_spectrum:
            self.ax.plot(
                self.plot_wavelength,
                self.modeled_spectrum_luminosity,
                "--b",
                label=f"{packets_mode.capitalize()} Spectrum",
                linewidth=1,
            )

        # Plot photosphere
        self.ax.plot(
            self.plot_wavelength,
            self.photosphere_luminosity,
            "--r",
            label="Blackbody Photosphere",
        )


        # Set legends and labels
        self.ax.legend(fontsize=12)
        self.ax.set_xlabel(r"Wavelength $[\mathrm{\AA}]$", fontsize=12)
        if distance:  # Set y-axis label for flux
            self.ax.set_ylabel(
                r"$F_{\lambda}$ [erg $\mathrm{s^{-1}}$ $\mathrm{cm^{-2}}$ $\mathrm{\AA^{-1}}$]",
                fontsize=12,
            )
        else:  # Set y-axis label for luminosity
            self.ax.set_ylabel(
                r"$L_{\lambda}$ [erg $\mathrm{s^{-1}}$ $\mathrm{\AA^{-1}}$]",
                fontsize=12,
            )

        return plt.gca()

    def _plot_emission_mpl(self):
        """Plot emission part of the SDEC Plot using matplotlib."""
        # To create stacked area chart in matplotlib, we will start with zero
        # lower level and will keep adding luminosities to it (upper level)
        lower_level = np.zeros(self.emission_luminosities_df.shape[0])
        upper_level = (
            lower_level + self.emission_luminosities_df.noint.to_numpy()
        )

        self.ax.fill_between(
            self.plot_wavelength,
            lower_level,
            upper_level,
            color="black",
            label="No interaction",
        )

        lower_level = upper_level
        upper_level = (
            lower_level + self.emission_luminosities_df.escatter.to_numpy()
        )

        self.ax.fill_between(
            self.plot_wavelength,
            lower_level,
            upper_level,
            color="grey",
            label="Electron Scatter Only",
        )

        # If the 'other' column exists then plot it as silver
        if "other" in self.emission_luminosities_df.keys():
            lower_level = upper_level
            upper_level = (
                lower_level + self.emission_luminosities_df.other.to_numpy()
            )

            self.ax.fill_between(
                self.plot_wavelength,
                lower_level,
                upper_level,
                color="silver",
                label="Other elements",
            )

        # Contribution from each element
<<<<<<< HEAD
        # Create new variables to keep track of the last atomic number that was plotted
        # This is used when plotting species incase an element was given in the list
        # This is to ensure that all ions of that element are grouped together
        # ii is to track the colour index
        # e.g. if Si is given in species_list, this is to ensure Si I, Si II, etc. all have the same colour
        ii = 0
        previous_atomic_number = 0
        for i, identifier in enumerate(self.species):
            if self._species_list is not None:
                # Get the ion number and atomic number for each species
                ion_number = identifier % 100
                atomic_number = (identifier - ion_number) / 100
                if previous_atomic_number == 0:
                    # If this is the first species being plotted, then take note of the atomic number
                    # don't update the colour index
                    ii = ii
                    previous_atomic_number = atomic_number
                elif previous_atomic_number in self._keep_colour:
                    # If the atomic number is in the list of elements that should all be plotted in the same colour
                    # then dont update the colour index if this element has been plotted already
                    if previous_atomic_number == atomic_number:
                        ii = ii
                        previous_atomic_number = atomic_number
                    else:
                        # Otherwise, increase the colour counter by one, because this is a new element
                        ii = ii + 1
                        previous_atomic_number = atomic_number
                else:
                    # If this is just a normal species that was requested then increment the colour index
                    ii = ii + 1
                    previous_atomic_number = atomic_number
                # Calculate the colour of this species
                color = self.cmap(ii / len(self._species_name))

            else:
                # If you're not using species list then this is just a fraction based on the total
                # number of columns in the dataframe
                color = self.cmap(i / len(self.species))
            # Add a try catch because the identifier comes from the total contribution of absorption and emission.
            # Therefore it's possible that something in list is not in the emission df
            try:
                lower_level = upper_level
                upper_level = (
                    lower_level
                    + self.emission_luminosities_df[identifier].to_numpy()
                )

=======
        for i, atomic_number in enumerate(elements_z):
            # Add a try catch because elemets_z comes from the total contribution of absorption and emission.
            # Therefore it's possible that something in elements_z is not in the emission df
            try:
                lower_level = upper_level
                upper_level = (
                    lower_level
                    + self.emission_luminosities_df[atomic_number].to_numpy()
                )

>>>>>>> a15551c1
                self.ax.fill_between(
                    self.plot_wavelength,
                    lower_level,
                    upper_level,
<<<<<<< HEAD
                    color=color,
=======
                    color=self.cmap(i / len(self.elements)),
>>>>>>> a15551c1
                    cmap=self.cmap,
                    linewidth=0,
                )
            except:
<<<<<<< HEAD
                # Add notifications that this species was not in the emission df
                if self._species_list is None:
                    print(
                        atomic_number2element_symbol(identifier)
                        + " is not in the emitted packets; skipping"
                        )
                else:
                    print(
                        atomic_number2element_symbol(atomic_number)
                        + int_to_roman(ion_number + 1)
                        + " is not in the emitted packets; skipping"
                        )
=======
                print(
                    atomic_number2element_symbol(atomic_number)
                    + " is not in the emitted packets; skipping"
                )
>>>>>>> a15551c1

    def _plot_absorption_mpl(self):
        """Plot absorption part of the SDEC Plot using matplotlib."""
        lower_level = np.zeros(self.absorption_luminosities_df.shape[0])

        # To plot absorption part along -ve X-axis, we will start with
        # zero upper level and keep subtracting luminosities to it (lower
        # level) - fill from upper to lower level
        # If the 'other' column exists then plot it as silver
        if "other" in self.absorption_luminosities_df.keys():
            upper_level = lower_level
            lower_level = (
                upper_level - self.absorption_luminosities_df.other.to_numpy()
            )

            self.ax.fill_between(
                self.plot_wavelength,
                upper_level,
                lower_level,
                color="silver",
            )

<<<<<<< HEAD
        ii = 0
        previous_atomic_number = 0
        for i, identifier in enumerate(self.species):
            if self._species_list is not None:
                # Get the ion number and atomic number for each species
                ion_number = identifier % 100
                atomic_number = (identifier - ion_number) / 100
                if previous_atomic_number == 0:
                    # If this is the first species being plotted, then take note of the atomic number
                    # don't update the colour index
                    ii = ii
                    previous_atomic_number = atomic_number
                elif previous_atomic_number in self._keep_colour:
                    # If the atomic number is in the list of elements that should all be plotted in the same colour
                    # then dont update the colour index if this element has been plotted already
                    if previous_atomic_number == atomic_number:
                        ii = ii
                        previous_atomic_number = atomic_number
                    else:
                        # Otherwise, increase the colour counter by one, because this is a new element
                        ii = ii + 1
                        previous_atomic_number = atomic_number
                else:
                    # If this is just a normal species that was requested then increment the colour index
                    ii = ii + 1
                    previous_atomic_number = atomic_number
                # Calculate the colour of this species
                color = self.cmap(ii / len(self._species_name))

            else:
                # If you're not using species list then this is just a fraction based on the total
                # number of columns in the dataframe
                color = self.cmap(i / len(self.species))
            # Add a try catch because elemets_z comes from the total contribution of absorption and emission.
            # Therefore it's possible that something in elements_z is not in the absorption df
            try:
                upper_level = lower_level
                lower_level = (
                    upper_level
                    - self.absorption_luminosities_df[identifier].to_numpy()
                )

=======
        elements_z = self.elements
        for i, atomic_number in enumerate(elements_z):
            # Add a try catch because elemets_z comes from the total contribution of absorption and emission.
            # Therefore it's possible that something in elements_z is not in the absorption df
            try:
                upper_level = lower_level
                lower_level = (
                    upper_level
                    - self.absorption_luminosities_df[atomic_number].to_numpy()
                )

>>>>>>> a15551c1
                self.ax.fill_between(
                    self.plot_wavelength,
                    upper_level,
                    lower_level,
<<<<<<< HEAD
                    color=color,
                    cmap=self.cmap,
                    linewidth=0,
                )

            except:
                # Add notifications that this species was not in the emission df
                if self._species_list is None:
                    print(
                        atomic_number2element_symbol(identifier)
                        + " is not in the emitted packets; skipping"
                        )
                else:
                    print(
                        atomic_number2element_symbol(atomic_number)
                        + int_to_roman(ion_number + 1)
                        + " is not in the emitted packets; skipping"
                        )
=======
                    color=self.cmap(i / len(elements_z)),
                    cmap=self.cmap,
                    linewidth=0,
                )
            except:
                print(
                    atomic_number2element_symbol(atomic_number)
                    + " is not in the absorbed packets; skipping"
                )
>>>>>>> a15551c1

    def _show_colorbar_mpl(self):
        """Show matplotlib colorbar with labels of elements mapped to colors."""

        color_values = [
            self.cmap(i / len(self._species_name)) for i in range(len(self._species_name))
        ]

        custcmap = clr.ListedColormap(color_values)
        norm = clr.Normalize(vmin=0, vmax=len(self._species_name))
        mappable = cm.ScalarMappable(norm=norm, cmap=custcmap)
        mappable.set_array(np.linspace(1, len(self._species_name) + 1, 256))
        cbar = plt.colorbar(mappable, ax=self.ax)

        bounds = np.arange(len(self._species_name)) + 0.5
        cbar.set_ticks(bounds)

        cbar.set_ticklabels(self._species_name)


    def _make_colorbar_labels(self):
        """Get the labels for the species in the colorbar."""
        if self._species_list is None:
            # If species_list is none then the labels are just elements
            species_name = [
                atomic_number2element_symbol(atomic_num)
                for atomic_num in self.species
            ]
        else:
            species_name = []
            for species in self.species:
                # Go through each species requested
                ion_number = species % 100
                atomic_number = (species - ion_number) / 100

                ion_numeral = int_to_roman(ion_number + 1)
                atomic_symbol = atomic_number2element_symbol(atomic_number)

                # if the element was requested, and not a specific ion, then
                # add the element symbol to the label list
                if (atomic_number in self._keep_colour) & (atomic_symbol not in species_name):
                    # compiling the label, and adding it to the list
                    label = f"{atomic_symbol}"
                    species_name.append(label)
                elif atomic_number not in self._keep_colour:
                    # otherwise add the ion to the label list
                    label = f"{atomic_symbol} {ion_numeral}"
                    species_name.append(label)

        self._species_name = species_name


    def generate_plot_ply(
        self,
        packets_mode="virtual",
        packet_wvl_range=None,
        distance=None,
        observed_spectrum=None,
        show_modeled_spectrum=True,
        fig=None,
        graph_height=600,
        cmapname="jet",
        nelements=None,
        species_list=None,
    ):
        """
        Generate interactive Spectral element DEComposition (SDEC) Plot using plotly.

        Parameters
        ----------
        packets_mode : {'virtual', 'real'}, optional
            Mode of packets to be considered, either real or virtual. Default
            value is 'virtual'
        packet_wvl_range : astropy.Quantity or None, optional
            Wavelength range to restrict the analysis of escaped packets. It
            should be a quantity having units of Angstrom, containing two
            values - lower lambda and upper lambda i.e.
            [lower_lambda, upper_lambda] * u.AA. Default value is None
        distance : astropy.Quantity or None, optional
            Distance used to calculate flux instead of luminosity in the plot.
            It should have a length unit like m, Mpc, etc. Default value is None
        show_modeled_spectrum : bool, optional
            Whether to show modeled spectrum in SDEC Plot. Default value is
            True
        fig : plotly.graph_objs._figure.Figure or None, optional
            Figure object on which to create plot. Default value is None which
            will create plot on a new Figure object.
        graph_height : int, optional
            Height (in px) of the plotly graph to display. Default value is 600
        cmapname : str, optional
            Name of the colormap to be used for showing elements.
            Default value is "jet"
        nelements: int
            Number of elements to include in plot. Determined by the
            largest contribution to total luminosity absorbed and emitted.
            Other elements are shown in silver. Default value is
            None, which displays all elements
        species_list: list of strings or None
            list of strings containing the names of species that should be included in the Kromer plots.
            Must be given in Roman numeral format. Can include specific ions, a range of ions,
            individual elements, or any combination of these:
            e.g. ['Si II', 'Ca II', 'C', 'Fe I-V']
        Returns
        -------
        plotly.graph_objs._figure.Figure
            Figure object on which SDEC Plot is created
        """

        # If species_list and nelements requested, tell user that nelements is ignored
        if species_list is not None and nelements is not None:
            print("Both nelements and species_list were requested. Species_list takes priority; nelements is ignored")

        # Parse the requested species list
        self._parse_species_list(species_list = species_list)

        # Calculate data attributes required for plotting
        # and save them in instance itself
        self._calculate_plotting_data(
            packets_mode=packets_mode,
            packet_wvl_range=packet_wvl_range,
            distance=distance,
            nelements=nelements,
        )

        if fig is None:
            self.fig = go.Figure()
        else:
            self.fig = fig

        # Get the labels in the color bar. This determines the number of unique colors
        self._make_colorbar_labels()
        # Set colormap to be used in elements of emission and absorption plots
        self.cmap = cm.get_cmap(cmapname, len(self._species_name))

        # Plot absorption and emission components
        self._plot_emission_ply()
        self._plot_absorption_ply()

        # Plot modeled spectrum
        if show_modeled_spectrum:
            self.fig.add_trace(
                go.Scatter(
                    x=self.plot_wavelength,
                    y=self.modeled_spectrum_luminosity,
                    mode="lines",
                    line=dict(
                        color="blue",
                        width=1,
                    ),
                    name=f"{packets_mode.capitalize()} Spectrum",
                )
            )

        # Plot photosphere
        self.fig.add_trace(
            go.Scatter(
                x=self.plot_wavelength,
                y=self.photosphere_luminosity,
                mode="lines",
                line=dict(width=1.5, color="red", dash="dash"),
                name="Blackbody Photosphere",
            )
        )

        self._show_colorbar_ply()

        # Set label and other layout options
        xlabel = pu.axis_label_in_latex("Wavelength", u.AA)
        if distance:  # Set y-axis label for flux
            ylabel = pu.axis_label_in_latex(
                "F_{\\lambda}", u.Unit("erg/(s cm**2 AA)"), only_text=False
            )
        else:  # Set y-axis label for luminosity
            ylabel = pu.axis_label_in_latex(
                "L_{\\lambda}", u.Unit("erg/(s AA)"), only_text=False
            )
        self.fig.update_layout(
            xaxis=dict(
                title=xlabel,
                exponentformat="none",
            ),
            yaxis=dict(title=ylabel, exponentformat="e"),
            height=graph_height,
        )

        return self.fig

    @staticmethod
    def to_rgb255_string(color_tuple):
        """
        Convert a matplotlib RGBA tuple to a generic RGB 255 string.
        Parameters
        ----------
        color_tuple : tuple
            Matplotlib RGBA tuple of float values in closed interval [0, 1]

        Returns
        -------
        str
            RGB string of format rgb(r,g,b) where r,g,b are integers between
            0 and 255 (both inclusive)
        """
        color_tuple_255 = tuple([int(x * 255) for x in color_tuple[:3]])
        return f"rgb{color_tuple_255}"

    def _plot_emission_ply(self):
        """Plot emission part of the SDEC Plot using plotly."""
        # By specifying a common stackgroup, plotly will itself add up
        # luminosities, in order, to created stacked area chart
        self.fig.add_trace(
            go.Scatter(
                x=self.emission_luminosities_df.index,
                y=self.emission_luminosities_df.noint,
                mode="none",
                name="No interaction",
                fillcolor="black",
                stackgroup="emission",
            )
        )

        self.fig.add_trace(
            go.Scatter(
                x=self.emission_luminosities_df.index,
                y=self.emission_luminosities_df.escatter,
                mode="none",
                name="Electron Scatter Only",
                fillcolor="grey",
                stackgroup="emission",
            )
        )

        # If 'other' column exists then plot as silver
        if "other" in self.emission_luminosities_df.keys():
            self.fig.add_trace(
                go.Scatter(
                    x=self.emission_luminosities_df.index,
                    y=self.emission_luminosities_df.other,
                    mode="none",
                    name="Other elements",
                    fillcolor="silver",
                    stackgroup="emission",
                )
            )

<<<<<<< HEAD
        # Contribution from each element
        # Create new variables to keep track of the last atomic number that was plotted
        # This is used when plotting species incase an element was given in the list
        # This is to ensure that all ions of that element are grouped together
        # ii is to track the colour index
        ii = 0
        previous_atomic_number = 0
        for i, identifier in enumerate(self.species):

            if self._species_list is not None:
                # Get the ion number and atomic number for each species
                ion_number = identifier % 100
                atomic_number = (identifier - ion_number) / 100
                if previous_atomic_number == 0:
                    # If this is the first species being plotted, then take note of the atomic number
                    # don't update the colour index
                    ii = ii
                    previous_atomic_number = atomic_number
                elif previous_atomic_number in self._keep_colour:
                    # If the atomic number is in the list of elements that should all be plotted in the same colour
                    # then dont update the colour index if this element has been plotted already
                    if previous_atomic_number == atomic_number:
                        ii = ii
                        previous_atomic_number = atomic_number
                    else:
                        # Otherwise, increase the colour counter by one, because this is a new element
                        ii = ii + 1
                        previous_atomic_number = atomic_number
                else:
                    # If this is just a normal species that was requested then increment the colour index
                    ii = ii + 1
                    previous_atomic_number = atomic_number
                # Calculate the colour of this species
                color = self.cmap(ii / len(self._species_name))
            else:
                # If you're not using species list then this is just a fraction based on the total
                # number of columns in the dataframe
                color = self.cmap(i / len(self.species))

            # Add a try catch because identifier comes from the total contribution of absorption and emission.
            # Therefore it's possible that something in the list is not in the emission df
            try:
                self.fig.add_trace(
                        go.Scatter(
                            x=self.emission_luminosities_df.index,
                            y=self.emission_luminosities_df[identifier],
                            mode="none",
                            name="none",
                            fillcolor=self.to_rgb255_string(
                                color),
                            stackgroup="emission",
                            showlegend=False,
                        )
                    )
            except:
                if self._species_list is None:
                    print(
                        atomic_number2element_symbol(identifier)
                        + " is not in the emitted packets; skipping"
                        )
                else:
                    print(
                        atomic_number2element_symbol(atomic_number)
                        + int_to_roman(ion_number + 1)
                        + " is not in the emitted packets; skipping"
                        )
=======
        elements_z = self.elements
        for i, atomic_num in enumerate(elements_z):
            # Add a try catch because elemets_z comes from the total contribution of absorption and emission.
            # Therefore it's possible that something in elements_z is not in the emission df
            try:
                self.fig.add_trace(
                    go.Scatter(
                        x=self.emission_luminosities_df.index,
                        y=self.emission_luminosities_df[atomic_num],
                        mode="none",
                        name=atomic_number2element_symbol(atomic_num),
                        fillcolor=self.to_rgb255_string(
                            self.cmap(i / len(self.elements))
                        ),
                        stackgroup="emission",
                        showlegend=False,
                    )
                )
            except:
                print(
                    atomic_number2element_symbol(atomic_num)
                    + " is not in the emitted packets; skipping"
                )
>>>>>>> a15551c1

    def _plot_absorption_ply(self):
        """Plot absorption part of the SDEC Plot using plotly."""

        # If 'other' column exists then plot as silver
        if "other" in self.absorption_luminosities_df.keys():
            self.fig.add_trace(
                go.Scatter(
                    x=self.absorption_luminosities_df.index,
                    # to plot absorption luminosities along negative y-axis
                    y=self.absorption_luminosities_df.other * -1,
                    mode="none",
                    name="Other elements",
                    fillcolor="silver",
                    stackgroup="absorption",
                    showlegend=False,
                )
            )

<<<<<<< HEAD
        ii = 0
        previous_atomic_number = 0
        for i, identifier in enumerate(self.species):
            if self._species_list is not None:
                # Get the ion number and atomic number for each species
                ion_number = identifier % 100
                atomic_number = (identifier - ion_number) / 100
                if previous_atomic_number == 0:
                    # If this is the first species being plotted, then take note of the atomic number
                    # don't update the colour index
                    ii = ii
                    previous_atomic_number = atomic_number
                elif previous_atomic_number in self._keep_colour:
                    # If the atomic number is in the list of elements that should all be plotted in the same colour
                    # then dont update the colour index if this element has been plotted already
                    if previous_atomic_number == atomic_number:
                        ii = ii
                        previous_atomic_number = atomic_number
                    else:
                        # Otherwise, increase the colour counter by one, because this is a new element
                        ii = ii + 1
                        previous_atomic_number = atomic_number
                else:
                    # If this is just a normal species that was requested then increment the colour index
                    ii = ii + 1
                    previous_atomic_number = atomic_number
                # Calculate the colour of this species
                color = self.cmap(ii / len(self._species_name))
            else:
                # If you're not using species list then this is just a fraction based on the total
                # number of columns in the dataframe
                color = self.cmap(i / len(self.species))

            # Add a try catch because the identifier comes from the total contribution of absorption and emission.
            # Therefore it's possible that something in list is not in the absorption df
=======
        elements_z = self.elements
        for i, atomic_num in enumerate(elements_z):
            # Add a try catch because elemets_z comes from the total contribution of absorption and emission.
            # Therefore it's possible that something in elements_z is not in the absorption df
>>>>>>> a15551c1
            try:
                self.fig.add_trace(
                    go.Scatter(
                        x=self.absorption_luminosities_df.index,
                        # to plot absorption luminosities along negative y-axis
<<<<<<< HEAD
                        y=self.absorption_luminosities_df[identifier] * -1,
                        mode="none",
                        name="none",
                        fillcolor=self.to_rgb255_string(
                            color),
                        stackgroup="absorption",
                        showlegend=False,
                    )
                )

            except:
                if self._species_list is None:
                    print(
                        atomic_number2element_symbol(identifier)
                        + " is not in the emitted packets; skipping"
                        )
                else:
                    print(
                        atomic_number2element_symbol(atomic_number)
                        + int_to_roman(ion_number + 1)
                        + " is not in the emitted packets; skipping"
                        )
=======
                        y=self.absorption_luminosities_df[atomic_num] * -1,
                        mode="none",
                        name=atomic_number2element_symbol(atomic_num),
                        fillcolor=self.to_rgb255_string(
                            self.cmap(i / len(self.elements))
                        ),
                        stackgroup="absorption",
                        showlegend=False,
                    )
                )
            except:
                print(
                    atomic_number2element_symbol(atomic_num)
                    + " is not in the absorbed packets; skipping"
                )
>>>>>>> a15551c1

    def _show_colorbar_ply(self):
        """Show plotly colorbar with labels of elements mapped to colors."""
        # Interpolate [0, 1] range to create bins equal to number of elements
        colorscale_bins = np.linspace(0, 1, num=len(self._species_name) + 1)

        # Create a categorical colorscale [a list of (reference point, color)]
        # by mapping same reference points (excluding 1st and last bin edge)
        # twice in a row (https://plotly.com/python/colorscales/#constructing-a-discrete-or-discontinuous-color-scale)
        categorical_colorscale = []
        for i in range(len(self._species_name)):
            color = self.to_rgb255_string(self.cmap(colorscale_bins[i]))
            categorical_colorscale.append((colorscale_bins[i], color))
            categorical_colorscale.append((colorscale_bins[i + 1], color))

        coloraxis_options = dict(
            colorscale=categorical_colorscale,
            showscale=True,
            cmin=0,
            cmax=len(self._species_name),
            colorbar=dict(
                title="Elements",
                tickvals=np.arange(0, len(self._species_name)) + 0.5,
                ticktext=self._species_name,
                # to change length and position of colorbar
                len=0.75,
                yanchor="top",
                y=0.75,
            ),
        )

        # Plot an invisible one point scatter trace, to make colorbar show up
        scatter_point_idx = pu.get_mid_point_idx(self.plot_wavelength)
        self.fig.add_trace(
            go.Scatter(
                x=self.plot_wavelength[scatter_point_idx],
                y=[0],
                mode="markers",
                showlegend=False,
                hoverinfo="skip",
                marker=dict(color=[0], opacity=0, **coloraxis_options),
            )
        )<|MERGE_RESOLUTION|>--- conflicted
+++ resolved
@@ -1213,7 +1213,6 @@
             )
 
         # Contribution from each element
-<<<<<<< HEAD
         # Create new variables to keep track of the last atomic number that was plotted
         # This is used when plotting species incase an element was given in the list
         # This is to ensure that all ions of that element are grouped together
@@ -1261,32 +1260,15 @@
                     + self.emission_luminosities_df[identifier].to_numpy()
                 )
 
-=======
-        for i, atomic_number in enumerate(elements_z):
-            # Add a try catch because elemets_z comes from the total contribution of absorption and emission.
-            # Therefore it's possible that something in elements_z is not in the emission df
-            try:
-                lower_level = upper_level
-                upper_level = (
-                    lower_level
-                    + self.emission_luminosities_df[atomic_number].to_numpy()
-                )
-
->>>>>>> a15551c1
                 self.ax.fill_between(
                     self.plot_wavelength,
                     lower_level,
                     upper_level,
-<<<<<<< HEAD
                     color=color,
-=======
-                    color=self.cmap(i / len(self.elements)),
->>>>>>> a15551c1
                     cmap=self.cmap,
                     linewidth=0,
                 )
             except:
-<<<<<<< HEAD
                 # Add notifications that this species was not in the emission df
                 if self._species_list is None:
                     print(
@@ -1299,12 +1281,6 @@
                         + int_to_roman(ion_number + 1)
                         + " is not in the emitted packets; skipping"
                         )
-=======
-                print(
-                    atomic_number2element_symbol(atomic_number)
-                    + " is not in the emitted packets; skipping"
-                )
->>>>>>> a15551c1
 
     def _plot_absorption_mpl(self):
         """Plot absorption part of the SDEC Plot using matplotlib."""
@@ -1327,7 +1303,6 @@
                 color="silver",
             )
 
-<<<<<<< HEAD
         ii = 0
         previous_atomic_number = 0
         for i, identifier in enumerate(self.species):
@@ -1370,24 +1345,10 @@
                     - self.absorption_luminosities_df[identifier].to_numpy()
                 )
 
-=======
-        elements_z = self.elements
-        for i, atomic_number in enumerate(elements_z):
-            # Add a try catch because elemets_z comes from the total contribution of absorption and emission.
-            # Therefore it's possible that something in elements_z is not in the absorption df
-            try:
-                upper_level = lower_level
-                lower_level = (
-                    upper_level
-                    - self.absorption_luminosities_df[atomic_number].to_numpy()
-                )
-
->>>>>>> a15551c1
                 self.ax.fill_between(
                     self.plot_wavelength,
                     upper_level,
                     lower_level,
-<<<<<<< HEAD
                     color=color,
                     cmap=self.cmap,
                     linewidth=0,
@@ -1406,17 +1367,7 @@
                         + int_to_roman(ion_number + 1)
                         + " is not in the emitted packets; skipping"
                         )
-=======
-                    color=self.cmap(i / len(elements_z)),
-                    cmap=self.cmap,
-                    linewidth=0,
-                )
-            except:
-                print(
-                    atomic_number2element_symbol(atomic_number)
-                    + " is not in the absorbed packets; skipping"
-                )
->>>>>>> a15551c1
+
 
     def _show_colorbar_mpl(self):
         """Show matplotlib colorbar with labels of elements mapped to colors."""
@@ -1661,7 +1612,6 @@
                 )
             )
 
-<<<<<<< HEAD
         # Contribution from each element
         # Create new variables to keep track of the last atomic number that was plotted
         # This is used when plotting species incase an element was given in the list
@@ -1728,32 +1678,7 @@
                         + int_to_roman(ion_number + 1)
                         + " is not in the emitted packets; skipping"
                         )
-=======
-        elements_z = self.elements
-        for i, atomic_num in enumerate(elements_z):
-            # Add a try catch because elemets_z comes from the total contribution of absorption and emission.
-            # Therefore it's possible that something in elements_z is not in the emission df
-            try:
-                self.fig.add_trace(
-                    go.Scatter(
-                        x=self.emission_luminosities_df.index,
-                        y=self.emission_luminosities_df[atomic_num],
-                        mode="none",
-                        name=atomic_number2element_symbol(atomic_num),
-                        fillcolor=self.to_rgb255_string(
-                            self.cmap(i / len(self.elements))
-                        ),
-                        stackgroup="emission",
-                        showlegend=False,
-                    )
-                )
-            except:
-                print(
-                    atomic_number2element_symbol(atomic_num)
-                    + " is not in the emitted packets; skipping"
-                )
->>>>>>> a15551c1
-
+                    
     def _plot_absorption_ply(self):
         """Plot absorption part of the SDEC Plot using plotly."""
 
@@ -1772,7 +1697,6 @@
                 )
             )
 
-<<<<<<< HEAD
         ii = 0
         previous_atomic_number = 0
         for i, identifier in enumerate(self.species):
@@ -1808,18 +1732,11 @@
 
             # Add a try catch because the identifier comes from the total contribution of absorption and emission.
             # Therefore it's possible that something in list is not in the absorption df
-=======
-        elements_z = self.elements
-        for i, atomic_num in enumerate(elements_z):
-            # Add a try catch because elemets_z comes from the total contribution of absorption and emission.
-            # Therefore it's possible that something in elements_z is not in the absorption df
->>>>>>> a15551c1
             try:
                 self.fig.add_trace(
                     go.Scatter(
                         x=self.absorption_luminosities_df.index,
                         # to plot absorption luminosities along negative y-axis
-<<<<<<< HEAD
                         y=self.absorption_luminosities_df[identifier] * -1,
                         mode="none",
                         name="none",
@@ -1842,23 +1759,7 @@
                         + int_to_roman(ion_number + 1)
                         + " is not in the emitted packets; skipping"
                         )
-=======
-                        y=self.absorption_luminosities_df[atomic_num] * -1,
-                        mode="none",
-                        name=atomic_number2element_symbol(atomic_num),
-                        fillcolor=self.to_rgb255_string(
-                            self.cmap(i / len(self.elements))
-                        ),
-                        stackgroup="absorption",
-                        showlegend=False,
-                    )
-                )
-            except:
-                print(
-                    atomic_number2element_symbol(atomic_num)
-                    + " is not in the absorbed packets; skipping"
-                )
->>>>>>> a15551c1
+
 
     def _show_colorbar_ply(self):
         """Show plotly colorbar with labels of elements mapped to colors."""
