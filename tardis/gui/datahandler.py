import os
from pkg_resources import parse_version

import numpy as np
import matplotlib
import matplotlib.pylab as plt


if os.environ.get("QT_API", None) == "pyqt":
    from PyQt5 import QtGui, QtCore, QtWidgets
elif os.environ.get("QT_API", None) == "pyside":
    from PySide2 import QtGui, QtCore, QtWidgets
else:
    raise ImportError(
        """QT_API was not set! Please exit the IPython console\n
         and at the bash prompt use : \n\n export QT_API=pyside \n or\n
         export QT_API=pyqt \n\n For more information refer to user guide."""
    )
import yaml

from tardis import run_tardis
from tardis.gui.widgets import MatplotlibWidget, ModelViewer, ShellInfo
from tardis.gui.widgets import LineInfo, LineInteractionTables

if parse_version(matplotlib.__version__) >= parse_version("1.4"):
    matplotlib.style.use("fivethirtyeight")
else:
    print("Please upgrade matplotlib to a version >=1.4 for best results!")
matplotlib.rcParams["font.family"] = "serif"
matplotlib.rcParams["font.size"] = 10.0
matplotlib.rcParams["lines.linewidth"] = 1.0
matplotlib.rcParams["axes.formatter.use_mathtext"] = True
matplotlib.rcParams["axes.edgecolor"] = matplotlib.rcParams["grid.color"]
matplotlib.rcParams["axes.linewidth"] = matplotlib.rcParams["grid.linewidth"]


class Node(object):
    """Object that serves as the nodes in the TreeModel.

    Attributes
    ----------
<<<<<<< HEAD
    parent : None/Node 
        The parent of the node.
    children : list of Node
        The children of the node.
    data : list of string 
        The data stored on the node. Can be a key or a value.
    siblings : dictionary 
        A dictionary of nodes that are siblings of this node. The 
        keys are the values of the nodes themselves. This is 
        used to keep track of which value the user has selected
        if the parent of this node happens to be a key that can
        take values from a list.
=======
        parent: None/Node
            The parent of the node.
        children: list of Node
            The children of the node.
        data: list of string
            The data stored on the node. Can be a key or a value.
        siblings: dictionary
            A dictionary of nodes that are siblings of this node. The
            keys are the values of the nodes themselves. This is
            used to keep track of which value the user has selected
            if the parent of this node happens to be a key that can
            take values from a list.

>>>>>>> ca7cfcb0
    """

    def __init__(self, data, parent=None):
        """Create one node with the data and parent provided.

        Parameters
        ----------
<<<<<<< HEAD
        data : list of string
            The data that is intended to be stored on the node.
        parent : Node 
            Another node which is the parent of this node. The 
            root node has parent set to None.
=======
            data: list of string
                The data that is intended to be stored on the node.
            parent: Node
                Another node which is the parent of this node. The
                root node has parent set to None.
>>>>>>> ca7cfcb0

        Note
        ----
            A leaf node is a node that is the only child of its parent.
            For this tree this will always be the case. This is because
            the tree stores the key at every node except the leaf node
            where it stores the value for the key. So if in the dictionary
            the value of a key is another dictionary, then it will
            be a node with no leafs. If the key has a value that is a
            value or a list then it will have one child that is a leaf.
            The leaf can have no children. For example-

            'a':val1
            'b':{'c':val2
                 'd':val3
                 'e':{'f':val4
                      'g':val5
                         :val6
                         :val7}} *In this case the key g can take values
                                  val7, val5 and val6 and is currently
                                  set to val5.

            In the tree shown above all quoted values are keys in the
            dictionary and are non-leaf nodes in the tree. All values
            of the form valx are leaf nodes and are not dictionaries
            themselves. If the keys have non-dictionary values then they
            have a leaf attached. And no leaf can have a child.
<<<<<<< HEAD
=======

>>>>>>> ca7cfcb0
        """
        self.parent = parent
        self.children = []
        self.data = data
        self.siblings = {}  # For 'type' fields. Will store the nodes to
        # enable disable on selection

    def append_child(self, child):
        """Add a child to this node."""
        self.children.append(child)
        child.parent = self

    def get_child(self, i):
        """Get the ith child of this node.

        No error is raised if the cild requested doesn't exist. A
        None is returned in such cases.
        """
        if i < self.num_children():
            return self.children[i]
        else:
            return None

    def num_children(self):
        """Number of children this node has."""
        return len(self.children)

    def num_columns(self):
        """Returns the number of strings stored in the data attribute."""
        return len(self.data)

    def get_data(self, i):
        """Returns the ith string from the data list.

        No error is raised if the data list index is exceeded. A None is
        returned in such cases.
        """
        try:
            return self.data[i]
        except IndexError:
            return None

    def get_parent(self):
        """Return the parent of this node."""
        return self.parent

    def get_index_of_self(self):
        """Returns the number at which it comes in the list of its
        parent's children. For root the index 0 is returned.
        """
        if self.parent:
            return self.parent.children.index(self)
        else:
            return 0

    def set_data(self, column, value):
        """Set the data for the ith index to the provided value. Returns
        true if the data was set successfully.
        """
        if column < 0 or column >= self.num_columns():
            return False

        self.data[column] = value

        return True


class TreeModel(QtCore.QAbstractItemModel):
    """The class that defines the tree for ConfigEditor.

    Parameters
    ----------
<<<<<<< HEAD
    root : Node
        Root node of the tree.
    disabledNodes : list of Node 
        List of leaf nodes that are not editable currently.
    typenodes : list of Node 
        List of nodes that correspond to keys that set container 
        types. Look at tardis configuration template. These are the
        nodes that have values that can be set from a list.
=======
        root: Node
            Root node of the tree.
        disabledNodes: list of Node
            List of leaf nodes that are not editable currently.
        typenodes: list of Node
            List of nodes that correspond to keys that set container
            types. Look at tardis configuration template. These are the
            nodes that have values that can be set from a list.

>>>>>>> ca7cfcb0
    """

    def __init__(self, dictionary, parent=None):
        """Create a tree of tardis configuration dictionary.

        Parameters
        ----------
<<<<<<< HEAD
        dictionary : dictionary            
            The dictionary that needs to be converted to the tree.
        parent : None 
            Used to instantiate the QAbstractItemModel
=======
            dictionary: dictionary
                The dictionary that needs to be converted to the tree.
            parent: None
                Used to instantiate the QAbstractItemModel

>>>>>>> ca7cfcb0
        """
        QtCore.QAbstractItemModel.__init__(self, parent)

        self.root = Node(["column A"])
        self.disabledNodes = []
        self.typenodes = []
        self.dict_to_tree(dictionary, self.root)

    # mandatory functions for subclasses
    def columnCount(self, index):
        """Return the number of columns in the node pointed to by
        the given model index.
        """
        if index.isValid():
            return index.internalPointer().num_columns()
        else:
            return self.root.num_columns()

    def data(self, index, role):
        """Returns the asked data for the node specified by the modeLabel
        index."""
        if not index.isValid():
            return None

        if role != QtCore.Qt.DisplayRole:
            return None

        item = index.internalPointer()

        return item.get_data(index.column())

    def flags(self, index):
        """Return flags for the items whose model index is provided."""
        if not index.isValid():
            return QtCore.Qt.NoItemFlags

        node = index.internalPointer()
        if (node.get_parent() in self.disabledNodes) or (
            node in self.disabledNodes
        ):
            return QtCore.Qt.NoItemFlags

        if node.num_children() == 0:
            return (
                QtCore.Qt.ItemIsEditable
                | QtCore.Qt.ItemIsEnabled
                | QtCore.Qt.ItemIsSelectable
            )

        return QtCore.Qt.ItemIsEnabled | QtCore.Qt.ItemIsSelectable

    def getItem(self, index):
        """Returns the node to which the model index is pointing. If the
        model index is invalid then the root node is returned.

        """
        if index.isValid():
            item = index.internalPointer()
            if item:
                return item

        return self.root

    def headerData(self, section, orientation, role):
        """Returns header data. This is not used in QColumnView. But will
        be needed for QTreeView.
        """
        if (
            orientation == QtCore.Qt.Horizontal
            and role == QtCore.Qt.DisplayRole
        ):
            return self.root.get_data(section)

        return None

    def index(self, row, column, parent=QtCore.QModelIndex()):
        """Create a model index for the given row and column. For a
        tree model, the row is the set of nodes with the same parents and
        the column indexes the data in the node.
        """
        if parent.isValid() and parent.column() != 0:
            return QtCore.QModelIndex()

        parentItem = self.getItem(parent)
        childItem = parentItem.get_child(row)
        if childItem:
            return self.createIndex(row, column, childItem)
        else:
            return QtCore.QModelIndex()

    def insertColumns(self, position, columns, parent=QtCore.QModelIndex()):
        """Insert columns in the tree model."""
        self.beginInsertColumns(parent, position, position + columns - 1)
        success = self.root.insertColumns(position, columns)
        self.endInsertColumns()

        return success

    def insertRows(self, position, rows, parent=QtCore.QModelIndex()):
        """Insert rows in the tree model."""
        parentItem = self.getItem(parent)
        self.beginInsertRows(parent, position, position + rows - 1)
        success = parentItem.insertChildren(
            position, rows, self.rootItem.columnCount()
        )
        self.endInsertRows()

        return success

    def parent(self, index):
        """Return the parent of the node to which the index points."""
        if not index.isValid():
            return QtCore.QModelIndex()

        childItem = index.internalPointer()
        parentItem = childItem.get_parent()

        if parentItem == self.root:
            return QtCore.QModelIndex()

        return self.createIndex(parentItem.get_index_of_self(), 0, parentItem)

    def rowCount(self, parent=QtCore.QModelIndex()):
        """The number of rows for a given node.

        (The number of rows is just the number of children for a node.)
        """
        parentItem = self.getItem(parent)

        return parentItem.num_hildren()

    def setData(self, index, value, role=QtCore.Qt.EditRole):
        """Set the value as the data at the location pointed by the
        index.
        """
        if role != QtCore.Qt.EditRole:
            return False

        item = self.getItem(index)
        result = item.setData(index.column(), value)

        if result:
            self.dataChanged.emit(index, index)
        return result

    def setHeaderData(
        self, section, orientation, value, role=QtCore.Qt.EditRole
    ):
        """Change header data. Unused in columnview."""
        if role != QtCore.Qt.EditRole or orientation != QtCore.Qt.Horizontal:
            return False

        result = self.root.setData(section, value)
        if result:
            self.headerDataChanged.emit(orientation, section, section)

        return result

    # Custom functions
    def dict_to_tree(self, dictionary, root):
        """Create the tree and append siblings to nodes that need them.

        Parameters
        ----------
<<<<<<< HEAD
        dictionary : dictionary
            The dictionary that is to be converted to the tree.
        root : Node 
            The root node of the tree.
=======
            dictionary: dictionary
                The dictionary that is to be converted to the tree.
            root: Node
                The root node of the tree.

>>>>>>> ca7cfcb0
        """
        # Construct tree with all nodes
        self.tree_from_node(dictionary, root)

        # Append siblings to type nodes
        for node in self.typenodes:  # For every type node
            parent = node.get_parent()
            sibsdict = {}
            for i in range(parent.num_children()):
                sibsdict[parent.get_child(i).get_data(0)] = parent.get_child(i)

            typesleaf = node.get_child(0)
            for i in range(typesleaf.num_columns()):
                sibstrings = typesleaf.get_data(i).split("|_:_|")

                typesleaf.set_data(i, sibstrings[0])
                sibslist = []
                for j in range(1, len(sibstrings)):
                    if sibstrings[j] in sibsdict:
                        sibslist.append(sibsdict[sibstrings[j]])

                typesleaf.siblings[sibstrings[0]] = sibslist

            # Then append siblings of current selection for all type nodes to
            # disabled nodes
            for i in range(1, typesleaf.num_columns()):
                key = typesleaf.get_data(i)
                for nd in typesleaf.siblings[key]:
                    self.disabledNodes.append(nd)

    def tree_from_node(self, dictionary, root):
        """Convert dictionary to tree. Called by dict_to_tree."""
        for key in dictionary:
            child = Node([key])
            root.append_child(child)
            if isinstance(dictionary[key], dict):
                self.tree_from_node(dictionary[key], child)
            elif isinstance(dictionary[key], list):
                if isinstance(dictionary[key][1], list):
                    leaf = Node(dictionary[key][1])
                else:
                    leaf = Node([dictionary[key][1]])

                child.append_child(leaf)
                if key == "type":
                    self.typenodes.append(child)

    def dict_from_node(self, node):
        """Take a node and convert the whole subtree rooted at it into a
        dictionary.
        """
        children = [node.get_child(i) for i in range(node.num_children())]
        if len(children) > 1:
            dictionary = {}
            for nd in children:
                if nd in self.disabledNodes:
                    pass
                else:
                    dictionary[nd.get_data(0)] = self.dict_from_node(nd)
            return dictionary
        elif len(children) == 1:
            return children[0].get_data(0)


class TreeDelegate(QtWidgets.QStyledItemDelegate):
    """Create a custom delegate to modify the columnview that displays the
    TreeModel.
    """

    def __init__(self, parent=None):
        """Call the constructor of the superclass."""
        QtWidgets.QStyledItemDelegate.__init__(self, parent)

    # Mandatory methods for subclassing
    def createEditor(self, parent, option, index):
        """Create a lineEdit or combobox depending on the type of node."""
        node = index.internalPointer()
        if node.num_columns() > 1:
            combobox = QtGui.QComboBox(parent)
            combobox.addItems(
                [node.get_data(i) for i in range(node.num_columns())]
            )
            combobox.setEditable(False)
            return combobox
        else:
            editor = QtWidgets.QLineEdit(parent)
            editor.setText(str(node.get_data(0)))
            editor.returnPressed.connect(self.close_and_commit)
            return editor

    def setModelData(self, editor, model, index):
        """Called when new data id set in the model. This is where the
        siblings of type nodes are enabled or disabled according to the
        new choice made.
        """
        node = index.internalPointer()

        if node.num_columns() > 1 and node.get_parent().get_data(0) != "type":
            selectedIndex = editor.currentIndex()
            firstItem = node.get_data(0)
            node.setData(0, str(editor.currentText()))
            node.setData(selectedIndex, str(firstItem))

        elif node.num_columns() > 1 and node.get_parent().get_data(0) == "type":
            selectedIndex = editor.currentIndex()
            firstItem = node.get_data(0)
            node.setData(0, str(editor.currentText()))
            node.setData(selectedIndex, str(firstItem))

            itemsToDisable = node.siblings[firstItem]
            itemsToEnable = node.siblings[str(editor.currentText())]

            for nd in itemsToDisable:
                model.disabledNodes.append(nd)

            for nd in itemsToEnable:
                if nd in model.disabledNodes:
                    model.disabledNodes.remove(nd)

        elif isinstance(editor, QtWidgets.QLineEdit):
            node.setData(0, str(editor.text()))
        else:
            QtWidgets.QStyledItemDelegate.setModelData(
                self, editor, model, index
            )

    # Custom methods
    def close_and_commit(self):
        """Saver for the line edits."""
        editor = self.sender()
        if isinstance(editor, QtWidgets.QLineEdit):
            self.commitData.emit(editor)
            self.closeEditor.emit(
                editor, QtWidgets.QAbstractItemDelegate.NoHint
            )


class SimpleTableModel(QtCore.QAbstractTableModel):
    """Create a table data structure for the table widgets."""

    def __init__(
        self,
        headerdata=None,
        iterate_header=(0, 0),
        index_info=None,
        parent=None,
        *args,
    ):
        """Call constructor of the QAbstractTableModel and set parameters
        given by user.
        """
        super(SimpleTableModel, self).__init__(parent, *args)
        self.headerdata = headerdata
        self.arraydata = []
        self.iterate_header = iterate_header
        self.index_info = index_info

    # Implementing methods mandatory for subclassing QAbstractTableModel
    def rowCount(self, parent=QtCore.QModelIndex()):
        """Return number of rows."""
        return len(self.arraydata[0])

    def columnCount(self, parent=QtCore.QModelIndex()):
        """Return number of columns."""
        return len(self.arraydata)

    def headerData(self, section, orientation, role=QtCore.Qt.DisplayRole):
        """Set the header data."""
        if orientation == QtCore.Qt.Vertical and role == QtCore.Qt.DisplayRole:
            if self.iterate_header[0] == 1:
                return self.headerdata[0][0] + str(section + 1)
            elif self.iterate_header[0] == 2:
                if self.index_info:
                    return self.headerdata[0][0] + str(self.index_info[section])
                else:
                    return self.headerdata[0][0] + str(section + 1)
            else:
                return self.headerdata[0][section]
        elif (
            orientation == QtCore.Qt.Horizontal
            and role == QtCore.Qt.DisplayRole
        ):
            if self.iterate_header[1] == 1:
                return self.headerdata[1][0] + str(section + 1)
            elif self.iterate_header[1] == 2:
                if self.index_info:
                    return self.headerdata[1][0] + str(self.index_info[section])
            else:
                return self.headerdata[1][section]
        return None

    def data(self, index, role=QtCore.Qt.DisplayRole):
        """Return data of specified index and role."""
        if not index.isValid():
            return None
        elif role != QtCore.Qt.DisplayRole:
            return None
        return self.arraydata[index.column()][index.row()]

    def setData(self, index, value, role=QtCore.Qt.EditRole):
        """Change the data in the model for specified index and role
        to specified value."""
        if not index.isValid():
            return False
        elif role != QtCore.Qt.EditRole:
            return False
        self.arraydata[index.column()][index.row()] = value

        self.dataChanged = QtCore.Signal(
            QtGui.QModelIndex(), QtGui.QModelIndex()
        )
        self.dataChanged.emit(index, index)
        return True

    # Methods used to inderact with the SimpleTableModel
    def update_table(self):
        """Update table to set all the new data."""
        for r in range(self.rowCount()):
            for c in range(self.columnCount()):
                index = self.createIndex(r, c)
                self.setData(index, self.arraydata[c][r])

    def add_data(self, datain):
        """Add data to the model."""
        self.arraydata.append(datain)<|MERGE_RESOLUTION|>--- conflicted
+++ resolved
@@ -39,7 +39,6 @@
 
     Attributes
     ----------
-<<<<<<< HEAD
     parent : None/Node 
         The parent of the node.
     children : list of Node
@@ -52,21 +51,6 @@
         used to keep track of which value the user has selected
         if the parent of this node happens to be a key that can
         take values from a list.
-=======
-        parent: None/Node
-            The parent of the node.
-        children: list of Node
-            The children of the node.
-        data: list of string
-            The data stored on the node. Can be a key or a value.
-        siblings: dictionary
-            A dictionary of nodes that are siblings of this node. The
-            keys are the values of the nodes themselves. This is
-            used to keep track of which value the user has selected
-            if the parent of this node happens to be a key that can
-            take values from a list.
-
->>>>>>> ca7cfcb0
     """
 
     def __init__(self, data, parent=None):
@@ -74,19 +58,11 @@
 
         Parameters
         ----------
-<<<<<<< HEAD
         data : list of string
             The data that is intended to be stored on the node.
         parent : Node 
             Another node which is the parent of this node. The 
             root node has parent set to None.
-=======
-            data: list of string
-                The data that is intended to be stored on the node.
-            parent: Node
-                Another node which is the parent of this node. The
-                root node has parent set to None.
->>>>>>> ca7cfcb0
 
         Note
         ----
@@ -114,10 +90,6 @@
             of the form valx are leaf nodes and are not dictionaries
             themselves. If the keys have non-dictionary values then they
             have a leaf attached. And no leaf can have a child.
-<<<<<<< HEAD
-=======
-
->>>>>>> ca7cfcb0
         """
         self.parent = parent
         self.children = []
@@ -190,7 +162,6 @@
 
     Parameters
     ----------
-<<<<<<< HEAD
     root : Node
         Root node of the tree.
     disabledNodes : list of Node 
@@ -199,17 +170,6 @@
         List of nodes that correspond to keys that set container 
         types. Look at tardis configuration template. These are the
         nodes that have values that can be set from a list.
-=======
-        root: Node
-            Root node of the tree.
-        disabledNodes: list of Node
-            List of leaf nodes that are not editable currently.
-        typenodes: list of Node
-            List of nodes that correspond to keys that set container
-            types. Look at tardis configuration template. These are the
-            nodes that have values that can be set from a list.
-
->>>>>>> ca7cfcb0
     """
 
     def __init__(self, dictionary, parent=None):
@@ -217,18 +177,10 @@
 
         Parameters
         ----------
-<<<<<<< HEAD
         dictionary : dictionary            
             The dictionary that needs to be converted to the tree.
         parent : None 
             Used to instantiate the QAbstractItemModel
-=======
-            dictionary: dictionary
-                The dictionary that needs to be converted to the tree.
-            parent: None
-                Used to instantiate the QAbstractItemModel
-
->>>>>>> ca7cfcb0
         """
         QtCore.QAbstractItemModel.__init__(self, parent)
 
@@ -393,18 +345,10 @@
 
         Parameters
         ----------
-<<<<<<< HEAD
         dictionary : dictionary
             The dictionary that is to be converted to the tree.
         root : Node 
             The root node of the tree.
-=======
-            dictionary: dictionary
-                The dictionary that is to be converted to the tree.
-            root: Node
-                The root node of the tree.
-
->>>>>>> ca7cfcb0
         """
         # Construct tree with all nodes
         self.tree_from_node(dictionary, root)
