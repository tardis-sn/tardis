import math

import numpy as np
from numba import float64, int64, njit
from numba.experimental import jitclass

<<<<<<< HEAD
=======
import tardis.transport.montecarlo.configuration.montecarlo_globals as montecarlo_globals
>>>>>>> 38a35c38
from tardis.opacities.opacities import (
    chi_continuum_calculator,
)
from tardis.transport.frame_transformations import (
    angle_aberration_CMF_to_LF,
    angle_aberration_LF_to_CMF,
    get_doppler_factor,
)
from tardis.transport.geometry.calculate_distances import (
    calculate_distance_boundary,
    calculate_distance_line,
)
from tardis.transport.montecarlo import njit_dict_no_parallel
<<<<<<< HEAD
from tardis.transport.montecarlo.numba_config import (
=======
from tardis.transport.montecarlo.configuration.constants import (
>>>>>>> 38a35c38
    C_SPEED_OF_LIGHT,
    SIGMA_THOMSON,
)
from tardis.transport.montecarlo.r_packet import (
    PacketStatus,
)
from tardis.transport.montecarlo.r_packet_transport import (
    move_packet_across_shell_boundary,
)

vpacket_spec = [
    ("r", float64),
    ("mu", float64),
    ("nu", float64),
    ("energy", float64),
    ("next_line_id", int64),
    ("current_shell_id", int64),
    ("status", int64),
    ("index", int64),
]


@jitclass(vpacket_spec)
class VPacket:
    def __init__(
        self,
        r,
        mu,
        nu,
        energy,
        current_shell_id,
        next_line_id,
        index=0,
    ):
        self.r = r
        self.mu = mu
        self.nu = nu
        self.energy = energy
        self.current_shell_id = current_shell_id
        self.next_line_id = next_line_id
        self.status = PacketStatus.IN_PROCESS
        self.index = index


@njit(**njit_dict_no_parallel)
def trace_vpacket_within_shell(
    v_packet,
    numba_radial_1d_geometry,
    time_explosion,
    opacity_state,
    enable_full_relativity,
):
    """
    Trace VPacket within one shell (relatively simple operation)
    """
    r_inner = numba_radial_1d_geometry.r_inner[v_packet.current_shell_id]
    r_outer = numba_radial_1d_geometry.r_outer[v_packet.current_shell_id]

    distance_boundary, delta_shell = calculate_distance_boundary(
        v_packet.r, v_packet.mu, r_inner, r_outer
    )
    # defining start for line interaction
    start_line_id = v_packet.next_line_id

    # e scattering initialization

    cur_electron_density = opacity_state.electron_density[
        v_packet.current_shell_id
    ]
    chi_e = cur_electron_density * SIGMA_THOMSON

    # Calculating doppler factor
    doppler_factor = get_doppler_factor(
        v_packet.r,
        v_packet.mu,
        time_explosion,
        enable_full_relativity,
    )

    comov_nu = v_packet.nu * doppler_factor

    if montecarlo_globals.CONTINUUM_PROCESSES_ENABLED:
        (
            chi_bf_tot,
            chi_bf_contributions,
            current_continua,
            x_sect_bfs,
            chi_ff,
        ) = chi_continuum_calculator(
            opacity_state, comov_nu, v_packet.current_shell_id
        )
        chi_continuum = chi_e + chi_bf_tot + chi_ff

    else:
        chi_continuum = chi_e

    if enable_full_relativity:
        chi_continuum *= doppler_factor

    tau_continuum = chi_continuum * distance_boundary
    tau_trace_combined = tau_continuum

    cur_line_id = start_line_id

    for cur_line_id in range(start_line_id, len(opacity_state.line_list_nu)):
        # if tau_trace_combined > 10: ### FIXME ?????
        #    break

        nu_line = opacity_state.line_list_nu[cur_line_id]
        # TODO: Check if this is what the C code does

        tau_trace_line = opacity_state.tau_sobolev[
            cur_line_id, v_packet.current_shell_id
        ]

        is_last_line = cur_line_id == len(opacity_state.line_list_nu) - 1

        distance_trace_line = calculate_distance_line(
            v_packet,
            comov_nu,
            is_last_line,
            nu_line,
            time_explosion,
            enable_full_relativity,
        )

        if distance_boundary <= distance_trace_line:
            break

        tau_trace_combined += tau_trace_line

    else:
        if cur_line_id == (len(opacity_state.line_list_nu) - 1):
            cur_line_id += 1
    v_packet.next_line_id = cur_line_id

    return tau_trace_combined, distance_boundary, delta_shell


@njit(**njit_dict_no_parallel)
def trace_vpacket(
    v_packet,
    numba_radial_1d_geometry,
    time_explosion,
    opacity_state,
    tau_russian,
    survival_probability,
    enable_full_relativity,
):
    """
    Trace single vpacket.

    Parameters
    ----------
    v_packet
    time_explosion
    opacity_state

    Returns
    -------

    """
    tau_trace_combined = 0.0
    while True:
        (
            tau_trace_combined_shell,
            distance_boundary,
            delta_shell,
        ) = trace_vpacket_within_shell(
            v_packet,
            numba_radial_1d_geometry,
            time_explosion,
            opacity_state,
            enable_full_relativity,
        )
        tau_trace_combined += tau_trace_combined_shell

        move_packet_across_shell_boundary(
            v_packet, delta_shell, len(numba_radial_1d_geometry.r_inner)
        )

        if tau_trace_combined > tau_russian:
            event_random = np.random.random()
            if event_random > survival_probability:
                v_packet.energy = 0.0
                v_packet.status = PacketStatus.EMITTED
            else:
                v_packet.energy = (
                    v_packet.energy
                    / survival_probability
                    * math.exp(-tau_trace_combined)
                )
                tau_trace_combined = 0.0

        # Moving the v_packet
        new_r = math.sqrt(
            v_packet.r * v_packet.r
            + distance_boundary * distance_boundary
            + 2.0 * v_packet.r * distance_boundary * v_packet.mu
        )
        v_packet.mu = (v_packet.mu * v_packet.r + distance_boundary) / new_r
        v_packet.r = new_r

        if v_packet.status == PacketStatus.EMITTED:
            break
    return tau_trace_combined


@njit(**njit_dict_no_parallel)
def trace_vpacket_volley(
    r_packet,
    vpacket_collection,
    numba_radial_1d_geometry,
    time_explosion,
    opacity_state,
    enable_full_relativity,
    tau_russian,
    survival_probability,
):
    """
    Shoot a volley of vpackets (the vpacket collection specifies how many)
    from the current position of the rpacket.

    Parameters
    ----------
    r_packet : [type]
        [description]
    vpacket_collection : [type]
        [description]
    numba_radial_1d_geometry : [type]
        [description]
    time_explosion : [type]
        [description]
    opacity_state : [type]
        [description]
    """
    if (r_packet.nu < vpacket_collection.v_packet_spawn_start_frequency) or (
        r_packet.nu > vpacket_collection.v_packet_spawn_end_frequency
    ):
        return

    no_of_vpackets = vpacket_collection.number_of_vpackets
    if no_of_vpackets == 0:
        return

    ### TODO theoretical check for r_packet nu within vpackets bins - is done somewhere else I think
    if (
        r_packet.r > numba_radial_1d_geometry.r_inner[0]
    ):  # not on inner_boundary
        r_inner_over_r = numba_radial_1d_geometry.r_inner[0] / r_packet.r
        mu_min = -math.sqrt(1 - r_inner_over_r * r_inner_over_r)
        v_packet_on_inner_boundary = False
        if enable_full_relativity:
            mu_min = angle_aberration_LF_to_CMF(
                r_packet, time_explosion, mu_min
            )
    else:
        v_packet_on_inner_boundary = True
        mu_min = 0.0

        if enable_full_relativity:
            inv_c = 1 / C_SPEED_OF_LIGHT
            inv_t = 1 / time_explosion
            beta_inner = numba_radial_1d_geometry.r_inner[0] * inv_t * inv_c

    mu_bin = (1.0 - mu_min) / no_of_vpackets
    r_packet_doppler_factor = get_doppler_factor(
        r_packet.r,
        r_packet.mu,
        time_explosion,
        enable_full_relativity,
    )
    for i in range(no_of_vpackets):
        v_packet_mu = mu_min + i * mu_bin + np.random.random() * mu_bin

        if v_packet_on_inner_boundary:  # The weights are described in K&S 2014
            if not enable_full_relativity:
                weight = 2 * v_packet_mu / no_of_vpackets
            else:
                weight = (
                    2
                    * (v_packet_mu + beta_inner)
                    / (2 * beta_inner + 1)
                    / no_of_vpackets
                )

        else:
            weight = (1 - mu_min) / (2 * no_of_vpackets)

        # C code: next line, angle_aberration_CMF_to_LF( & virt_packet, storage);
        if enable_full_relativity:
            v_packet_mu = angle_aberration_CMF_to_LF(
                r_packet, time_explosion, v_packet_mu
            )
        v_packet_doppler_factor = get_doppler_factor(
            r_packet.r,
            v_packet_mu,
            time_explosion,
            enable_full_relativity,
        )

        # transform between r_packet mu and v_packet_mu

        doppler_factor_ratio = r_packet_doppler_factor / v_packet_doppler_factor

        v_packet_nu = r_packet.nu * doppler_factor_ratio
        v_packet_energy = r_packet.energy * weight * doppler_factor_ratio

        # TODO: Make sure we have a new continuum object for each vpacket
        # comov_nu = v_packet_nu * v_packet_doppler_factor
        # continuum.calculate(comov_nu, r_packet.current_shell_id)

        v_packet = VPacket(
            r_packet.r,
            v_packet_mu,
            v_packet_nu,
            v_packet_energy,
            r_packet.current_shell_id,
            r_packet.next_line_id,
            i,
        )

        tau_vpacket = trace_vpacket(
            v_packet,
            numba_radial_1d_geometry,
            time_explosion,
            opacity_state,
            tau_russian,
            survival_probability,
            enable_full_relativity,
        )

        v_packet.energy *= math.exp(-tau_vpacket)

        vpacket_collection.add_packet(
            v_packet.nu,
            v_packet.energy,
            v_packet_mu,
            r_packet.r,
            r_packet.last_interaction_in_nu,
            r_packet.last_interaction_in_r,
            r_packet.last_interaction_type,
            r_packet.last_line_interaction_in_id,
            r_packet.last_line_interaction_out_id,
            r_packet.last_line_interaction_shell_id,
        )<|MERGE_RESOLUTION|>--- conflicted
+++ resolved
@@ -4,10 +4,7 @@
 from numba import float64, int64, njit
 from numba.experimental import jitclass
 
-<<<<<<< HEAD
-=======
 import tardis.transport.montecarlo.configuration.montecarlo_globals as montecarlo_globals
->>>>>>> 38a35c38
 from tardis.opacities.opacities import (
     chi_continuum_calculator,
 )
@@ -21,11 +18,7 @@
     calculate_distance_line,
 )
 from tardis.transport.montecarlo import njit_dict_no_parallel
-<<<<<<< HEAD
-from tardis.transport.montecarlo.numba_config import (
-=======
 from tardis.transport.montecarlo.configuration.constants import (
->>>>>>> 38a35c38
     C_SPEED_OF_LIGHT,
     SIGMA_THOMSON,
 )
