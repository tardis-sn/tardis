import logging

from astropy import units as u
from numba import cuda, set_num_threads

from tardis import constants as const
from tardis.io.logger import montecarlo_tracking as mc_tracker
from tardis.io.util import HDFWriterMixin
<<<<<<< HEAD
from tardis.opacities.opacity_state import opacity_state_initialize
=======
from tardis.transport.montecarlo import (
    montecarlo_main_loop,
    numba_config,
)
>>>>>>> 1576ea8c
from tardis.transport.montecarlo.estimators.radfield_mc_estimators import (
    initialize_estimator_statistics,
)
from tardis.transport.montecarlo.formal_integral import FormalIntegrator
from tardis.transport.montecarlo.montecarlo_configuration import (
    MonteCarloConfiguration,
    configuration_initialize,
)
from tardis.transport.montecarlo.montecarlo_transport_state import (
    MonteCarloTransportState,
)
from tardis.transport.montecarlo.numba_interface import (
<<<<<<< HEAD
    NumbaModel,
=======
    opacity_state_initialize,
>>>>>>> 1576ea8c
)
from tardis.transport.montecarlo.packet_trackers import (
    rpacket_trackers_to_dataframe,
)
from tardis.util.base import (
    quantity_linspace,
    refresh_packet_pbar,
    update_iterations_pbar,
)

logger = logging.getLogger(__name__)


# TODO: refactor this into more parts
class MonteCarloTransportSolver(HDFWriterMixin):
    """
    This class modifies the MonteCarloTransportState to solve the radiative
    transfer problem.
    """

    hdf_properties = ["transport_state"]

    hdf_name = "transport"

    def __init__(
        self,
        spectrum_frequency,
        virtual_spectrum_spawn_range,
        enable_full_relativity,
        line_interaction_type,
        integrator_settings,
        spectrum_method,
        packet_source,
        enable_virtual_packet_logging=False,
        enable_rpacket_tracking=False,
        nthreads=1,
        debug_packets=False,
        logger_buffer=1,
        use_gpu=False,
        montecarlo_configuration=None,
    ):
        # inject different packets
        self.spectrum_frequency = spectrum_frequency
        self.virtual_spectrum_spawn_range = virtual_spectrum_spawn_range
        self.enable_full_relativity = enable_full_relativity
        self.line_interaction_type = line_interaction_type
        self.integrator_settings = integrator_settings
        self.spectrum_method = spectrum_method
        self._integrator = None

        self.use_gpu = use_gpu

        self.enable_vpacket_tracking = enable_virtual_packet_logging
        self.enable_rpacket_tracking = enable_rpacket_tracking
        self.montecarlo_configuration = montecarlo_configuration

        self.packet_source = packet_source

        # Setting up the Tracking array for storing all the RPacketTracker instances
        self.rpacket_tracker = None

        # Set number of threads
        self.nthreads = nthreads

        # set up logger based on config
        mc_tracker.DEBUG_MODE = debug_packets
        mc_tracker.BUFFER = logger_buffer

    def initialize_transport_state(
        self,
        simulation_state,
        plasma,
        no_of_packets,
        no_of_virtual_packets=0,
        iteration=0,
    ):
        if not plasma.continuum_interaction_species.empty:
            gamma_shape = plasma.gamma.shape
        else:
            gamma_shape = (0, 0)

        packet_collection = self.packet_source.create_packets(
            no_of_packets, seed_offset=iteration
        )
        estimators = initialize_estimator_statistics(
            plasma.tau_sobolevs.shape, gamma_shape
        )

        geometry_state = simulation_state.geometry.to_numba()
        opacity_state = opacity_state_initialize(
            plasma,
            self.line_interaction_type,
            self.montecarlo_configuration.DISABLE_LINE_SCATTERING,
            self.montecarlo_configuration.CONTINUUM_PROCESSES_ENABLED,
        )
        transport_state = MonteCarloTransportState(
            packet_collection,
            estimators,
            spectrum_frequency=self.spectrum_frequency,
            geometry_state=geometry_state,
            opacity_state=opacity_state,
        )

        transport_state.enable_full_relativity = (
            self.montecarlo_configuration.ENABLE_FULL_RELATIVITY
        )
        transport_state.integrator_settings = self.integrator_settings
        transport_state._integrator = FormalIntegrator(
            simulation_state, plasma, self
        )
        configuration_initialize(
            self.montecarlo_configuration, self, no_of_virtual_packets
        )

        return transport_state

    def run(
        self,
        transport_state,
        time_explosion,
        iteration=0,
        total_iterations=0,
        show_progress_bars=True,
    ):
        """
        Run the montecarlo calculation

        Parameters
        ----------
        model : tardis.model.SimulationState
        plasma : tardis.plasma.BasePlasma
        no_of_packets : int
        no_of_virtual_packets : int
        total_iterations : int
            The total number of iterations in the simulation.

        Returns
        -------
        None
        """
        set_num_threads(self.nthreads)
        self.transport_state = transport_state

        number_of_vpackets = self.montecarlo_configuration.NUMBER_OF_VPACKETS

        (
            v_packets_energy_hist,
            last_interaction_tracker,
            vpacket_tracker,
            rpacket_trackers,
        ) = montecarlo_main_loop(
            transport_state.packet_collection,
            transport_state.geometry_state,
            time_explosion.cgs.value,
            transport_state.opacity_state,
            self.montecarlo_configuration,
            transport_state.radfield_mc_estimators,
            transport_state.spectrum_frequency.value,
            number_of_vpackets,
            iteration=iteration,
            show_progress_bars=show_progress_bars,
            total_iterations=total_iterations,
        )

        transport_state._montecarlo_virtual_luminosity.value[
            :
        ] = v_packets_energy_hist
        transport_state.last_interaction_type = last_interaction_tracker.types
        transport_state.last_interaction_in_nu = last_interaction_tracker.in_nus
        transport_state.last_line_interaction_in_id = (
            last_interaction_tracker.in_ids
        )
        transport_state.last_line_interaction_out_id = (
            last_interaction_tracker.out_ids
        )
        transport_state.last_line_interaction_shell_id = (
            last_interaction_tracker.shell_ids
        )

        if self.montecarlo_configuration.ENABLE_VPACKET_TRACKING and (
            number_of_vpackets > 0
        ):
            transport_state.vpacket_tracker = vpacket_tracker

        update_iterations_pbar(1)
        refresh_packet_pbar()
        # Condition for Checking if RPacket Tracking is enabled
        if self.montecarlo_configuration.ENABLE_RPACKET_TRACKING:
            transport_state.rpacket_tracker = rpacket_trackers

        if self.transport_state.rpacket_tracker is not None:
            self.transport_state.rpacket_tracker_df = (
                rpacket_trackers_to_dataframe(
                    self.transport_state.rpacket_tracker
                )
            )
        transport_state.virt_logging = (
            self.montecarlo_configuration.ENABLE_VPACKET_TRACKING
        )

    @classmethod
    def from_config(
        cls, config, packet_source, enable_virtual_packet_logging=False
    ):
        """
        Create a new MontecarloTransport instance from a Configuration object.

        Parameters
        ----------
        config : tardis.io.config_reader.Configuration
        virtual_packet_logging : bool

        Returns
        -------
        MontecarloTransport
        """
        if config.plasma.disable_electron_scattering:
            logger.warning(
                "Disabling electron scattering - this is not physical."
                "Likely bug in formal integral - "
                "will not give same results."
            )
            numba_config.SIGMA_THOMSON = 1e-200
        else:
            logger.debug("Electron scattering switched on")
            numba_config.SIGMA_THOMSON = const.sigma_T.to("cm^2").value

        spectrum_frequency = quantity_linspace(
            config.spectrum.stop.to("Hz", u.spectral()),
            config.spectrum.start.to("Hz", u.spectral()),
            num=config.spectrum.num + 1,
        )
        running_mode = config.spectrum.integrated.compute.upper()

        if running_mode == "GPU":
            if cuda.is_available():
                use_gpu = True
            else:
                raise ValueError(
                    """The GPU option was selected for the formal_integral,
                    but no CUDA GPU is available."""
                )
        elif running_mode == "AUTOMATIC":
            use_gpu = bool(cuda.is_available())
        elif running_mode == "CPU":
            use_gpu = False
        else:
            raise ValueError(
                """An invalid option for compute was passed. The three
                valid values are 'GPU', 'CPU', and 'Automatic'."""
            )

        montecarlo_configuration = MonteCarloConfiguration()

        montecarlo_configuration.DISABLE_LINE_SCATTERING = (
            config.plasma.disable_line_scattering
        )

        montecarlo_configuration.DISABLE_ELECTRON_SCATTERING = (
            config.plasma.disable_electron_scattering
        )

        montecarlo_configuration.INITIAL_TRACKING_ARRAY_LENGTH = (
            config.montecarlo.tracking.initial_array_length
        )

        return cls(
            spectrum_frequency=spectrum_frequency,
            virtual_spectrum_spawn_range=config.montecarlo.virtual_spectrum_spawn_range,
            enable_full_relativity=config.montecarlo.enable_full_relativity,
            line_interaction_type=config.plasma.line_interaction_type,
            integrator_settings=config.spectrum.integrated,
            spectrum_method=config.spectrum.method,
            packet_source=packet_source,
            debug_packets=config.montecarlo.debug_packets,
            logger_buffer=config.montecarlo.logger_buffer,
            enable_virtual_packet_logging=(
                config.spectrum.virtual.virtual_packet_logging
                | enable_virtual_packet_logging
            ),
            enable_rpacket_tracking=config.montecarlo.tracking.track_rpacket,
            nthreads=config.montecarlo.nthreads,
            use_gpu=use_gpu,
            montecarlo_configuration=montecarlo_configuration,
        )<|MERGE_RESOLUTION|>--- conflicted
+++ resolved
@@ -6,14 +6,10 @@
 from tardis import constants as const
 from tardis.io.logger import montecarlo_tracking as mc_tracker
 from tardis.io.util import HDFWriterMixin
-<<<<<<< HEAD
-from tardis.opacities.opacity_state import opacity_state_initialize
-=======
 from tardis.transport.montecarlo import (
     montecarlo_main_loop,
     numba_config,
 )
->>>>>>> 1576ea8c
 from tardis.transport.montecarlo.estimators.radfield_mc_estimators import (
     initialize_estimator_statistics,
 )
@@ -26,11 +22,7 @@
     MonteCarloTransportState,
 )
 from tardis.transport.montecarlo.numba_interface import (
-<<<<<<< HEAD
-    NumbaModel,
-=======
     opacity_state_initialize,
->>>>>>> 1576ea8c
 )
 from tardis.transport.montecarlo.packet_trackers import (
     rpacket_trackers_to_dataframe,
@@ -195,9 +187,9 @@
             total_iterations=total_iterations,
         )
 
-        transport_state._montecarlo_virtual_luminosity.value[
-            :
-        ] = v_packets_energy_hist
+        transport_state._montecarlo_virtual_luminosity.value[:] = (
+            v_packets_energy_hist
+        )
         transport_state.last_interaction_type = last_interaction_tracker.types
         transport_state.last_interaction_in_nu = last_interaction_tracker.in_nus
         transport_state.last_line_interaction_in_id = (
