--- conflicted
+++ resolved
@@ -9,21 +9,10 @@
 from tardis.io.util import HDFWriterMixin
 from tardis.transport.montecarlo.montecarlo_main_loop import (
     montecarlo_main_loop,
-)
-<<<<<<< HEAD
+    numba_config,
+)
 from tardis.transport.montecarlo.estimators.dilute_blackbody_properties import (
     MCRadiationFieldPropertiesSolver,
-)
-from tardis.transport.montecarlo.estimators.radfield_mc_estimators import (
-    initialize_estimator_statistics,
-)
-from tardis.transport.montecarlo.formal_integral import FormalIntegrator
-from tardis.transport.montecarlo.montecarlo_configuration import (
-=======
-from tardis.transport.montecarlo.configuration.base import (
->>>>>>> e80b15cc
-    MonteCarloConfiguration,
-    configuration_initialize,
 )
 from tardis.transport.montecarlo.estimators.radfield_mc_estimators import (
     initialize_estimator_statistics,
@@ -59,12 +48,8 @@
 
     def __init__(
         self,
-<<<<<<< HEAD
         radfield_prop_solver,
-        spectrum_frequency,
-=======
         spectrum_frequency_grid,
->>>>>>> e80b15cc
         virtual_spectrum_spawn_range,
         enable_full_relativity,
         line_interaction_type,
@@ -304,12 +289,8 @@
         )
 
         return cls(
-<<<<<<< HEAD
             radfield_prop_solver=radfield_prop_solver,
-            spectrum_frequency=spectrum_frequency,
-=======
             spectrum_frequency_grid=spectrum_frequency_grid,
->>>>>>> e80b15cc
             virtual_spectrum_spawn_range=config.montecarlo.virtual_spectrum_spawn_range,
             enable_full_relativity=config.montecarlo.enable_full_relativity,
             line_interaction_type=config.plasma.line_interaction_type,
