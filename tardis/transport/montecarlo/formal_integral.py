--- conflicted
+++ resolved
@@ -17,12 +17,8 @@
 from tardis.transport.montecarlo.numba_config import SIGMA_THOMSON
 from tardis.transport.montecarlo import njit_dict, njit_dict_no_parallel
 from tardis.transport.montecarlo.numba_interface import (
-<<<<<<< HEAD
-    NumbaModel,
-=======
     opacity_state_initialize,
     OpacityState,
->>>>>>> 1576ea8c
 )
 from tardis.transport.montecarlo.formal_integral_cuda import (
     CudaFormalIntegrator,
