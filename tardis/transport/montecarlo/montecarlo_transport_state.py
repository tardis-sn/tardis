--- conflicted
+++ resolved
@@ -74,38 +74,6 @@
         self.rpacket_tracker = rpacket_tracker
         self.vpacket_tracker = vpacket_tracker
 
-<<<<<<< HEAD
-=======
-    def calculate_radiationfield_properties(self):
-        """
-        Calculate an updated radiation field from the :math:
-        `\\bar{nu}_\\textrm{estimator}` and :math:`\\J_\\textrm{estimator}`
-        calculated in the montecarlo simulation.
-        The details of the calculation can be found in the documentation.
-
-        Parameters
-        ----------
-        nubar_estimator : np.ndarray (float)
-        j_estimator : np.ndarray (float)
-
-        Returns
-        -------
-        t_radiative : astropy.units.Quantity (float)
-        dilution_factor : numpy.ndarray (float)
-        """
-        dilute_bb_solver = MCDiluteBlackBodyRadFieldSolver()
-        dilute_bb_radfield = dilute_bb_solver.solve(
-            self.radfield_mc_estimators,
-            self.time_of_simulation,
-            self.geometry_state.volume,
-        )
-
-        return (
-            dilute_bb_radfield.temperature,
-            dilute_bb_radfield.dilution_factor,
-        )
-
->>>>>>> 026cf035
     @property
     def output_nu(self):
         return self.packet_collection.output_nus * u.Hz
