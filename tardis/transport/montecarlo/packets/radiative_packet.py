--- conflicted
+++ resolved
@@ -9,6 +9,27 @@
 
 
 class InteractionType(IntEnum):
+    """
+    Enumeration for different types of packet interactions.
+
+    The values are chosen to enable binary masking operations, allowing
+    multiple interaction types to be combined using bitwise operations.
+    For example, a packet that experienced both line interaction and
+    electron scattering could be represented as LINE | ESCATTERING = 6.
+
+    NO_INTERACTION : int
+        Initial state, packet has not yet interacted (value = -1)
+    BOUNDARY : int
+        Packet crossed a shell boundary (value = 1)
+    LINE : int
+        Packet underwent line interaction/absorption (value = 2)
+    ESCATTERING : int
+        Packet underwent electron scattering (value = 4)
+    CONTINUUM_PROCESS : int
+        Packet underwent continuum process interaction (value = 8)
+    """
+
+    NO_INTERACTION = -1
     """
     Enumeration for different types of packet interactions.
 
@@ -91,15 +112,6 @@
         self.status = PacketStatus.IN_PROCESS
         self.seed = seed
         self.index = index
-<<<<<<< HEAD
-=======
-        self.last_interaction_type = InteractionType.NO_INTERACTION
-        self.last_interaction_in_nu = 0.0
-        self.last_interaction_in_r = 0.0
-        self.last_line_interaction_in_id = -1
-        self.last_line_interaction_out_id = -1
-        self.last_line_interaction_shell_id = -1
->>>>>>> 4a490d72
 
     def initialize_line_id(
         self, opacity_state, time_explosion, enable_full_relativity
