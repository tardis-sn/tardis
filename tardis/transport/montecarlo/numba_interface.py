--- conflicted
+++ resolved
@@ -10,134 +10,6 @@
 C_SPEED_OF_LIGHT = const.c.to("cm/s").value
 
 
-<<<<<<< HEAD
-numba_model_spec = [
-    ("time_explosion", float64),
-]
-
-
-@jitclass(numba_model_spec)
-class NumbaModel(object):
-    def __init__(self, time_explosion):
-        """
-        Model for the Numba mode
-
-        Parameters
-        ----------
-        time_explosion : float
-        """
-        self.time_explosion = time_explosion
-
-
-rpacket_tracker_spec = [
-    ("length", int64),
-    ("seed", int64),
-    ("index", int64),
-    ("status", int64[:]),
-    ("r", float64[:]),
-    ("nu", float64[:]),
-    ("mu", float64[:]),
-    ("energy", float64[:]),
-    ("shell_id", int64[:]),
-    ("interaction_type", int64[:]),
-    ("num_interactions", int64),
-]
-
-
-@jitclass(rpacket_tracker_spec)
-class RPacketTracker(object):
-    """
-    Numba JITCLASS for storing the information for each interaction a RPacket instance undergoes.
-
-    Parameters
-    ----------
-        length : int
-            Length of the initial array that is instantiated
-        seed : int
-            Seed for each RPacket
-        index : int
-            Index position of each RPacket
-        status : int
-            Current status of the RPacket as per interactions
-        r : float
-            Radius of the shell where the RPacket is present
-        nu : float
-            Luminosity of the RPacket
-        mu : float
-            Cosine of the angle made by the direction of movement of the RPacket from its original direction
-        energy : float
-            Energy possessed by the RPacket at a particular shell
-        shell_id : int
-            Current Shell No in which the RPacket is present
-        interaction_type: int
-            Type of interaction the rpacket undergoes
-        num_interactions : int
-            Internal counter for the interactions that a particular RPacket undergoes
-    """
-
-    def __init__(self, length):
-        self.length = length
-        self.seed = np.int64(0)
-        self.index = np.int64(0)
-        self.status = np.empty(self.length, dtype=np.int64)
-        self.r = np.empty(self.length, dtype=np.float64)
-        self.nu = np.empty(self.length, dtype=np.float64)
-        self.mu = np.empty(self.length, dtype=np.float64)
-        self.energy = np.empty(self.length, dtype=np.float64)
-        self.shell_id = np.empty(self.length, dtype=np.int64)
-        self.interaction_type = np.empty(self.length, dtype=np.int64)
-        self.num_interactions = 0
-
-    def track(self, r_packet):
-        if self.num_interactions >= self.length:
-            temp_length = self.length * 2
-            temp_status = np.empty(temp_length, dtype=np.int64)
-            temp_r = np.empty(temp_length, dtype=np.float64)
-            temp_nu = np.empty(temp_length, dtype=np.float64)
-            temp_mu = np.empty(temp_length, dtype=np.float64)
-            temp_energy = np.empty(temp_length, dtype=np.float64)
-            temp_shell_id = np.empty(temp_length, dtype=np.int64)
-            temp_interaction_type = np.empty(temp_length, dtype=np.int64)
-
-            temp_status[: self.length] = self.status
-            temp_r[: self.length] = self.r
-            temp_nu[: self.length] = self.nu
-            temp_mu[: self.length] = self.mu
-            temp_energy[: self.length] = self.energy
-            temp_shell_id[: self.length] = self.shell_id
-            temp_interaction_type[: self.length] = self.interaction_type
-
-            self.status = temp_status
-            self.r = temp_r
-            self.nu = temp_nu
-            self.mu = temp_mu
-            self.energy = temp_energy
-            self.shell_id = temp_shell_id
-            self.interaction_type = temp_interaction_type
-            self.length = temp_length
-
-        self.index = r_packet.index
-        self.seed = r_packet.seed
-        self.status[self.num_interactions] = r_packet.status
-        self.r[self.num_interactions] = r_packet.r
-        self.nu[self.num_interactions] = r_packet.nu
-        self.mu[self.num_interactions] = r_packet.mu
-        self.energy[self.num_interactions] = r_packet.energy
-        self.shell_id[self.num_interactions] = r_packet.current_shell_id
-        self.interaction_type[
-            self.num_interactions
-        ] = r_packet.last_interaction_type
-        self.num_interactions += 1
-
-    def finalize_array(self):
-        self.status = self.status[: self.num_interactions]
-        self.r = self.r[: self.num_interactions]
-        self.nu = self.nu[: self.num_interactions]
-        self.mu = self.mu[: self.num_interactions]
-        self.energy = self.energy[: self.num_interactions]
-        self.shell_id = self.shell_id[: self.num_interactions]
-        self.interaction_type = self.interaction_type[: self.num_interactions]
-=======
 opacity_state_spec = [
     ("electron_density", float64[:]),
     ("t_electrons", float64[:]),
@@ -376,7 +248,6 @@
         photo_ion_activation_idx,
         k_packet_idx,
     )
->>>>>>> 1576ea8c
 
 
 class LineInteractionType(IntEnum):
