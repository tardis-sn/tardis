from pathlib import Path

import numpy as np
import pandas as pd

import tardis
<<<<<<< HEAD
import os
from pathlib import Path
import tardis.grid as grid


DATA_PATH = Path = tardis.__path__[0] / "grid" / "tests" / "data"
=======
import tardis.grid as grid

DATA_PATH = Path(tardis.__path__[0]) / "grid" / "tests" / "data"
>>>>>>> d5cb35dd


def test_grid(atomic_dataset):
    """Tests the basic functionality of the TARDIS grid module."""
    dfpath = DATA_PATH / "example_grid.txt"
    ymlpath = DATA_PATH / "example.yml"
    axesdict = {
        "model.structure.velocity.start": np.arange(10000, 15000, 1000),
        "model.abundances.He": np.arange(0, 1, 0.1),
        "model.abundances.H": np.arange(0, 1, 0.25),
    }

    df = pd.read_csv(dfpath)
    g = grid.tardisGrid(configFile=ymlpath, gridFrame=df)
    g2 = grid.tardisGrid.from_axes(configFile=ymlpath, axesdict=axesdict)

    # Check that grid attribute has the right shape
    assert g.grid.shape == df.shape
    ax_len = 1
    for key in axesdict:
        ax_len *= len(axesdict[key])
    assert g2.grid.shape[0] == ax_len

    newconf = g.grid_row_to_config(row_index=0)
    # Verify that grid_row_to_config modifies the base config attribute
    assert g.config != newconf

    # Verify that a model can be returned.
    simulation_state = g.grid_row_to_simulation_state(
        row_index=0, atomic_data=atomic_dataset
    )
    assert (
        simulation_state.velocity[0].to("km/s").value
        == df.iloc[0]["model.structure.velocity.start"]
    )<|MERGE_RESOLUTION|>--- conflicted
+++ resolved
@@ -4,18 +4,12 @@
 import pandas as pd
 
 import tardis
-<<<<<<< HEAD
 import os
 from pathlib import Path
 import tardis.grid as grid
 
 
 DATA_PATH = Path = tardis.__path__[0] / "grid" / "tests" / "data"
-=======
-import tardis.grid as grid
-
-DATA_PATH = Path(tardis.__path__[0]) / "grid" / "tests" / "data"
->>>>>>> d5cb35dd
 
 
 def test_grid(atomic_dataset):
