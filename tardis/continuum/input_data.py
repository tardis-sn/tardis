--- conflicted
+++ resolved
@@ -2,14 +2,10 @@
 
 
 class ContinuumInputData(object):
-<<<<<<< HEAD
     """
     The common input data object for all continuum calculations.
     """
-    def __init__(self, atom_data, plasma_array, ws, radiative_transition_probabilities):
-=======
     def __init__(self, atom_data, plasma_array, ws, radiative_transition_probabilities, estimators):
->>>>>>> a4696e85
         # Plasma quantities
         self.electron_densities = plasma_array.electron_densities.values
         self.t_electrons = plasma_array.t_electrons
@@ -50,6 +46,7 @@
         # Computed quantities
         self.nu_i = self._get_nu_i()
 
+
     def _get_nu_i(self):
         return self.photoionization_data.groupby(level=[0, 1, 2]).first().nu.values
 
