--- conflicted
+++ resolved
@@ -41,27 +41,6 @@
     def __init__(self, input_data):
         super(RadiativeIonization, self).__init__(input_data)
 
-<<<<<<< HEAD
-    def _calculate_rate_coefficient(self):
-        """
-        Calculates the rate coefficient for photoionization based on a dilute-blackbody radiation-field model.
-        Stimulated recombinations are treated as negative photoionizations.
-
-        Returns
-        -------
-        corrected_photoion_coeff: pd.DataFrame
-
-        Notes
-        -----
-        .. math::
-
-            \tilde \gamma_i = 4 \pi \int_{\nu_i}^{\infty} \! \frac{\tilde a_{i \kappa}}{h \nu} J_{\nu}
-             \, \mathrm{d}\nu \\
-            \tilde a_{i\kappa}(\nu)= a_{i\kappa}(\nu)\left(1-\frac{n_{\kappa} n_i^*}{n_i n_{\kappa}^*}
-            e^{-h\nu/kT} \right)
-
-        """
-=======
     def _calculate_rate_coefficient(self, **kwargs):
         rate_coefficient_dilute_bb = self._calculate_rate_coefficient_dilute_blackbody()
         if not self.has_estimators:
@@ -81,8 +60,24 @@
         return rate_coefficient
 
     def _calculate_rate_coefficient_dilute_blackbody(self):
-        # Corrected photoionization coefficient
->>>>>>> a4696e85
+        """
+        Calculates the rate coefficient for photoionization based on a dilute-blackbody radiation-field model.
+        Stimulated recombinations are treated as negative photoionizations.
+
+        Returns
+        -------
+        corrected_photoion_coeff: pd.DataFrame
+
+        Notes
+        -----
+        .. math::
+
+            \tilde \gamma_i = 4 \pi \int_{\nu_i}^{\infty} \! \frac{\tilde a_{i \kappa}}{h \nu} J_{\nu}
+             \, \mathrm{d}\nu \\
+            \tilde a_{i\kappa}(\nu)= a_{i\kappa}(\nu)\left(1-\frac{n_{\kappa} n_i^*}{n_i n_{\kappa}^*}
+            e^{-h\nu/kT} \right)
+
+        """
         j_nus = self._calculate_j_nus()
         stimulated_emission_correction = self._calculate_stimulated_emission_correction()
         corrected_photoion_coeff = j_nus.multiply(4. * np.pi * self.photoionization_data['x_sect'] /
