import logging
import os

import numpy as np
import pandas as pd
from astropy import units as u

from tardis import constants as const
from tardis.io.model.parse_density_configuration import (
    calculate_density_after_time,
    parse_config_v1_density,
    parse_csvy_density,
)
from tardis.io.model.readers.base import read_abundances_file, read_density_file
from tardis.io.model.readers.csvy import parse_csv_abundances
from tardis.io.model.readers.generic_readers import read_uniform_abundances
from tardis.model.geometry.radial1d import HomologousRadial1DGeometry
from tardis.model.matter.composition import Composition
from tardis.model.matter.decay import IsotopicMassFraction
from tardis.model.radiation_field_state import (
    DiluteBlackBodyRadiationFieldState,
)
<<<<<<< HEAD
from tardis.montecarlo.packet_source import BlackBodySimpleSource
=======
from tardis.montecarlo.packet_source import (
    BlackBodySimpleSource,
    BlackBodySimpleSourceRelativistic,
)
>>>>>>> 234c5860
from tardis.util.base import quantity_linspace

logger = logging.getLogger(__name__)


def parse_structure_config(config, time_explosion, enable_homology=True):
    """
    Parse the structure configuration data.

    Parameters
    ----------
    config : object
        The configuration data.
    time_explosion : float
        The time of the explosion.
    enable_homology : bool, optional
        Whether to enable homology (default is True).

    Returns
    -------
    electron_densities : object
        The parsed electron densities.
    temperature : object
        The parsed temperature.
    geometry : object
        The parsed geometry.
    density : object
        The parsed density.

    Raises
    ------
    NotImplementedError
        If the structure configuration type is not supported.

    Notes
    -----
    This function parses the structure configuration data and returns the parsed electron
    densities, temperature, geometry, and density. The structure configuration can be of
    type 'specific' or 'file'. If it is of type 'specific', the velocity and density are
    parsed from the configuration. If it is of type 'file', the velocity and density are
    read from a file. The parsed data is used to create a homologous radial 1D geometry object.
    """
    """
    Parse the structure configuration data.

    Parameters
    ----------
    config : object
        The configuration data.
    time_explosion : float
        The time of the explosion.
    enable_homology : bool, optional
        Whether to enable homology (default is True).

    Returns
    -------
    electron_densities : object
        The parsed electron densities.
    temperature : object
        The parsed temperature.
    geometry : object
        The parsed geometry.
    density : object
        The parsed density.

    Raises
    ------
    NotImplementedError
        If the structure configuration type is not supported.

    Notes
    -----
    This function parses the structure configuration data and returns the parsed electron
    densities, temperature, geometry, and density. The structure configuration can be of
    type 'specific' or 'file'. If it is of type 'specific', the velocity and density are
    parsed from the configuration. If it is of type 'file', the velocity and density are
    read from a file. The parsed data is used to create a homologous radial 1D geometry object.
    """
    electron_densities = None
    temperature = None
    structure_config = config.model.structure
    if structure_config.type == "specific":
        velocity = quantity_linspace(
            structure_config.velocity.start,
            structure_config.velocity.stop,
            structure_config.velocity.num + 1,
        ).cgs
        density = parse_config_v1_density(config)

    elif structure_config.type == "file":
        if os.path.isabs(structure_config.filename):
            structure_config_fname = structure_config.filename
        else:
            structure_config_fname = os.path.join(
                config.config_dirname, structure_config.filename
            )

        (
            time_0,
            velocity,
            density_0,
            electron_densities,
            temperature,
        ) = read_density_file(structure_config_fname, structure_config.filetype)
        density_0 = density_0.insert(0, 0)

        density = calculate_density_after_time(
            density_0, time_0, time_explosion
        )

    else:
        raise NotImplementedError

    # Note: This is the number of shells *without* taking in mind the
    #       v boundaries.
    if len(density) == len(velocity):
        logger.warning(
            "Number of density points larger than number of shells. Assuming inner point irrelevant"
        )
        density = density[1:]
    geometry = HomologousRadial1DGeometry(
        velocity[:-1],  # r_inner
        velocity[1:],  # r_outer
        v_inner_boundary=structure_config.get("v_inner_boundary", None),
        v_outer_boundary=structure_config.get("v_outer_boundary", None),
        time_explosion=time_explosion,
    )
    return electron_densities, temperature, geometry, density


def parse_csvy_geometry(
    config, csvy_model_config, csvy_model_data, time_explosion
):
    """
    Parse the geometry data from a CSVY model.

    Parameters
    ----------
    config : object
        The configuration data.
    csvy_model_config : object
        The configuration data of the CSVY model.
    csvy_model_data : object
        The data of the CSVY model.
    time_explosion : float
        The time of the explosion.

    Returns
    -------
    geometry : object
        The parsed geometry.

    Raises
    ------
    None.

    Notes
    -----
    This function parses the geometry data from a CSVY model. It extracts the velocity
    information from the CSVY model configuration or data. The parsed velocity data is
    used to create a homologous radial 1D geometry object, which is returned.
    """
    if hasattr(config, "model"):
        if hasattr(config.model, "v_inner_boundary"):
            v_boundary_inner = config.model.v_inner_boundary
        else:
            v_boundary_inner = None

        if hasattr(config.model, "v_outer_boundary"):
            v_boundary_outer = config.model.v_outer_boundary
        else:
            v_boundary_outer = None
    else:
        v_boundary_inner = None
        v_boundary_outer = None

    if hasattr(csvy_model_config, "velocity"):
        velocity = quantity_linspace(
            csvy_model_config.velocity.start,
            csvy_model_config.velocity.stop,
            csvy_model_config.velocity.num + 1,
        ).cgs
    else:
        velocity_field_index = [
            field["name"] for field in csvy_model_config.datatype.fields
        ].index("velocity")
        velocity_unit = u.Unit(
            csvy_model_config.datatype.fields[velocity_field_index]["unit"]
        )
        velocity = csvy_model_data["velocity"].values * velocity_unit
        velocity = velocity.to("cm/s")

    geometry = HomologousRadial1DGeometry(
        velocity[:-1],  # r_inner
        velocity[1:],  # r_outer
        v_inner_boundary=v_boundary_inner,
        v_outer_boundary=v_boundary_outer,
        time_explosion=time_explosion,
    )
    return geometry


def parse_abundance_config(config, geometry, time_explosion):
    """
    Parse the abundance configuration data.

    Parameters
    ----------
    config : object
        The configuration data.
    geometry : object
        The geometry of the model.
    time_explosion : float
        The time of the explosion.

    Returns
    -------
    nuclide_mass_fraction : object
        The parsed nuclide mass fraction.

    Raises
    ------
    None.

    Notes
    -----
    This function parses the abundance configuration data and returns the parsed nuclide
    mass fraction. The abundance configuration can be of type 'uniform' or 'file'. If it
    is of type 'uniform', the abundance and isotope abundance are read using the
    'read_uniform_abundances' function. If it is of type 'file', the abundance and
    isotope abundance are read from a file using the 'read_abundances_file' function.
    The parsed data is then processed to replace NaN values with 0.0, remove rows with
    zero sum, and normalize the data if necessary. The resulting nuclide mass fraction
    is returned.
    """
    abundances_section = config.model.abundances
    isotope_abundance = pd.DataFrame()

    if abundances_section.type == "uniform":
        abundance, isotope_abundance = read_uniform_abundances(
            abundances_section, geometry.no_of_shells
        )

    elif abundances_section.type == "file":
        if os.path.isabs(abundances_section.filename):
            abundances_fname = abundances_section.filename
        else:
            abundances_fname = os.path.join(
                config.config_dirname, abundances_section.filename
            )

        index, abundance, isotope_abundance = read_abundances_file(
            abundances_fname, abundances_section.filetype
        )

    abundance = abundance.replace(np.nan, 0.0)
    abundance = abundance[abundance.sum(axis=1) > 0]

    norm_factor = abundance.sum(axis=0) + isotope_abundance.sum(axis=0)

    if np.any(np.abs(norm_factor - 1) > 1e-12):
        logger.warning(
            "Abundances have not been normalized to 1. - normalizing"
        )
        abundance /= norm_factor
        isotope_abundance /= norm_factor
    # The next line is if the abundances are given via dict
    # and not gone through the schema validator
    model_isotope_time_0 = config.model.abundances.get(
        "model_isotope_time_0", 0.0 * u.day
    )
    isotope_abundance = IsotopicMassFraction(
        isotope_abundance, time_0=model_isotope_time_0
    ).decay(time_explosion)

    nuclide_mass_fraction = convert_to_nuclide_mass_fraction(
        isotope_abundance, abundance
    )
    return nuclide_mass_fraction


def convert_to_nuclide_mass_fraction(isotopic_mass_fraction, mass_fraction):
    """
    Convert the abundance and isotope abundance data to nuclide mass fraction.

    Parameters
    ----------
    isotope_abundance : pandas.DataFrame
        The isotope abundance data.
    abundance : pandas.DataFrame
        The abundance data.

    Returns
    -------
    nuclide_mass_fraction : pandas.DataFrame
        The converted nuclide mass fraction.

    Raises
    ------
    None.

    Notes
    -----
    This function converts the abundance and isotope abundance data to nuclide mass fraction.
    If the abundance data is not None, it is converted to nuclide mass fraction by mapping
    the abundance index to nuclide indices using the 'convert_element2nuclide_index' function.
    The resulting abundance data is then concatenated with the isotope abundance data to
    obtain the final nuclide mass fraction.
    """
    nuclide_mass_fraction = pd.DataFrame()
    if mass_fraction is not None:
        mass_fraction.index = Composition.convert_element2nuclide_index(
            mass_fraction.index
        )
        nuclide_mass_fraction = mass_fraction
    else:
        nuclide_mass_fraction = pd.DataFrame()

    if isotopic_mass_fraction is not None:
        nuclide_mass_fraction = pd.concat(
            [nuclide_mass_fraction, isotopic_mass_fraction]
        )
    return nuclide_mass_fraction


def parse_csvy_composition(
    atom_data, csvy_model_config, csvy_model_data, time_explosion, geometry
):
    """
    Parse the composition data from a CSVY model.

    Parameters
    ----------
    atom_data : object
        The atom data used for parsing.
    csvy_model_config : object
        The configuration data of the CSVY model.
    csvy_model_data : object
        The data of the CSVY model.
    time_explosion : float
        The time of the explosion.
    geometry : object
        The geometry of the model.

    Returns
    -------
    density : object
        The parsed density data.
    abundance : object
        The parsed abundance data.
    isotope_abundance : object
        The parsed isotope abundance data.
    elemental_mass : object
        The elemental mass data.

    Raises
    ------
    None.

    Notes
    -----
    This function parses the composition data from a CSVY model. It calls the 'parse_density_csvy'
    function to parse the density data, and the 'parse_abundance_csvy' function to parse the abundance
    and isotope abundance data. The parsed data is returned as density, abundance, isotope_abundance,
    and elemental_mass.
    """
    density = parse_density_csvy(
        csvy_model_config, csvy_model_data, time_explosion
    )

    nuclide_mass_fraction = parse_abundance_csvy(
        csvy_model_config, csvy_model_data, geometry, time_explosion
    )
    return Composition(
        density, nuclide_mass_fraction, atom_data.atom_data.mass.copy()
    )


def parse_abundance_csvy(
    csvy_model_config, csvy_model_data, geometry, time_explosion
):
    """
    Parse the abundance data from a CSVY model.

    Parameters
    ----------
    csvy_model_config : object
        The configuration data of the CSVY model.
    csvy_model_data : object
        The data of the CSVY model.
    geometry : object
        The geometry of the model.

    Returns
    -------
    abundance : pd.DataFrame
        The parsed abundance data.
    isotope_abundance : pandas.DataFrame
        The parsed isotope abundance data.

    Raises
    ------
    None.

    Notes
    -----
    This function parses the abundance data from a CSVY model. If the CSVY model
    configuration contains an 'abundance' attribute, it uses the 'read_uniform_abundances'
    function to parse the abundance and isotope abundance data. Otherwise, it uses the
    'parse_csv_abundances' function to parse the data. The parsed data is then processed
    to replace NaN values with 0.0, remove rows with zero sum, and normalize the data
    if necessary. The resulting abundance and isotope abundance arrays are returned.
    """
    if hasattr(csvy_model_config, "abundance"):
        abundances_section = csvy_model_config.abundance
        mass_fraction, isotope_mass_fraction = read_uniform_abundances(
            abundances_section, geometry.no_of_shells
        )
    else:
        _, mass_fraction, isotope_mass_fraction = parse_csv_abundances(
            csvy_model_data
        )
        mass_fraction = mass_fraction.loc[:, 1:]
        mass_fraction.columns = np.arange(mass_fraction.shape[1])
        isotope_mass_fraction = isotope_mass_fraction.loc[:, 1:]
        isotope_mass_fraction.columns = np.arange(
            isotope_mass_fraction.shape[1]
        )

    mass_fraction = mass_fraction.replace(np.nan, 0.0)
    mass_fraction = mass_fraction[mass_fraction.sum(axis=1) > 0]
    isotope_mass_fraction = isotope_mass_fraction.replace(np.nan, 0.0)
    isotope_mass_fraction = isotope_mass_fraction[
        isotope_mass_fraction.sum(axis=1) > 0
    ]
    norm_factor = mass_fraction.sum(axis=0) + isotope_mass_fraction.sum(axis=0)

    if np.any(np.abs(norm_factor - 1) > 1e-12):
        logger.warning(
            "Abundances have not been normalized to 1. - normalizing"
        )
        mass_fraction /= norm_factor
        isotope_mass_fraction /= norm_factor
    isotope_mass_fraction = IsotopicMassFraction(
        isotope_mass_fraction, time_0=csvy_model_config.model_isotope_time_0
    ).decay(time_explosion)
    return convert_to_nuclide_mass_fraction(
        isotope_mass_fraction, mass_fraction
    )


def parse_density_csvy(csvy_model_config, csvy_model_data, time_explosion):
    """
    Parse the density data from a CSVY model.

    Parameters
    ----------
    csvy_model_config : object
        The configuration data of the CSVY model.
    csvy_model_data : object
        The data of the CSVY model.
    time_explosion : float
        The time of the explosion.

    Returns
    -------
    density : object
        The parsed density data.

    Raises
    ------
    None.

    Notes
    -----
    This function parses the density data from a CSVY model. If the CSVY model configuration
    contains a 'density' attribute, it uses the 'parse_csvy_density' function to parse the
    density data. Otherwise, it calculates the density data using the 'calculate_density_after_time'
    function. The parsed density data is returned.
    """
    if hasattr(csvy_model_config, "density"):
        density = parse_csvy_density(csvy_model_config, time_explosion)
    else:
        time_0 = csvy_model_config.model_density_time_0
        density_field_index = [
            field["name"] for field in csvy_model_config.datatype.fields
        ].index("density")
        density_unit = u.Unit(
            csvy_model_config.datatype.fields[density_field_index]["unit"]
        )
        density_0 = csvy_model_data["density"].values * density_unit
        # Removing as thee new architecture removes the 0th shell already
        # density_0 = density_0.to("g/cm^3")[1:]
        # density_0 = density_0.insert(0, 0)
        density = calculate_density_after_time(
            density_0, time_0, time_explosion
        )

    return density


def parse_radiation_field_state(
    config, t_radiative, geometry, dilution_factor=None, packet_source=None
):
    """
    Parses the radiation field state based on the provided configuration, radiative temperature, geometry, dilution factor, and packet source.

    Parameters
    ----------
    config : Config
        The configuration object.
    t_radiative : {None, Quantity}, optional
        The radiative temperature. If None, it is calculated based on the initial_t_rad value in the plasma configuration.
    geometry : Geometry
        The geometry object.
    dilution_factor : {None, ndarray}, optional
        The dilution factor. If None, it is calculated based on the geometry.
    packet_source : {None, PacketSource}, optional
        The packet source object.

    Returns
    -------
    DiluteThermalRadiationFieldState
        The parsed radiation field state.

    Raises
    ------
    AssertionError
        If the length of t_radiative or dilution_factor is not compatible with the geometry.
    """
    if t_radiative is None:
        if config.plasma.initial_t_rad > 0 * u.K:
            t_radiative = (
                np.ones(geometry.no_of_shells) * config.plasma.initial_t_rad
            )
        else:
            t_radiative = calculate_t_radiative_from_t_inner(
                geometry, packet_source
            )

    assert len(t_radiative) == geometry.no_of_shells

    if dilution_factor is None:
        dilution_factor = calculate_geometric_dilution_factor(geometry)
    elif len(dilution_factor) != geometry.no_of_shells:
        dilution_factor = dilution_factor[
            geometry.v_inner_boundary_index : geometry.v_outer_boundary_index
        ]
        assert len(dilution_factor) == geometry.no_of_shells

    return DiluteBlackBodyRadiationFieldState(t_radiative, dilution_factor)


def initialize_packet_source(config, geometry, packet_source):
    """
    Initialize the packet source based on config and geometry

    Parameters
    ----------
    config : Config
        The configuration object containing the supernova and plasma settings.
    geometry : Geometry
        The geometry object containing the inner radius information.
    packet_source : BasePacketSource
        The packet source object based on the configuration and geometry.

    Returns
    -------
    packet_source : BasePacketSource
        The packet source object based on the configuration and geometry.

    Raises
    ------
    ValueError
        If both t_inner and luminosity_requested are None.
    """
    if config.montecarlo.enable_full_relativity:
        packet_source = BlackBodySimpleSourceRelativistic(
            base_seed=config.montecarlo.seed,
            time_explosion=config.supernova.time_explosion,
        )
    else:
        packet_source = BlackBodySimpleSource(base_seed=config.montecarlo.seed)

    luminosity_requested = config.supernova.luminosity_requested
    if config.plasma.initial_t_inner > 0.0 * u.K:
        packet_source.radius = geometry.r_inner[0]
        packet_source.temperature = config.plasma.initial_t_inner

    elif (config.plasma.initial_t_inner < 0.0 * u.K) and (
        luminosity_requested is not None
    ):
        packet_source.radius = geometry.r_inner[0]
        packet_source.set_temperature_from_luminosity(luminosity_requested)
    else:
        raise ValueError(
            "Both t_inner and luminosity_requested cannot be None."
        )

    return packet_source


def parse_packet_source(config, geometry):
    """
    Parse the packet source based on the given configuration and geometry.

    Parameters
    ----------
    config : Config
        The configuration object containing the supernova and plasma settings.
    geometry : Geometry
        The geometry object containing the inner radius information.

    Returns
    -------
    packet_source : BlackBodySimpleSource
        The packet source object based on the configuration and geometry.
    """
    if config.montecarlo.enable_full_relativity:
        packet_source = BlackBodySimpleSourceRelativistic(
            base_seed=config.montecarlo.seed,
            time_explosion=config.supernova.time_explosion,
        )
    else:
        packet_source = BlackBodySimpleSource(base_seed=config.montecarlo.seed)

    return initialize_packet_source(config, geometry, packet_source)


def parse_csvy_radiation_field_state(
    config, csvy_model_config, csvy_model_data, geometry, packet_source
):
    t_radiative = None
    dilution_factor = None

    if hasattr(csvy_model_data, "columns") and (
        "t_rad" in csvy_model_data.columns
    ):
        t_rad_field_index = [
            field["name"] for field in csvy_model_config.datatype.fields
        ].index("t_rad")
        t_rad_unit = u.Unit(
            csvy_model_config.datatype.fields[t_rad_field_index]["unit"]
        )
        t_radiative = csvy_model_data["t_rad"].iloc[1:].values * t_rad_unit

    elif config.plasma.initial_t_rad > 0 * u.K:
        t_radiative = (
            np.ones(geometry.no_of_shells) * config.plasma.initial_t_rad
        )
        t_radiative = (
            np.ones(geometry.no_of_shells) * config.plasma.initial_t_rad
        )
    else:
        t_radiative = calculate_t_radiative_from_t_inner(
            geometry, packet_source
        )

    if hasattr(csvy_model_data, "columns") and (
        "dilution_factor" in csvy_model_data.columns
    ):
        dilution_factor = csvy_model_data["dilution_factor"].iloc[1:].values
    else:
        dilution_factor = calculate_geometric_dilution_factor(geometry)

    return DiluteBlackBodyRadiationFieldState(t_radiative, dilution_factor)


def calculate_t_radiative_from_t_inner(geometry, packet_source):
    """
    Calculates the radiative temperature based on the inner temperature and the geometry of the system.

    Parameters
    ----------
    geometry : Geometry
        The geometry object.
    packet_source : PacketSource
        The packet source object.

    Returns
    -------
    Quantity
        The calculated radiative temperature.
    """
    lambda_wien_inner = const.b_wien / packet_source.temperature
    t_radiative = const.b_wien / (
        lambda_wien_inner
        * (1 + (geometry.v_middle - geometry.v_inner_boundary) / const.c)
    )
    return t_radiative


def calculate_geometric_dilution_factor(geometry):
    return 0.5 * (
        1
        - np.sqrt(
            1 - (geometry.r_inner[0] ** 2 / geometry.r_middle**2).to(1).value
        )
    )<|MERGE_RESOLUTION|>--- conflicted
+++ resolved
@@ -20,14 +20,10 @@
 from tardis.model.radiation_field_state import (
     DiluteBlackBodyRadiationFieldState,
 )
-<<<<<<< HEAD
-from tardis.montecarlo.packet_source import BlackBodySimpleSource
-=======
 from tardis.montecarlo.packet_source import (
     BlackBodySimpleSource,
     BlackBodySimpleSourceRelativistic,
 )
->>>>>>> 234c5860
 from tardis.util.base import quantity_linspace
 
 logger = logging.getLogger(__name__)
