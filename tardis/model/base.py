import os
import logging
import numpy as np
import pandas as pd
from astropy import units as u
from tardis import constants

from tardis.util.base import quantity_linspace, is_valid_nuclide_or_elem
from tardis.io.parsers.csvy import load_csvy
from tardis.io.model_reader import (
    read_density_file,
    read_abundances_file,
    read_uniform_abundances,
    parse_csv_abundances,
)
from tardis.io.config_validator import validate_dict
from tardis.io.config_reader import Configuration
from tardis.io.util import HDFWriterMixin
from tardis.io.decay import IsotopeAbundances
from tardis.model.density import HomologousDensity

logger = logging.getLogger(__name__)


class ModelState:
    """
    Store Model State Information.

    Parameters
    ----------
    v_inner : astropy.units.quantity.Quantity
    v_outer : astropy.units.quantity.Quantity
    r_inner : astropy.units.quantity.Quantity
    r_outer : astropy.units.quantity.Quantity
    density : astropy.units.quantity.Quantity
    time_explosion : astropy.units.quantity.Quantity

    Attributes
    ----------
    geometry : pd.DataFrame
        DataFrame storing `v_inner`, `v_outer`, `r_inner` and `r_outer`.
    geometry_units : dict
        Units of arrays stored in the `geometry` dataframe.
    """

    def __init__(
        self, v_inner, v_outer, r_inner, r_outer, time_explosion, density
    ):
        self.time_explosion = time_explosion
        self.density = density
        self.geometry = pd.DataFrame(
            {
                "v_inner": v_inner.value,
                "r_inner": r_inner.value,
                "v_outer": v_outer.value,
                "r_outer": r_outer.value,
            }
        )
        self.geometry_units = {
            "v_inner": v_inner.unit,
            "r_inner": r_inner.unit,
            "v_outer": v_outer.unit,
            "r_outer": r_outer.unit,
        }

    @property
    def v_inner(self):
        """Inner boundary velocity."""
        return self.geometry.v_inner.values * self.geometry_units["v_inner"]

    @property
    def r_inner(self):
        """Inner radius of model shells."""
        return self.geometry.r_inner.values * self.geometry_units["r_inner"]

    @property
    def v_outer(self):
        """Outer boundary velocity."""
        return self.geometry.v_outer.values * self.geometry_units["v_outer"]

    @property
    def r_outer(self):
        """Outer radius of model shells."""
        return self.geometry.r_outer.values * self.geometry_units["r_outer"]


<<<<<<< HEAD
class Radial1DGeometry:
    """
    Holds information about model geometry for radial 1D models.

    Parameters
    ----------
    r_inner : astropy.units.quantity.Quantity
    r_outer : astropy.units.quantity.Quantity
    v_inner : astropy.units.quantity.Quantity
    v_outer : astropy.units.quantity.Quantity
    """

    def __init__(self, r_inner, r_outer, v_inner, v_outer):
        self.r_inner = r_inner
        self.r_outer = r_outer
        self.v_inner = v_inner
        self.v_outer = v_outer

    @property
    def volume(self):
        return (4.0 / 3) * np.pi * (self.r_outer**3 - self.r_inner**3)
=======
class Composition:
    """
    Holds information about model composition

    Parameters
    ----------
    density : astropy.units.quantity.Quantity
        An array of densities for each shell.
    isotopic_mass_fraction : pd.DataFrame
    atomic_mass : pandas.core.series.Series
    atomic_mass_unit: astropy.units.Unit

    Attributes
    ----------
    number_density : pd.DataFrame
        Number density of each isotope in each shell.
    """

    def __init__(
        self,
        density,
        elemental_mass_fraction,
        atomic_mass,
        atomic_mass_unit=u.g,
    ):
        self.density = density
        self.elemental_mass_fraction = elemental_mass_fraction
        self.atomic_mass_unit = atomic_mass_unit
        self.atomic_mass = atomic_mass

    @property
    def elemental_number_density(self):
        """Elemental Number Density computed using the formula: (elemental_mass_fraction * density) / atomic mass"""
        return (self.elemental_mass_fraction * self.density).divide(
            self.atomic_mass, axis=0
        )
>>>>>>> 7fdaf346


class Radial1DModel(HDFWriterMixin):
    """
    An object that hold information about the individual shells.

    Parameters
    ----------
    velocity : np.ndarray
        An array with n+1 (for n shells) velocities "cut" to the provided
        boundaries

        .. note:: To access the entire, "uncut", velocity array, use `raw_velocity`
    homologous_density : HomologousDensity
    abundance : pd.DataFrame
    time_explosion : astropy.units.Quantity
        Time since explosion
    t_inner : astropy.units.Quantity
    luminosity_requested : astropy.units.quantity.Quantity
    t_radiative : astropy.units.Quantity
        Radiative temperature for the shells
    dilution_factor : np.ndarray
        If None, the dilution_factor will be initialized with the geometric
        dilution factor.
    v_boundary_inner : astropy.units.Quantity
    v_boundary_outer : astropy.units.Quantity
    raw_velocity : np.ndarray
        The complete array of the velocities, without being cut by
        `v_boundary_inner` and `v_boundary_outer`
    electron_densities : astropy.units.quantity.Quantity

    Attributes
    ----------
    w : numpy.ndarray
        Shortcut for `dilution_factor`
    t_rad : astropy.units.quantity.Quantity
        Shortcut for `t_radiative`
    radius : astropy.units.quantity.Quantity
    r_inner : astropy.units.quantity.Quantity
    r_outer : astropy.units.quantity.Quantity
    r_middle : astropy.units.quantity.Quantity
    v_inner : astropy.units.quantity.Quantity
    v_outer : astropy.units.quantity.Quantity
    v_middle : astropy.units.quantity.Quantity
    density : astropy.units.quantity.Quantity
    volume : astropy.units.quantity.Quantity
    no_of_shells : int
        The number of shells as formed by `v_boundary_inner` and
        `v_boundary_outer`
    no_of_raw_shells : int
    """

    hdf_properties = [
        "t_inner",
        "w",
        "t_radiative",
        "v_inner",
        "v_outer",
        "homologous_density",
        "r_inner",
    ]
    hdf_name = "model"

    def __init__(
        self,
        velocity,
        homologous_density,
        abundance,
        isotope_abundance,
        time_explosion,
        t_inner,
        luminosity_requested=None,
        t_radiative=None,
        dilution_factor=None,
        v_boundary_inner=None,
        v_boundary_outer=None,
        electron_densities=None,
    ):
        self._v_boundary_inner = None
        self._v_boundary_outer = None
        self._velocity = None
        self.raw_velocity = velocity
        self.v_boundary_inner = v_boundary_inner
        self.v_boundary_outer = v_boundary_outer
        self.homologous_density = homologous_density
        self._abundance = abundance
        self.time_explosion = time_explosion
        self._electron_densities = electron_densities
        v_outer = self.velocity[1:]
        v_inner = self.velocity[:-1]
        density = (
            self.homologous_density.calculate_density_at_time_of_simulation(
                self.time_explosion
            )[self.v_boundary_inner_index + 1 : self.v_boundary_outer_index + 1]
        )
        self.model_state = ModelState(
            v_inner=v_inner,
            v_outer=v_outer,
            r_inner=self.time_explosion * v_inner,
            r_outer=self.time_explosion * v_outer,
            time_explosion=self.time_explosion,
            density=density,
        )
        self.raw_abundance = self._abundance
        self.raw_isotope_abundance = isotope_abundance

        if t_inner is None:
            if luminosity_requested is not None:
                self.t_inner = (
                    (
                        luminosity_requested
                        / (
                            4
                            * np.pi
                            * self.r_inner[0] ** 2
                            * constants.sigma_sb
                        )
                    )
                    ** 0.25
                ).to("K")
            else:
                raise ValueError(
                    "Both t_inner and luminosity_requested cannot " "be None."
                )
        else:
            self.t_inner = t_inner

        if t_radiative is None:
            lambda_wien_inner = constants.b_wien / self.t_inner
            self._t_radiative = constants.b_wien / (
                lambda_wien_inner
                * (1 + (self.v_middle - self.v_boundary_inner) / constants.c)
            )
        else:
            # self._t_radiative = t_radiative[self.v_boundary_inner_index + 1:self.v_boundary_outer_index]
            self._t_radiative = t_radiative

        if dilution_factor is None:
            self._dilution_factor = 0.5 * (
                1
                - np.sqrt(
                    1 - (self.r_inner[0] ** 2 / self.r_middle**2).to(1).value
                )
            )
        else:
            # self.dilution_factor = dilution_factor[self.v_boundary_inner_index + 1:self.v_boundary_outer_index]
            self._dilution_factor = dilution_factor

    @property
    def w(self):
        return self.dilution_factor

    @w.setter
    def w(self, value):
        self.dilution_factor = value

    @property
    def t_rad(self):
        return self.t_radiative

    @t_rad.setter
    def t_rad(self, value):
        self.t_radiative = value

    @property
    def dilution_factor(self):
        if len(self._dilution_factor) == self.no_of_shells:
            return self._dilution_factor

        #        if self.v_boundary_inner in self.raw_velocity:
        #            v_inner_ind = np.argwhere(self.raw_velocity == self.v_boundary_inner)[0][0]
        #        else:
        #            v_inner_ind = np.searchsorted(self.raw_velocity, self.v_boundary_inner) - 1
        #        if self.v_boundary_outer in self.raw_velocity:
        #            v_outer_ind = np.argwhere(self.raw_velocity == self.v_boundary_outer)[0][0]
        #        else:
        #            v_outer_ind = np.searchsorted(self.raw_velocity, self.v_boundary_outer)

        return self._dilution_factor[
            self.v_boundary_inner_index + 1 : self.v_boundary_outer_index + 1
        ]

    @dilution_factor.setter
    def dilution_factor(self, value):
        if len(value) == len(self._dilution_factor):
            self._dilution_factor = value
        elif len(value) == self.no_of_shells:
            #            if self.v_boundary_inner in self.raw_velocity:
            #                v_inner_ind = np.argwhere(self.raw_velocity == self.v_boundary_inner)[0][0]
            #            else:
            #                v_inner_ind = np.searchsorted(self.raw_velocity, self.v_boundary_inner) - 1
            #            if self.v_boundary_outer in self.raw_velocity:
            #                v_outer_ind = np.argwhere(self.raw_velocity == self.v_boundary_outer)[0][0]
            #            else:
            #                v_outer_ind = np.searchsorted(self.raw_velocity, self.v_boundary_outer)
            #            assert v_outer_ind - v_inner_ind == self.no_of_shells, "trad shape different from number of shells"
            self._dilution_factor[
                self.v_boundary_inner_index
                + 1 : self.v_boundary_outer_index
                + 1
            ] = value
        else:
            raise ValueError(
                "Trying to set dilution_factor for unmatching number"
                "of shells."
            )

    @property
    def t_radiative(self):
        if len(self._t_radiative) == self.no_of_shells:
            return self._t_radiative

        #        if self.v_boundary_inner in self.raw_velocity:
        #            v_inner_ind = np.argwhere(self.raw_velocity == self.v_boundary_inner)[0][0]
        #        else:
        #            v_inner_ind = np.searchsorted(self.raw_velocity, self.v_boundary_inner) - 1
        #        if self.v_boundary_outer in self.raw_velocity:
        #            v_outer_ind = np.argwhere(self.raw_velocity == self.v_boundary_outer)[0][0]
        #        else:
        #            v_outer_ind = np.searchsorted(self.raw_velocity, self.v_boundary_outer)

        return self._t_radiative[
            self.v_boundary_inner_index + 1 : self.v_boundary_outer_index + 1
        ]

    @t_radiative.setter
    def t_radiative(self, value):
        if len(value) == len(self._t_radiative):
            self._t_radiative = value
        elif len(value) == self.no_of_shells:
            #            if self.v_boundary_inner in self.raw_velocity:
            #                v_inner_ind = np.argwhere(self.raw_velocity == self.v_boundary_inner)[0][0]
            #            else:
            #                v_inner_ind = np.searchsorted(self.raw_velocity, self.v_boundary_inner) - 1
            #            if self.v_boundary_outer in self.raw_velocity:
            #                v_outer_ind = np.argwhere(self.raw_velocity == self.v_boundary_outer)[0][0]
            #            else:
            #                v_outer_ind = np.searchsorted(self.raw_velocity, self.v_boundary_outer)
            #            assert v_outer_ind - v_inner_ind == self.no_of_shells, "trad shape different from number of shells"
            self._t_radiative[
                self.v_boundary_inner_index
                + 1 : self.v_boundary_outer_index
                + 1
            ] = value
        else:
            raise ValueError(
                "Trying to set t_radiative for unmatching number" "of shells."
            )

    @property
    def radius(self):
        return self.time_explosion * self.velocity

    @property
    def r_inner(self):
        return self.model_state.r_inner

    @property
    def r_outer(self):
        return self.model_state.r_outer

    @property
    def r_middle(self):
        return 0.5 * self.r_inner + 0.5 * self.r_outer

    @property
    def velocity(self):

        if self._velocity is None:
            self._velocity = self.raw_velocity[
                self.v_boundary_inner_index : self.v_boundary_outer_index + 1
            ]
            self._velocity[0] = self.v_boundary_inner
            self._velocity[-1] = self.v_boundary_outer
        return self._velocity

    @property
    def v_inner(self):
        return self.model_state.v_inner

    @property
    def v_outer(self):
        return self.model_state.v_outer

    @property
    def v_middle(self):
        return 0.5 * self.v_inner + 0.5 * self.v_outer

    @property
    def density(self):
        return self.model_state.density

    @property
    def abundance(self):
        if not self.raw_isotope_abundance.empty:
            self._abundance = self.raw_isotope_abundance.decay(
                self.time_explosion
            ).merge(self.raw_abundance)
        abundance = self._abundance.loc[
            :, self.v_boundary_inner_index : self.v_boundary_outer_index - 1
        ]
        abundance.columns = range(len(abundance.columns))
        return abundance

    @property
    def volume(self):
        return ((4.0 / 3) * np.pi * (self.r_outer**3 - self.r_inner**3)).cgs

    @property
    def no_of_shells(self):
        return len(self.velocity) - 1

    @property
    def no_of_raw_shells(self):
        return len(self.raw_velocity) - 1

    @property
    def v_boundary_inner(self):
        if self._v_boundary_inner is None:
            return self.raw_velocity[0]
        if self._v_boundary_inner < 0 * u.km / u.s:
            return self.raw_velocity[0]
        return self._v_boundary_inner

    @v_boundary_inner.setter
    def v_boundary_inner(self, value):
        if value is not None:
            if value > 0 * u.km / u.s:
                value = u.Quantity(value, self.v_boundary_inner.unit)
                if value > self.v_boundary_outer:
                    raise ValueError(
                        f"v_boundary_inner ({value}) must not be higher than "
                        f"v_boundary_outer ({self.v_boundary_outer})."
                    )
                if value > self.raw_velocity[-1]:
                    raise ValueError(
                        f"v_boundary_inner ({value}) is outside of the model range ({self.raw_velocity[-1]})."
                    )
                if value < self.raw_velocity[0]:
                    raise ValueError(
                        f"v_boundary_inner ({value}) is lower than the lowest shell ({self.raw_velocity[0]}) in the model."
                    )
        self._v_boundary_inner = value
        # Invalidate the cached cut-down velocity array
        self._velocity = None

    @property
    def v_boundary_outer(self):
        if self._v_boundary_outer is None:
            return self.raw_velocity[-1]
        if self._v_boundary_outer < 0 * u.km / u.s:
            return self.raw_velocity[-1]
        return self._v_boundary_outer

    @v_boundary_outer.setter
    def v_boundary_outer(self, value):
        if value is not None:
            if value > 0 * u.km / u.s:
                value = u.Quantity(value, self.v_boundary_outer.unit)
                if value < self.v_boundary_inner:
                    raise ValueError(
                        f"v_boundary_outer ({value}) must not be smaller than v_boundary_inner ({self.v_boundary_inner})."
                    )
                if value < self.raw_velocity[0]:
                    raise ValueError(
                        f"v_boundary_outer ({value}) is outside of the model range ({self.raw_velocity[0]})."
                    )
                if value > self.raw_velocity[-1]:
                    raise ValueError(
                        f"v_boundary_outer ({value}) is larger than the largest shell in the model ({self.raw_velocity[-1]})."
                    )
        self._v_boundary_outer = value
        # Invalidate the cached cut-down velocity array
        self._velocity = None

    @property
    def v_boundary_inner_index(self):
        if self.v_boundary_inner in self.raw_velocity:
            v_inner_ind = np.argwhere(
                self.raw_velocity == self.v_boundary_inner
            )[0][0]
        else:
            v_inner_ind = (
                np.searchsorted(self.raw_velocity, self.v_boundary_inner) - 1
            )
        return v_inner_ind

    @property
    def v_boundary_outer_index(self):
        if self.v_boundary_outer in self.raw_velocity:
            v_outer_ind = np.argwhere(
                self.raw_velocity == self.v_boundary_outer
            )[0][0]
        else:
            v_outer_ind = np.searchsorted(
                self.raw_velocity, self.v_boundary_outer
            )
        return v_outer_ind

    #    @property
    #    def v_boundary_inner_index(self):
    #        if self.v_boundary_inner <= self.raw_velocity[0]:
    #            return 0
    #        else:
    #            idx = max(0,
    #                      self.raw_velocity.searchsorted(self.v_boundary_inner) - 1)
    #            # check for zero volume of designated first cell
    #            if np.isclose(self.v_boundary_inner, self.raw_velocity[idx + 1],
    #                          atol=1e-8 * u.km / u.s) and (self.v_boundary_inner <=
    #                                                           self.raw_velocity[idx + 1]):
    #                idx += 1
    #            return idx
    #
    #    @property
    #    def v_boundary_outer_index(self):
    #        if self.v_boundary_outer >= self.raw_velocity[-1]:
    #            return None
    #        return self.raw_velocity.searchsorted(self.v_boundary_outer) + 1

    @classmethod
    def from_config(cls, config):
        """
        Create a new Radial1DModel instance from a Configuration object.

        Parameters
        ----------
        config : tardis.io.config_reader.Configuration

        Returns
        -------
        Radial1DModel
        """
        time_explosion = config.supernova.time_explosion.cgs

        structure = config.model.structure
        electron_densities = None
        temperature = None
        if structure.type == "specific":
            velocity = quantity_linspace(
                structure.velocity.start,
                structure.velocity.stop,
                structure.velocity.num + 1,
            ).cgs
            homologous_density = HomologousDensity.from_config(config)
        elif structure.type == "file":
            if os.path.isabs(structure.filename):
                structure_fname = structure.filename
            else:
                structure_fname = os.path.join(
                    config.config_dirname, structure.filename
                )

            (
                time_0,
                velocity,
                density_0,
                electron_densities,
                temperature,
            ) = read_density_file(structure_fname, structure.filetype)
            density_0 = density_0.insert(0, 0)
            homologous_density = HomologousDensity(density_0, time_0)
        else:
            raise NotImplementedError
        # Note: This is the number of shells *without* taking in mind the
        #       v boundaries.
        no_of_shells = len(velocity) - 1

        if temperature:
            t_radiative = temperature
        elif config.plasma.initial_t_rad > 0 * u.K:
            t_radiative = (
                np.ones(no_of_shells + 1) * config.plasma.initial_t_rad
            )
        else:
            t_radiative = None

        if config.plasma.initial_t_inner < 0.0 * u.K:
            luminosity_requested = config.supernova.luminosity_requested
            t_inner = None
        else:
            luminosity_requested = None
            t_inner = config.plasma.initial_t_inner

        abundances_section = config.model.abundances
        isotope_abundance = pd.DataFrame()

        if abundances_section.type == "uniform":
            abundance, isotope_abundance = read_uniform_abundances(
                abundances_section, no_of_shells
            )

        elif abundances_section.type == "file":
            if os.path.isabs(abundances_section.filename):
                abundances_fname = abundances_section.filename
            else:
                abundances_fname = os.path.join(
                    config.config_dirname, abundances_section.filename
                )

            index, abundance, isotope_abundance = read_abundances_file(
                abundances_fname, abundances_section.filetype
            )

        abundance = abundance.replace(np.nan, 0.0)
        abundance = abundance[abundance.sum(axis=1) > 0]

        norm_factor = abundance.sum(axis=0) + isotope_abundance.sum(axis=0)

        if np.any(np.abs(norm_factor - 1) > 1e-12):
            logger.warning(
                "Abundances have not been normalized to 1." " - normalizing"
            )
            abundance /= norm_factor
            isotope_abundance /= norm_factor

        isotope_abundance = IsotopeAbundances(isotope_abundance)

        return cls(
            velocity=velocity,
            homologous_density=homologous_density,
            abundance=abundance,
            isotope_abundance=isotope_abundance,
            time_explosion=time_explosion,
            t_radiative=t_radiative,
            t_inner=t_inner,
            luminosity_requested=luminosity_requested,
            dilution_factor=None,
            v_boundary_inner=structure.get("v_inner_boundary", None),
            v_boundary_outer=structure.get("v_outer_boundary", None),
            electron_densities=electron_densities,
        )

    @classmethod
    def from_csvy(cls, config):
        """
        Create a new Radial1DModel instance from a Configuration object.

        Parameters
        ----------
        config : tardis.io.config_reader.Configuration

        Returns
        -------
        Radial1DModel
        """
        CSVY_SUPPORTED_COLUMNS = {
            "velocity",
            "density",
            "t_rad",
            "dilution_factor",
        }

        if os.path.isabs(config.csvy_model):
            csvy_model_fname = config.csvy_model
        else:
            csvy_model_fname = os.path.join(
                config.config_dirname, config.csvy_model
            )
        csvy_model_config, csvy_model_data = load_csvy(csvy_model_fname)
        base_dir = os.path.abspath(os.path.dirname(__file__))
        schema_dir = os.path.join(base_dir, "..", "io", "schemas")
        csvy_schema_file = os.path.join(schema_dir, "csvy_model.yml")
        csvy_model_config = Configuration(
            validate_dict(csvy_model_config, schemapath=csvy_schema_file)
        )

        if hasattr(csvy_model_data, "columns"):
            abund_names = set(
                [
                    name
                    for name in csvy_model_data.columns
                    if is_valid_nuclide_or_elem(name)
                ]
            )
            unsupported_columns = (
                set(csvy_model_data.columns)
                - abund_names
                - CSVY_SUPPORTED_COLUMNS
            )

            field_names = set(
                [field["name"] for field in csvy_model_config.datatype.fields]
            )
            assert (
                set(csvy_model_data.columns) - field_names == set()
            ), "CSVY columns exist without field descriptions"
            assert (
                field_names - set(csvy_model_data.columns) == set()
            ), "CSVY field descriptions exist without corresponding csv data"
            if unsupported_columns != set():
                logger.warning(
                    "The following columns are "
                    "specified in the csvy model file,"
                    f" but are IGNORED by TARDIS: {str(unsupported_columns)}"
                )

        time_explosion = config.supernova.time_explosion.cgs

        electron_densities = None
        temperature = None

        # if hasattr(csvy_model_config, 'v_inner_boundary'):
        #    v_boundary_inner = csvy_model_config.v_inner_boundary
        # else:
        #    v_boundary_inner = None

        # if hasattr(csvy_model_config, 'v_outer_boundary'):
        #    v_boundary_outer = csvy_model_config.v_outer_boundary
        # else:
        #    v_boundary_outer = None

        if hasattr(config, "model"):
            if hasattr(config.model, "v_inner_boundary"):
                v_boundary_inner = config.model.v_inner_boundary
            else:
                v_boundary_inner = None

            if hasattr(config.model, "v_outer_boundary"):
                v_boundary_outer = config.model.v_outer_boundary
            else:
                v_boundary_outer = None
        else:
            v_boundary_inner = None
            v_boundary_outer = None

        if hasattr(csvy_model_config, "velocity"):
            velocity = quantity_linspace(
                csvy_model_config.velocity.start,
                csvy_model_config.velocity.stop,
                csvy_model_config.velocity.num + 1,
            ).cgs
        else:
            velocity_field_index = [
                field["name"] for field in csvy_model_config.datatype.fields
            ].index("velocity")
            velocity_unit = u.Unit(
                csvy_model_config.datatype.fields[velocity_field_index]["unit"]
            )
            velocity = csvy_model_data["velocity"].values * velocity_unit
            velocity = velocity.to("cm/s")

        if hasattr(csvy_model_config, "density"):
            homologous_density = HomologousDensity.from_csvy(
                config, csvy_model_config
            )
        else:
            time_0 = csvy_model_config.model_density_time_0
            density_field_index = [
                field["name"] for field in csvy_model_config.datatype.fields
            ].index("density")
            density_unit = u.Unit(
                csvy_model_config.datatype.fields[density_field_index]["unit"]
            )
            density_0 = csvy_model_data["density"].values * density_unit
            density_0 = density_0.to("g/cm^3")[1:]
            density_0 = density_0.insert(0, 0)
            homologous_density = HomologousDensity(density_0, time_0)

        no_of_shells = len(velocity) - 1

        # TODO -- implement t_radiative
        # t_radiative = None
        if temperature:
            t_radiative = temperature
        elif hasattr(csvy_model_data, "columns"):
            if "t_rad" in csvy_model_data.columns:
                t_rad_field_index = [
                    field["name"] for field in csvy_model_config.datatype.fields
                ].index("t_rad")
                t_rad_unit = u.Unit(
                    csvy_model_config.datatype.fields[t_rad_field_index]["unit"]
                )
                t_radiative = (
                    csvy_model_data["t_rad"].iloc[0:].values * t_rad_unit
                )
            else:
                t_radiative = None

        dilution_factor = None
        if hasattr(csvy_model_data, "columns"):
            if "dilution_factor" in csvy_model_data.columns:
                dilution_factor = (
                    csvy_model_data["dilution_factor"].iloc[0:].to_numpy()
                )

        elif config.plasma.initial_t_rad > 0 * u.K:
            t_radiative = np.ones(no_of_shells) * config.plasma.initial_t_rad
        else:
            t_radiative = None

        if config.plasma.initial_t_inner < 0.0 * u.K:
            luminosity_requested = config.supernova.luminosity_requested
            t_inner = None
        else:
            luminosity_requested = None
            t_inner = config.plasma.initial_t_inner

        if hasattr(csvy_model_config, "abundance"):
            abundances_section = csvy_model_config.abundance
            abundance, isotope_abundance = read_uniform_abundances(
                abundances_section, no_of_shells
            )
        else:
            index, abundance, isotope_abundance = parse_csv_abundances(
                csvy_model_data
            )
            abundance = abundance.loc[:, 1:]
            abundance.columns = np.arange(abundance.shape[1])
            isotope_abundance = isotope_abundance.loc[:, 1:]
            isotope_abundance.columns = np.arange(isotope_abundance.shape[1])

        abundance = abundance.replace(np.nan, 0.0)
        abundance = abundance[abundance.sum(axis=1) > 0]
        isotope_abundance = isotope_abundance.replace(np.nan, 0.0)
        isotope_abundance = isotope_abundance[isotope_abundance.sum(axis=1) > 0]
        norm_factor = abundance.sum(axis=0) + isotope_abundance.sum(axis=0)

        if np.any(np.abs(norm_factor - 1) > 1e-12):
            logger.warning(
                "Abundances have not been normalized to 1." " - normalizing"
            )
            abundance /= norm_factor
            isotope_abundance /= norm_factor

        # isotope_abundance = IsotopeAbundances(isotope_abundance)
        isotope_abundance = IsotopeAbundances(
            isotope_abundance, time_0=csvy_model_config.model_isotope_time_0
        )
        # isotope_abundance.time_0 = csvy_model_config.model_isotope_time_0

        return cls(
            velocity=velocity,
            homologous_density=homologous_density,
            abundance=abundance,
            isotope_abundance=isotope_abundance,
            time_explosion=time_explosion,
            t_radiative=t_radiative,
            t_inner=t_inner,
            luminosity_requested=luminosity_requested,
            dilution_factor=dilution_factor,
            v_boundary_inner=v_boundary_inner,
            v_boundary_outer=v_boundary_outer,
            electron_densities=electron_densities,
        )<|MERGE_RESOLUTION|>--- conflicted
+++ resolved
@@ -84,7 +84,6 @@
         return self.geometry.r_outer.values * self.geometry_units["r_outer"]
 
 
-<<<<<<< HEAD
 class Radial1DGeometry:
     """
     Holds information about model geometry for radial 1D models.
@@ -106,7 +105,8 @@
     @property
     def volume(self):
         return (4.0 / 3) * np.pi * (self.r_outer**3 - self.r_inner**3)
-=======
+        
+        
 class Composition:
     """
     Holds information about model composition
@@ -143,7 +143,6 @@
         return (self.elemental_mass_fraction * self.density).divide(
             self.atomic_mass, axis=0
         )
->>>>>>> 7fdaf346
 
 
 class Radial1DModel(HDFWriterMixin):
