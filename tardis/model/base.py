--- conflicted
+++ resolved
@@ -26,19 +26,6 @@
     load_csvy,
 )
 from tardis.io.util import HDFWriterMixin
-<<<<<<< HEAD
-from tardis.model.matter.composition import Composition
-from tardis.model.parse_input import (
-    parse_abundance_config,
-    parse_csvy_composition,
-    parse_csvy_geometry,
-    parse_csvy_radiation_field_state,
-    parse_packet_source,
-    parse_radiation_field_state,
-    parse_structure_config,
-)
-=======
->>>>>>> 38a35c38
 from tardis.util.base import is_valid_nuclide_or_elem
 
 logger = logging.getLogger(__name__)
