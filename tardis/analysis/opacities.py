--- conflicted
+++ resolved
@@ -372,26 +372,15 @@
 
         for i in range(self.nshells):
             delta_nu = self.nu_bins[1:] - self.nu_bins[:-1]
-<<<<<<< HEAD
             temperature = self.mdl.plasma.t_rad[i]
-
-            tmp = (
-                blackbody_nu(self.nu_bins[:-1], temperature)
-                * delta_nu
-                * self.kappa_tot[:, 0]
-            ).sum()
-            tmp /= (blackbody_nu(self.nu_bins[:-1], temperature) * delta_nu).sum()
-=======
-            T = self.mdl.plasma.t_rad[i]
-            bb_nu = Blackbody(T)
+            bb_nu = Blackbody(temperature)
 
             tmp = (
                 bb_nu(self.nu_bins[:-1])                
                 * delta_nu
                 * self.kappa_tot[:, 0]
             ).sum()
-            tmp /= (bb_nu(self.nu_bins[:-1], T) * delta_nu).sum()
->>>>>>> b54dc863
+            tmp /= (bb_nu(self.nu_bins[:-1], temperature) * delta_nu).sum()
 
             kappa_planck_mean[i] = tmp
 
