import logging

import numpy as np
import pandas as pd
from astropy import units as u

from tardis import constants as const
from tardis.io.model.parse_atom_data import parse_atom_data
from tardis.model import SimulationState
from tardis.opacities.macro_atom.macroatom_solver import (
    BoundBoundMacroAtomSolver,
)
from tardis.opacities.opacity_solver import OpacitySolver
from tardis.plasma.assembly import PlasmaSolverFactory
from tardis.plasma.radiation_field import DilutePlanckianRadiationField
from tardis.simulation.convergence import ConvergenceSolver
from tardis.spectrum.base import SpectrumSolver
from tardis.spectrum.formal_integral.formal_integral_solver import (
    FormalIntegralSolver,
)
from tardis.spectrum.luminosity import (
    calculate_filtered_luminosity,
)
from tardis.transport.montecarlo.base import MonteCarloTransportSolver
from tardis.transport.montecarlo.progress_bars import initialize_iterations_pbar
from tardis.util.environment import Environment
from tardis.workflows.workflow_logging import WorkflowLogging

# logging support
logger = logging.getLogger(__name__)


class SimpleTARDISWorkflow(WorkflowLogging):
    show_progress_bars = Environment.allows_widget_display()
    enable_virtual_packet_logging = False
    log_level = None
    specific_log_level = None

    def __init__(self, configuration, csvy=False):
        """A simple TARDIS workflow that runs a simulation to convergence

        Parameters
        ----------
        configuration : Configuration
            Configuration object for the simulation
        csvy : bool, optional
            Set true if the configuration uses CSVY, by default False
        """
        super().__init__(configuration, self.log_level, self.specific_log_level)
        atom_data = parse_atom_data(configuration)

        # set up states and solvers
        if csvy:
            self.simulation_state = SimulationState.from_csvy(
                configuration, atom_data=atom_data
            )
            assert np.isclose(
                self.simulation_state.v_inner_boundary.to(u.km / u.s).value,
                self.simulation_state.geometry.v_inner[0].to(u.km / u.s).value,
            ), (
                "If using csvy density input in the workflow, the initial v_inner_boundary must start at the first shell, see issue #3129."
            )

        else:
            self.simulation_state = SimulationState.from_config(
                configuration,
                atom_data=atom_data,
            )

        plasma_solver_factory = PlasmaSolverFactory(
            atom_data,
            configuration,
        )

        plasma_solver_factory.prepare_factory(
            self.simulation_state.abundance.index,
            "tardis.plasma.properties.property_collections",
            configuration,
        )

        self.plasma_solver = plasma_solver_factory.assemble(
            self.simulation_state.calculate_elemental_number_density(
                atom_data.atom_data.mass
            ),
            self.simulation_state.radiation_field_state,
            self.simulation_state.time_explosion,
            self.simulation_state._electron_densities,
        )

        line_interaction_type = configuration.plasma.line_interaction_type

        self.opacity_solver = OpacitySolver(
            line_interaction_type,
            configuration.plasma.disable_line_scattering,
        )

        if line_interaction_type == "scatter":
            self.macro_atom_solver = None
        else:
            self.macro_atom_solver = BoundBoundMacroAtomSolver(
                atom_data.levels,
                atom_data.lines,
                line_interaction_type,
            )

        self.transport_state = None
        self.transport_solver = MonteCarloTransportSolver.from_config(
            configuration,
            packet_source=self.simulation_state.packet_source,
            enable_virtual_packet_logging=self.enable_virtual_packet_logging,
        )

        # Luminosity filter frequencies
        self.luminosity_nu_start = (
            configuration.supernova.luminosity_wavelength_end.to(
                u.Hz, u.spectral()
            )
        )

        if u.isclose(
            configuration.supernova.luminosity_wavelength_start, 0 * u.angstrom
        ):
            self.luminosity_nu_end = np.inf * u.Hz
        else:
            self.luminosity_nu_end = (
                const.c / configuration.supernova.luminosity_wavelength_start
            ).to(u.Hz)

        # montecarlo settings
        self.total_iterations = int(configuration.montecarlo.iterations)

        self.real_packet_count = int(configuration.montecarlo.no_of_packets)

        final_iteration_packet_count = (
            configuration.montecarlo.last_no_of_packets
        )

        if (
            final_iteration_packet_count is None
            or final_iteration_packet_count < 0
        ):
            final_iteration_packet_count = self.real_packet_count

        self.final_iteration_packet_count = int(final_iteration_packet_count)

        self.virtual_packet_count = int(
            configuration.montecarlo.no_of_virtual_packets
        )

        # spectrum settings
        self.integrated_spectrum_settings = configuration.spectrum.integrated
        self.spectrum_solver = SpectrumSolver.from_config(configuration)

        # Convergence settings
        self.consecutive_converges_count = 0
        self.converged = False
        self.completed_iterations = 0
        self.luminosity_requested = (
            configuration.supernova.luminosity_requested.cgs
        )

        # Convergence solvers
        self.convergence_strategy = (
            configuration.montecarlo.convergence_strategy
        )

        self.convergence_solvers = {}
        self.convergence_solvers["t_radiative"] = ConvergenceSolver(
            self.convergence_strategy.t_rad
        )
        self.convergence_solvers["dilution_factor"] = ConvergenceSolver(
            self.convergence_strategy.w
        )
        self.convergence_solvers["t_inner"] = ConvergenceSolver(
            self.convergence_strategy.t_inner
        )

    def get_convergence_estimates(self):
        """Compute convergence estimates from the transport state

        Returns
        -------
        dict
            Convergence estimates
        EstimatedRadiationFieldProperties
            Dilute radiation file and j_blues dataclass
        """
        estimated_radfield_properties = (
            self.transport_solver.radfield_prop_solver.solve(
                self.transport_state.radfield_mc_estimators,
                self.transport_state.time_explosion,
                self.transport_state.time_of_simulation,
                self.transport_state.geometry_state.volume,
                self.transport_state.opacity_state.line_list_nu,
            )
        )

        estimated_t_radiative = estimated_radfield_properties.dilute_blackbody_radiationfield_state.temperature
        estimated_dilution_factor = estimated_radfield_properties.dilute_blackbody_radiationfield_state.dilution_factor

        emitted_luminosity = calculate_filtered_luminosity(
            self.transport_state.emitted_packet_nu,
            self.transport_state.emitted_packet_luminosity,
            self.luminosity_nu_start,
            self.luminosity_nu_end,
        )

        luminosity_ratios = (
            (emitted_luminosity / self.luminosity_requested).to(1).value
        )

        estimated_t_inner = (
            self.simulation_state.t_inner
            * luminosity_ratios
            ** self.convergence_strategy.t_inner_update_exponent
        )

        return {
            "t_radiative": estimated_t_radiative,
            "dilution_factor": estimated_dilution_factor,
            "t_inner": estimated_t_inner,
        }, estimated_radfield_properties

    def check_convergence(
        self,
        estimated_values,
    ):
        """Check convergence status for a dict of estimated values

        Parameters
        ----------
        estimated_values : dict
            Estimates to check convergence

        Returns
        -------
        bool
            If convergence has occurred
        """
        convergence_statuses = []

        for key, solver in self.convergence_solvers.items():
            current_value = getattr(self.simulation_state, key)
            estimated_value = estimated_values[key]
            no_of_shells = (
                self.simulation_state.no_of_shells if key != "t_inner" else 1
            )
            convergence_statuses.append(
                solver.get_convergence_status(
                    current_value, estimated_value, no_of_shells
                )
            )

        if np.all(convergence_statuses):
            hold_iterations = self.convergence_strategy.hold_iterations
            self.consecutive_converges_count += 1
            logger.info(
                f"Iteration converged {self.consecutive_converges_count:d}/{(hold_iterations + 1):d} consecutive "
                f"times."
            )
            return self.consecutive_converges_count >= hold_iterations + 1

        self.consecutive_converges_count = 0
        return False

    def solve_simulation_state(
        self,
        estimated_values,
    ):
        """Update the simulation state with new inputs computed from previous
        iteration estimates.

        Parameters
        ----------
        estimated_values : dict
            Estimated from the previous iterations
        """
        next_values = {}

        for key, solver in self.convergence_solvers.items():
            if (
                key == "t_inner"
                and (self.completed_iterations + 1)
                % self.convergence_strategy.lock_t_inner_cycles
                != 0
            ):
                next_values[key] = getattr(self.simulation_state, key)
            else:
                next_values[key] = solver.converge(
                    getattr(self.simulation_state, key), estimated_values[key]
                )

        self.simulation_state.t_radiative = next_values["t_radiative"]
        self.simulation_state.dilution_factor = next_values["dilution_factor"]
        self.simulation_state.blackbody_packet_source.temperature = next_values[
            "t_inner"
        ]

        return next_values

    def solve_plasma(self, estimated_radfield_properties):
        """Update the plasma solution with the new radiation field estimates

        Parameters
        ----------
        estimated_radfield_properties : EstimatedRadiationFieldProperties
            The radiation field properties to use for updating the plasma

        Raises
        ------
        ValueError
            If the plasma solver radiative rates type is unknown
        """
        radiation_field = DilutePlanckianRadiationField(
            temperature=self.simulation_state.t_radiative,
            dilution_factor=self.simulation_state.dilution_factor,
        )
        update_properties = dict(
            dilute_planckian_radiation_field=radiation_field
        )
        # A check to see if the plasma is set with JBluesDetailed, in which
        # case it needs some extra kwargs.
        if (
            self.plasma_solver.plasma_solver_settings.RADIATIVE_RATES_TYPE
            == "blackbody"
        ):
            planckian_radiation_field = (
                radiation_field.to_planckian_radiation_field()
            )
            j_blues = planckian_radiation_field.calculate_mean_intensity(
                self.plasma_solver.atomic_data.lines.nu.values
            )
            update_properties["j_blues"] = pd.DataFrame(
                j_blues, index=self.plasma_solver.atomic_data.lines.index
            )
        elif (
            self.plasma_solver.plasma_solver_settings.RADIATIVE_RATES_TYPE
            == "dilute-blackbody"
        ):
            j_blues = radiation_field.calculate_mean_intensity(
                self.plasma_solver.atomic_data.lines.nu.values
            )
            update_properties["j_blues"] = pd.DataFrame(
                j_blues, index=self.plasma_solver.atomic_data.lines.index
            )
        elif (
            self.plasma_solver.plasma_solver_settings.RADIATIVE_RATES_TYPE
            == "detailed"
        ):
            update_properties["j_blues"] = pd.DataFrame(
                estimated_radfield_properties.j_blues,
                index=self.plasma_solver.atomic_data.lines.index,
            )
        else:
            raise ValueError(
                f"radiative_rates_type type unknown - {self.plasma.plasma_solver_settings.RADIATIVE_RATES_TYPE}"
            )

        self.plasma_solver.update(**update_properties)

    def solve_opacity(self):
        """Solves the opacity state and any associated objects

        Returns
        -------
        dict
            opacity_state : tardis.opacities.opacity_state.OpacityState
                State of the line opacities
            macro_atom_state : tardis.opacities.macro_atom.macro_atom_state.MacroAtomState or None
                State of the macro atom
        """
        opacity_state = self.opacity_solver.solve(self.plasma_solver)

        if self.macro_atom_solver is None:
            macro_atom_state = None
        else:
            macro_atom_state = self.macro_atom_solver.solve(
                self.plasma_solver.j_blues,
                opacity_state.beta_sobolev,
                self.plasma_solver.stimulated_emission_factor,
            )

        return {
            "opacity_state": opacity_state,
            "macro_atom_state": macro_atom_state,
        }

    def solve_montecarlo(
        self, opacity_states, no_of_real_packets, no_of_virtual_packets=0
    ):
        """Solve the MonteCarlo process

        Parameters
        ----------
        opacity_states : dict
            Opacity and (optionally) Macro Atom states.
        no_of_real_packets : int
            Number of real packets to simulate
        no_of_virtual_packets : int, optional
            Number of virtual packets to simulate per interaction, by default 0

        Returns
        -------
        MonteCarloTransportState
            The new transport state after simulation
        ndarray
            Array of unnormalized virtual packet energies in each frequency bin
        """
        opacity_state = opacity_states["opacity_state"]
        macro_atom_state = opacity_states["macro_atom_state"]

        self.transport_state = self.transport_solver.initialize_transport_state(
            self.simulation_state,
            opacity_state,
            macro_atom_state,
            self.plasma_solver,
            no_of_real_packets,
            no_of_virtual_packets=no_of_virtual_packets,
            iteration=self.completed_iterations,
        )

        virtual_packet_energies = self.transport_solver.run(
            self.transport_state,
            show_progress_bars=self.show_progress_bars,
        )

        output_energy = self.transport_state.packet_collection.output_energies
        if np.sum(output_energy < 0) == len(output_energy):
            logger.critical("No r-packet escaped through the outer boundary.")

        return virtual_packet_energies

    def initialize_spectrum_solver(
        self,
        opacity_states,
        virtual_packet_energies=None,
    ):
        """Set up the spectrum solver

        Parameters
        ----------
        virtual_packet_energies : ndarray, optional
            Array of virtual packet energies binned by frequency, by default None
        """
        # Set up spectrum solver
        self.spectrum_solver.transport_state = self.transport_state

        if virtual_packet_energies is not None:
            self.spectrum_solver._montecarlo_virtual_luminosity.value[:] = (
                virtual_packet_energies
            )

        if self.integrated_spectrum_settings is not None:
            # Set up spectrum solver integrator
            self.spectrum_solver.integrator_settings = (
                self.integrated_spectrum_settings
            )
<<<<<<< HEAD
            formal_integrator = FormalIntegralSolver(
                self.spectrum_solver.integrator_settings
=======
            integrator_settings = self.spectrum_solver.integrator_settings
            formal_integrator = FormalIntegralSolver(
                integrator_settings.points,
                integrator_settings.interpolate_shells,
                getattr(integrator_settings, "method", None),
>>>>>>> 037854e6
            )
            self.spectrum_solver.setup_optional_spectra(
                self.transport_state,
                virtual_packet_luminosity=None,
                integrator=formal_integrator,
                simulation_state=self.simulation_state,
                transport=self.transport_solver,
                plasma=self.plasma_solver,
                opacity_state=opacity_states["opacity_state"],
                macro_atom_state=opacity_states["macro_atom_state"],
            )

    def run(self):
        """Run the TARDIS simulation until convergence is reached"""
        # Initialize iterations progress bar if showing progress bars
        if self.show_progress_bars:
            initialize_iterations_pbar(self.total_iterations)

        self.converged = False
        while self.completed_iterations < self.total_iterations - 1:
            logger.info(
                f"\n\tStarting iteration {(self.completed_iterations + 1):d} of {self.total_iterations:d}"
            )

            self.opacity_states = self.solve_opacity()

            virtual_packet_energies = self.solve_montecarlo(
                self.opacity_states, self.real_packet_count
            )

            (
                estimated_values,
                estimated_radfield_properties,
            ) = self.get_convergence_estimates()

            self.solve_simulation_state(estimated_values)

            self.solve_plasma(estimated_radfield_properties)

            self.converged = self.check_convergence(estimated_values)
            self.completed_iterations += 1

            if self.converged and self.convergence_strategy.stop_if_converged:
                break

        if self.converged:
            logger.info("\n\tStarting final iteration")
        else:
            logger.error(
                "\n\tITERATIONS HAVE NOT CONVERGED, starting final iteration"
            )
        self.opacity_states = self.solve_opacity()
        virtual_packet_energies = self.solve_montecarlo(
            self.opacity_states,
            self.final_iteration_packet_count,
            self.virtual_packet_count,
        )

        self.initialize_spectrum_solver(
            self.opacity_states,
            virtual_packet_energies,
        )<|MERGE_RESOLUTION|>--- conflicted
+++ resolved
@@ -455,16 +455,11 @@
             self.spectrum_solver.integrator_settings = (
                 self.integrated_spectrum_settings
             )
-<<<<<<< HEAD
-            formal_integrator = FormalIntegralSolver(
-                self.spectrum_solver.integrator_settings
-=======
             integrator_settings = self.spectrum_solver.integrator_settings
             formal_integrator = FormalIntegralSolver(
                 integrator_settings.points,
                 integrator_settings.interpolate_shells,
                 getattr(integrator_settings, "method", None),
->>>>>>> 037854e6
             )
             self.spectrum_solver.setup_optional_spectra(
                 self.transport_state,
