--- conflicted
+++ resolved
@@ -73,22 +73,16 @@
             configuration,
         )
 
-<<<<<<< HEAD
         radiation_field = DilutePlanckianRadiationField(
             temperature=self.simulation_state.t_radiative,
             dilution_factor=self.simulation_state.dilution_factor,
         )
 
-        self.plasma_solver = self.plasma_solver_factory.assemble(
-            self.simulation_state.elemental_number_density,
-            radiation_field,
-=======
         self.plasma_solver = plasma_solver_factory.assemble(
             self.simulation_state.calculate_elemental_number_density(
                 atom_data.atom_data.mass
             ),
-            self.simulation_state.radiation_field_state,
->>>>>>> 95358ade
+            radiation_field,
             self.simulation_state.time_explosion,
             self.simulation_state._electron_densities,
         )
