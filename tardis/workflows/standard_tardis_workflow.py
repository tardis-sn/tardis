--- conflicted
+++ resolved
@@ -245,13 +245,7 @@
             logger.error(
                 "\n\tITERATIONS HAVE NOT CONVERGED, starting final iteration"
             )
-<<<<<<< HEAD
-        opacity_states = self.solve_opacity()
-
-        transport_state, virtual_packet_energies = self.solve_montecarlo(
-=======
         virtual_packet_energies = self.solve_montecarlo(
->>>>>>> 6d0dbde4
             opacity_states,
             self.final_iteration_packet_count,
             self.virtual_packet_count,
