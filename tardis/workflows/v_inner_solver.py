import logging

import numpy as np
import pandas as pd
from astropy import units as u
from scipy.interpolate import interp1d

from tardis.plasma.radiation_field import DilutePlanckianRadiationField
from tardis.simulation.convergence import ConvergenceSolver
from tardis.workflows.simple_tardis_workflow import SimpleTARDISWorkflow
from tardis.workflows.util import get_tau_integ

# logging support
logger = logging.getLogger(__name__)

# TODO:
# Option to estimate initial v_inner from electron opacity
# Add option for desired optical depth
# Think about csvy vs other formats for specifying grid
# Handle non-explicit formats when going out of the simulation


class InnerVelocitySolverWorkflow(SimpleTARDISWorkflow):
    TAU_TARGET = np.log(2.0 / 3.0)

    def __init__(
        self,
        configuration,
        mean_optical_depth="rosseland",
        tau=None,
        csvy=False,
    ):
        super().__init__(configuration, csvy)
        self.mean_optical_depth = mean_optical_depth.lower()

        self.convergence_solvers["v_inner_boundary"] = ConvergenceSolver(
            self.convergence_strategy.v_inner_boundary
        )

        self.store_plasma = configuration.montecarlo.convergence_strategy.v_inner_boundary.store_plasma  

        # Need to compute the opacity state on init to get the optical depths
        # for the first inner boundary calculation.
        self.opacity_states = self.solve_opacity()

        if tau is not None:
            self.TAU_TARGET = np.log(tau)

        self.iterations_w = np.full(
            (self.total_iterations, self.simulation_state.no_of_shells), np.nan
        )
        self.iterations_t_rad = (
            np.full(
                (self.total_iterations, self.simulation_state.no_of_shells),
                np.nan,
            )
            * u.K
        )
        self.iterations_electron_densities = np.full(
            (self.total_iterations, self.simulation_state.no_of_shells), np.nan
        )
        self.iterations_t_inner = np.full(self.total_iterations, np.nan) * u.K
        self.iterations_v_inner_boundary = (
            np.full(self.total_iterations, np.nan) * u.cm / u.s
        )
        self.iterations_mean_optical_depth = np.full(
            (self.total_iterations, self.simulation_state.no_of_shells), np.nan
        )

        initial_v_inner = self.estimate_v_inner()

        self.simulation_state.geometry.v_inner_boundary = initial_v_inner
        self.simulation_state.blackbody_packet_source.radius = (
            self.simulation_state.r_inner[0]
        )

    def store_plasma_state(
        self,
        i,
        num_active_shells,
        t_radiative,
        dilution_factor,
        electron_densities,
        t_inner,
        v_inner_boundary,
        tau_integ,
    ):
        """Store current plasma information,
        including the velocity of the inner boundary
        and the Rosseland mean optical depth,
        used in iterated i.

        Parameters
        ----------
        i : int
            current iteration index (0 for the first)
        num_active_shells : int
            number of active shells
        t_rad : astropy.units.Quantity
            radiation temperature
        dilution_factor : np.ndarray
            dilution factor
        electron_densities : np.ndarray
            electron density
        t_inner : astropy.units.Quantity
            temperature of inner boundary
        v_inner_boundary : astropy.units.Quantity
            velocity of inner boundary
        tau_integ : np.ndarray
            Rosseland mean optical depth
        """
        self.iterations_t_rad[i, -num_active_shells:] = t_radiative
        self.iterations_w[i, -num_active_shells:] = dilution_factor
        self.iterations_electron_densities[i, -num_active_shells:] = (
            electron_densities.values[-num_active_shells:]
        )
        self.iterations_t_inner[i] = t_inner
        self.iterations_v_inner_boundary[i] = v_inner_boundary
        self.iterations_mean_optical_depth[i, -num_active_shells:] = tau_integ[
            -num_active_shells:
        ]

    def reshape_store_plasma_state(self, executed_iterations):
        """Reshapes the storage arrays in case convergence was reached before
        all specified iterations were executed.

        Parameters
        ----------
        executed_iterations : int
            iteration index, i.e. number of iterations executed minus one!
        """
        self.iterations_t_rad = self.iterations_t_rad[
            : executed_iterations + 1, :
        ]
        self.iterations_w = self.iterations_w[: executed_iterations + 1, :]
        self.iterations_electron_densities = self.iterations_electron_densities[
            : executed_iterations + 1, :
        ]
        self.iterations_t_inner = self.iterations_t_inner[
            : executed_iterations + 1
        ]
        self.iterations_v_inner_boundary = self.iterations_v_inner_boundary[
            : executed_iterations + 1
        ]
        self.iterations_mean_optical_depth = self.iterations_mean_optical_depth[
            : executed_iterations + 1, :
        ]

    def estimate_v_inner(self):
        """
        Compute the Rosseland Mean Optical Depth,
        Estimate location where v_inner makes t=2/3 (or target)
        Extrapolate with exponential fits

        Need some way to return and inspect the optical depths for later logging
        """
        self.tau_integ = np.log(
            get_tau_integ(
                self.plasma_solver,
                self.opacity_states["opacity_state"],
                self.simulation_state,
            )[self.mean_optical_depth]
        )

        interpolator = interp1d(
<<<<<<< HEAD
            self.tau_integ[
                self.simulation_state.geometry.v_inner_boundary_index :
            ],
=======
            tau_integ[self.simulation_state.geometry.v_inner_boundary_index :],
>>>>>>> df376c14
            self.simulation_state.geometry.v_inner_active,  # Only use the active values as we only need a numerical estimate, not an index
            fill_value="extrapolate",
        )

        estimated_v_inner = interpolator(self.TAU_TARGET) * u.cm / u.s

        if estimated_v_inner < self.simulation_state.geometry.v_inner[0]:
            estimated_v_inner = self.simulation_state.geometry.v_inner[0]
            logger.warning(
                "WARNING: v_inner_boundary outside of simulation, setting to first shell"
            )
        elif estimated_v_inner > self.simulation_state.geometry.v_inner[-1]:
            estimated_v_inner = self.simulation_state.geometry.v_inner[-1]
            logger.warning(
                "WARNING: v_inner_boundary outside of simulation, setting to last shell"
            )

        return estimated_v_inner

    @property
    def property_mask(self):
        mask = np.zeros(
            (len(self.simulation_state.geometry.r_inner)), dtype=bool
        )
        mask[
            self.simulation_state.geometry.v_inner_boundary_index : self.simulation_state.geometry.v_outer_boundary_index
        ] = True
        return mask

    def get_convergence_estimates(self):
        """Compute convergence estimates from the transport state

        Returns
        -------
        dict
            Convergence estimates
        EstimatedRadiationFieldProperties
            Dilute radiation file and j_blues dataclass
        """
        estimates = super().get_convergence_estimates()

        estimated_v_inner = self.estimate_v_inner()

        estimates[0].update(
            {"v_inner_boundary": estimated_v_inner, "mask": self.property_mask}
        )

        return estimates

    def reproject(self, array_one, mask_one, array_two, mask_two):
        """Reprojects two sub_arrays defined by a set of masks onto an array where the masks of both objects are true

        let A1, A2 be arrays of size gemetry.no_of_shells and
            a1 = A1[mask_one],
            a2 = A2[mask_two]
        find a1*, a2* s.t.
            a1* = A1[mask_one & mask_two],
            a2* = A2[mask_one & mask_two]
        this is equivalent to
            a1* = A1[mask_one][mask_two[mask_one]] = a1[mask_two[mask_one]],
            a2* = A2[mask_two][mask_one[mask_two]] = a2[mask_one[mask_two]]

        Parameters
        ----------
        array1 : np.ndarray
            A sub array of an array with the shape of a geometry property
        mask_one : np.ndarray(bool)
            Mask such that the parrent array accessed at this mask gives a1
        array_two : np.ndarray
            A sub array of an array with the shape of a geometry property
        mask_two : np.ndarray(bool)
            Mask such that the parrent array accessed at this mask gives a2

        Returns
        -------
        array_one*
            reprojection of array_one onto mask_one & mask_two
        array_two*
            reprojection of array_two onto mask_one & mask_two
        """
        return array_one[mask_two[mask_one]], array_two[mask_one[mask_two]]

    def print_mask(self, mask):
        return "".join([{True: "-", False: "X"}[m] for m in mask]).join("[]")

    def check_convergence(
        self,
        estimated_values,
    ):
        """Check convergence status for a dict of estimated values

        Parameters
        ----------
        estimated_values : dict
            Estimates to check convergence

        Returns
        -------
        bool
            If convergence has occurred
        """
        convergence_statuses = []

        mask = estimated_values["mask"]

        if not np.all(mask == self.property_mask):
            convergence_statuses.append(False)
            # Need to set status to False if change in mask size
            logger.info(
                f"Resized Geometry, Convergence Suppressed\n"
                f"\t  Old Geometry: {self.print_mask(mask)}\n"
                f"\t  New Geometry: {self.print_mask(self.property_mask)}"
            )

        for key, solver in self.convergence_solvers.items():
            current_value = getattr(self.simulation_state, key)
            estimated_value = estimated_values[key]

            if key in ["t_radiative", "dilution_factor"]:
                current_value, estimated_value = self.reproject(
                    current_value, self.property_mask, estimated_value, mask
                )
                no_of_shells = current_value.shape[0]
            else:
                no_of_shells = 1

            convergence_statuses.append(
                solver.get_convergence_status(
                    current_value, estimated_value, no_of_shells
                )
            )

        if np.all(convergence_statuses):
            hold_iterations = self.convergence_strategy.hold_iterations
            self.consecutive_converges_count += 1
            logger.info(
                f"Iteration converged {self.consecutive_converges_count:d}/{(hold_iterations + 1):d} consecutive "
                f"times."
            )

            return self.consecutive_converges_count == hold_iterations + 1

        self.consecutive_converges_count = 0
        return False

    def solve_simulation_state(self, estimated_values):
        """Update the simulation state with new inputs computed from previous
        iteration estimates.

        Parameters
        ----------
        estimated_values : dict
            Estimated from the previous iterations

        Returns
        -------
        next_values : dict
            The next values assigned to the simulation state
        """
        next_values = super().solve_simulation_state(estimated_values)
        self.simulation_state.geometry.v_inner_boundary = next_values[
            "v_inner_boundary"
        ]
        self.simulation_state.blackbody_packet_source.radius = (
            self.simulation_state.r_inner[0]
        )

        return next_values

    def solve_plasma(
        self,
        estimated_radfield_properties,
        mask,
    ):
        """Update the plasma solution with the new radiation field estimates

        Parameters
        ----------
        estimated_radfield_properties : EstimatedRadiationFieldProperties
            The radiation field properties to use for updating the plasma
        radiation_field: tardis.plasma.radiation_field.RadiationField
            Current radiation field object from the last iteration

        Raises
        ------
        ValueError
            If the plasma solver radiative rates type is unknown
        """
        radiation_field = DilutePlanckianRadiationField(
            temperature=self.simulation_state.radiation_field_state.temperature,
            dilution_factor=self.simulation_state.radiation_field_state.dilution_factor,
        )
        update_properties = dict(
            dilute_planckian_radiation_field=radiation_field
        )
        # A check to see if the plasma is set with JBluesDetailed, in which
        # case it needs some extra kwargs.
        if (
            self.plasma_solver.plasma_solver_settings.RADIATIVE_RATES_TYPE
            == "blackbody"
        ):
            planckian_radiation_field = (
                radiation_field.to_planckian_radiation_field()
            )
            j_blues = planckian_radiation_field.calculate_mean_intensity(
                self.plasma_solver.atomic_data.lines.nu.values
            )
            update_properties["j_blues"] = pd.DataFrame(
                j_blues, index=self.plasma_solver.atomic_data.lines.index
            )
        elif (
            self.plasma_solver.plasma_solver_settings.RADIATIVE_RATES_TYPE
            == "dilute-blackbody"
        ):
            j_blues = radiation_field.calculate_mean_intensity(
                self.plasma_solver.atomic_data.lines.nu.values
            )
            update_properties["j_blues"] = pd.DataFrame(
                j_blues, index=self.plasma_solver.atomic_data.lines.index
            )
        elif (
            self.plasma_solver.plasma_solver_settings.RADIATIVE_RATES_TYPE
            == "detailed"
        ):
            j_blues = radiation_field.calculate_mean_intensity(
                self.plasma_solver.atomic_data.lines.nu.values
            )
            j_blues[:, mask] = estimated_radfield_properties.j_blues
            update_properties["j_blues"] = pd.DataFrame(
                j_blues,
                index=self.plasma_solver.atomic_data.lines.index,
            )
        else:
            raise ValueError(
                f"radiative_rates_type type unknown - {self.plasma.plasma_solver_settings.RADIATIVE_RATES_TYPE}"
            )

        self.plasma_solver.update(**update_properties)

    def run(self):
        """Run the TARDIS simulation until convergence is reached"""
        self.converged = False
        while self.completed_iterations < self.total_iterations - 1:
            logger.info(
                f"\n\tStarting iteration {(self.completed_iterations + 1):d} of {self.total_iterations:d}"
            )
            if self.store_plasma:
                self.store_plasma_state(
                    self.completed_iterations,
                    self.simulation_state.no_of_shells,
                    self.simulation_state.t_radiative,
                    self.simulation_state.dilution_factor,
                    self.plasma_solver.electron_densities,
                    self.simulation_state.t_inner,
                    self.simulation_state.geometry.v_inner_boundary,
                    self.tau_integ,
                )

            # Note that we are updating the class attribute here to ensure consistency
            self.opacity_states = self.solve_opacity()

            virtual_packet_energies = self.solve_montecarlo(
                self.opacity_states, self.real_packet_count
            )

            (
                estimated_values,
                estimated_radfield_properties,
            ) = self.get_convergence_estimates()

            self.solve_simulation_state(estimated_values)

            self.solve_plasma(
                estimated_radfield_properties,
                estimated_values["mask"],
            )

            self.converged = self.check_convergence(estimated_values)

            self.completed_iterations += 1

            if self.converged and self.convergence_strategy.stop_if_converged:
                break

        if self.converged:
            logger.info("\n\tStarting final iteration")
        else:
            logger.error(
                "\n\tITERATIONS HAVE NOT CONVERGED, starting final iteration"
            )
        self.opacity_states = self.solve_opacity()
        virtual_packet_energies = self.solve_montecarlo(
            self.opacity_states,
            self.final_iteration_packet_count,
            self.virtual_packet_count,
        )
        if self.store_plasma:
            self.store_plasma_state(
                self.completed_iterations,
                self.simulation_state.no_of_shells,
                self.simulation_state.t_radiative,
                self.simulation_state.dilution_factor,
                self.plasma_solver.electron_densities,
                self.simulation_state.t_inner,
                self.simulation_state.geometry.v_inner_boundary,
                self.tau_integ,
            )

            self.reshape_store_plasma_state(self.completed_iterations)

        self.initialize_spectrum_solver(
            self.opacity_states,
            virtual_packet_energies,
        )<|MERGE_RESOLUTION|>--- conflicted
+++ resolved
@@ -37,7 +37,7 @@
             self.convergence_strategy.v_inner_boundary
         )
 
-        self.store_plasma = configuration.montecarlo.convergence_strategy.v_inner_boundary.store_plasma  
+        self.store_plasma = configuration.montecarlo.convergence_strategy.v_inner_boundary.store_plasma
 
         # Need to compute the opacity state on init to get the optical depths
         # for the first inner boundary calculation.
@@ -163,13 +163,9 @@
         )
 
         interpolator = interp1d(
-<<<<<<< HEAD
             self.tau_integ[
                 self.simulation_state.geometry.v_inner_boundary_index :
             ],
-=======
-            tau_integ[self.simulation_state.geometry.v_inner_boundary_index :],
->>>>>>> df376c14
             self.simulation_state.geometry.v_inner_active,  # Only use the active values as we only need a numerical estimate, not an index
             fill_value="extrapolate",
         )
